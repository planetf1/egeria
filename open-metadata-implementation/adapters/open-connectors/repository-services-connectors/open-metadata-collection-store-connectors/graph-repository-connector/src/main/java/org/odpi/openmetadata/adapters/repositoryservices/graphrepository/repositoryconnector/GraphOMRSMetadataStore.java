--- conflicted
+++ resolved
@@ -1926,7 +1926,8 @@
                     propNameToSearch = PROPERTY_KEY_PREFIX_RELATIONSHIP + propName;
                     mapping = corePropertyMixedIndexMappings.get(propNameToSearch);
 
-                } else if (typeDefinedPropertyNames.contains(propName)) {
+                }
+                else if (typeDefinedPropertyNames.contains(propName)) {
 
                     /*
                      * Treat the match property as a reference to a type-defined property. Check that it's type matches the TDA.
@@ -2098,18 +2099,6 @@
                     break;
                 default:
                     g.tx().rollback();
-<<<<<<< HEAD
-                    String errorMessage = errorCode.getErrorMessageId() + errorCode.getFormattedErrorMessage(methodName,
-                                                                                                             this.getClass().getName(),
-                                                                                                             repositoryName);
-
-                    throw new InvalidParameterException(errorCode.getHTTPErrorCode(),
-                                                        this.getClass().getName(),
-                                                        methodName,
-                                                        errorMessage,
-                                                        errorCode.getSystemAction(),
-                                                        errorCode.getUserAction());
-=======
 
                     final String parameterName = "matchCriteria";
                     throw new InvalidParameterException(GraphOMRSErrorCode.INVALID_MATCH_CRITERIA.getMessageDefinition(methodName,
@@ -2118,10 +2107,8 @@
                             this.getClass().getName(),
                             methodName,
                             parameterName);
->>>>>>> 9e50a5de
-
-            }
-
+
+            }
         }
 
 

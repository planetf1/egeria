--- conflicted
+++ resolved
@@ -100,8 +100,6 @@
             <artifactId>security-officer-tag-connector</artifactId>
         </dependency>
 
-<<<<<<< HEAD
-=======
         <dependency>
             <groupId>org.odpi.egeria</groupId>
             <artifactId>cassandra-open-metadata-connector</artifactId>
@@ -110,7 +108,6 @@
             <groupId>org.odpi.egeria</groupId>
             <artifactId>virtualization-services-api</artifactId>
         </dependency>
->>>>>>> 9943b971
     </dependencies>
 
 </project>
/* SPDX-License-Identifier: Apache-2.0 */
/* Copyright Contributors to the ODPi Egeria project. */
package org.odpi.openmetadata.openconnectors.governancedaemonconnectors.openlineageconnectors.janusconnector.factory;

import org.apache.tinkerpop.gremlin.structure.Edge;
import org.apache.tinkerpop.gremlin.structure.Vertex;
import org.janusgraph.core.JanusGraph;
import org.janusgraph.core.PropertyKey;
import org.janusgraph.core.schema.ConsistencyModifier;
import org.janusgraph.core.schema.JanusGraphIndex;
import org.janusgraph.core.schema.JanusGraphManagement;
import org.janusgraph.core.schema.SchemaAction;
import org.janusgraph.core.schema.SchemaStatus;
import org.janusgraph.graphdb.database.management.ManagementSystem;
import org.odpi.openmetadata.frameworks.auditlog.AuditLog;
import org.slf4j.Logger;
import org.slf4j.LoggerFactory;

import java.time.temporal.ChronoUnit;

import static org.odpi.openmetadata.openconnectors.governancedaemonconnectors.openlineageconnectors.janusconnector.model.JanusConnectorErrorCode.INDEX_ALREADY_EXISTS;
import static org.odpi.openmetadata.openconnectors.governancedaemonconnectors.openlineageconnectors.janusconnector.model.JanusConnectorErrorCode.INDEX_NOT_CREATED;
import static org.odpi.openmetadata.openconnectors.governancedaemonconnectors.openlineageconnectors.janusconnector.model.JanusConnectorErrorCode.INDEX_NOT_ENABLED;
import static org.odpi.openmetadata.openconnectors.governancedaemonconnectors.openlineageconnectors.janusconnector.utils.GraphConstants.immutableCorePropertyTypes;

public class IndexingFactory {

    private static final Logger log = LoggerFactory.getLogger(IndexingFactory.class);
    private JanusGraph graph;
    AuditLog auditLog;
    /**
     * Creates the indexes for the properties of vertices.
     *
     * @param propertyName  - property name
     * @param propertyKeyName - the property name that is stored in the graph
     * @param unique - if the propery name is unique or not
     * @param graph - graph instance to create the indexes
     * @param type - type
     */
    protected void createCompositeIndexForProperty(String propertyName,
                                                   String propertyKeyName,
                                                   boolean unique,
                                                   JanusGraph graph,
                                                   Class type) {

        String indexName = null;
        if(Vertex.class.equals(type)){
            indexName = "vertexIndexComposite" + propertyKeyName;
        }
        else if (Edge.class.equals(type)){
            indexName = "edgeIndexComposite" + propertyKeyName;

        }
<<<<<<< HEAD

        log.debug("INDEX to be created {}", indexName);
        if (auditLog != null) {
            auditLog.logMessage("index to be created" + indexName, INDEX_ALREADY_EXISTS.getMessageDefinition());
        }
=======
        log.debug("INDEX to be created {}", indexName);
>>>>>>> a085e6f1
        this.graph = graph;
        checkIndex(indexName,propertyName,propertyKeyName,unique,type);
    }

    private void checkIndex(String indexName,
                            String propertyName,
                            String propertyKeyName,
                            boolean unique,
                            Class type){

        JanusGraphManagement management = graph.openManagement();

        JanusGraphIndex existingIndex = management.getGraphIndex(indexName);
        if (existingIndex != null) {
            log.debug("{} index already exists", indexName);
            if (auditLog != null) {
                auditLog.logMessage(indexName + " index already exists", INDEX_ALREADY_EXISTS.getMessageDefinition());
            }
            management.rollback();
            return;
        }

        createIndex(management,indexName,propertyName,propertyKeyName,unique,type);

    }

    private void createIndex(JanusGraphManagement management,
                             String indexName,
                             String propertyName,
                             String propertyKeyName,
                             boolean unique,
                             Class type) {

        String className = immutableCorePropertyTypes.get(propertyName);

        Class clazz;
        try {
            clazz = Class.forName(className);
        } catch (ClassNotFoundException e) {
            log.error("class not found for property {}", propertyName);
            log.error("NO INDEX created for property {}", propertyName);
            auditLog.logMessage("class not found for property " + propertyName, INDEX_NOT_CREATED.getMessageDefinition());
            return;
        }

        PropertyKey propertyKey;
        boolean oldKey = false;
        PropertyKey existingPropertyKey = management.getPropertyKey(propertyKeyName);
        if (existingPropertyKey != null) {
            log.debug("property key already exists for property {}", propertyKeyName);
            propertyKey = existingPropertyKey;
            oldKey = true;
        } else {
            log.debug("make property key for property {}", propertyKeyName);
            propertyKey = management.makePropertyKey(propertyKeyName).dataType(clazz).make();
        }

        buildIndex(management,indexName,propertyKey,unique,oldKey,type);

    }

    private void buildIndex(JanusGraphManagement management,String indexName,PropertyKey propertyKey,boolean unique,boolean oldKey,Class type){

        if(type.equals(Vertex.class)){
            JanusGraphManagement.IndexBuilder indexBuilder = management.buildIndex(indexName, type).addKey(propertyKey);
            if (unique) {
                indexBuilder.unique();
            }
            JanusGraphIndex index = indexBuilder.buildCompositeIndex();
            if (unique) {
                management.setConsistency(index, ConsistencyModifier.LOCK);
            }
            management.commit();
        }else if (type.equals(Edge.class)){
            JanusGraphManagement.IndexBuilder indexBuilder = management.buildIndex(indexName, Edge.class).addKey(propertyKey);
            indexBuilder.buildCompositeIndex();
            management.commit();
        }
        else {

            management.rollback();
            return;
        }

        enableIndex(management,indexName,oldKey);
    }

    private void enableIndex(JanusGraphManagement management,String indexName,boolean oldKey){
        final String methodName = "enableIndex";

        try {
            if (oldKey) {
                // If we are reusing a key created in an earlier management transaction - e.g. "guid" - we need to reindex
                // Block until the SchemaStatus transitions from INSTALLED to REGISTERED
                ManagementSystem.awaitGraphIndexStatus(graph, indexName).status(SchemaStatus.REGISTERED).call();
                management = graph.openManagement();
                JanusGraphIndex index = management.getGraphIndex(indexName);
                management.updateIndex(index, SchemaAction.REINDEX);
                management.commit();
            }

            // Enable the index - set a relatively short timeout (10 s vs the default of 1 minute) because the property key may be shared
            // (e.g. vertex "guid" vs edge "guid" but we know the index is for vertices and there are no property key name clashes within vertices.
            log.debug("{} awaitGraphIndexStatus ENABLED for {}", methodName, indexName);
            ManagementSystem.awaitGraphIndexStatus(graph, indexName).status(SchemaStatus.ENABLED).timeout(10, ChronoUnit.SECONDS).call();
        } catch (Exception e) {
            log.error("{} caught interrupted exception from awaitGraphIndexStatus ENABLED {}", methodName, e);
            if (auditLog != null) {
                auditLog.logMessage("caught interrupted exception from awaitGraphIndexStatus", INDEX_NOT_ENABLED.getMessageDefinition());
            }
            management.rollback();
        }
    }

}<|MERGE_RESOLUTION|>--- conflicted
+++ resolved
@@ -51,15 +51,7 @@
             indexName = "edgeIndexComposite" + propertyKeyName;
 
         }
-<<<<<<< HEAD
-
         log.debug("INDEX to be created {}", indexName);
-        if (auditLog != null) {
-            auditLog.logMessage("index to be created" + indexName, INDEX_ALREADY_EXISTS.getMessageDefinition());
-        }
-=======
-        log.debug("INDEX to be created {}", indexName);
->>>>>>> a085e6f1
         this.graph = graph;
         checkIndex(indexName,propertyName,propertyKeyName,unique,type);
     }

--- conflicted
+++ resolved
@@ -61,14 +61,7 @@
             <groupId>org.odpi.egeria</groupId>
             <artifactId>asset-lineage-api</artifactId>
         </dependency>
-<<<<<<< HEAD
-        <dependency>
-            <groupId>org.odpi.egeria</groupId>
-            <artifactId>open-lineage-services-api</artifactId>
-        </dependency>
-=======
 
->>>>>>> ed438c0c
     </dependencies>
 
     <build>

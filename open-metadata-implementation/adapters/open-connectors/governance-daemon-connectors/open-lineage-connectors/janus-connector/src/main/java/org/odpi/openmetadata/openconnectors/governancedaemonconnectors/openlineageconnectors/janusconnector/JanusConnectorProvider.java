package org.odpi.openmetadata.openconnectors.governancedaemonconnectors.openlineageconnectors.janusconnector;
/* SPDX-License-Identifier: Apache-2.0 */
/* Copyright Contributors to the ODPi Egeria project. */
import org.odpi.openmetadata.frameworks.connectors.ConnectorProviderBase;
import org.odpi.openmetadata.frameworks.connectors.properties.beans.ConnectorType;
import org.odpi.openmetadata.governanceservers.openlineage.OpenLineageProviderBase;

public class JanusConnectorProvider extends OpenLineageProviderBase {

    static final String connectorTypeGUID = "e2f657d6-e5bd-11e9-81b4-2a2ae2dbcce4";
    static final String connectorTypeName = "Janus Graph Connector";
    static final String connectorTypeDescription = "Connector supports storing and retrieving entities for lineage from Janus Graph.";

    /**
     * Constructor used to initialize the ConnectorProviderBase with the Java class name of the specific
     * registry store implementation.
     */
    public JanusConnectorProvider() {
<<<<<<< HEAD
        Class connectorClass = JanusClient.class;
=======
        super();
        Class connectorClass = JanusConnector.class;
>>>>>>> ed438c0c
        super.setConnectorClassName(connectorClass.getName());

        ConnectorType connectorType = new ConnectorType();
        connectorType.setType(ConnectorType.getConnectorTypeType());
        connectorType.setGUID(connectorTypeGUID);
        connectorType.setQualifiedName(connectorTypeName);
        connectorType.setDisplayName(connectorTypeName);
        connectorType.setDescription(connectorTypeDescription);
        connectorType.setConnectorProviderClassName(this.getClass().getName());

        super.connectorTypeBean = connectorType;
    }


}<|MERGE_RESOLUTION|>--- conflicted
+++ resolved
@@ -16,12 +16,8 @@
      * registry store implementation.
      */
     public JanusConnectorProvider() {
-<<<<<<< HEAD
-        Class connectorClass = JanusClient.class;
-=======
         super();
         Class connectorClass = JanusConnector.class;
->>>>>>> ed438c0c
         super.setConnectorClassName(connectorClass.getName());
 
         ConnectorType connectorType = new ConnectorType();

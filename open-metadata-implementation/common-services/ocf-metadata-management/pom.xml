<?xml version="1.0" encoding="UTF-8"?>

<!-- SPDX-License-Identifier: Apache-2.0 -->
<!-- Copyright Contributors to the ODPi Egeria project. -->

<project xmlns="http://maven.apache.org/POM/4.0.0"
         xmlns:xsi="http://www.w3.org/2001/XMLSchema-instance"
         xsi:schemaLocation="http://maven.apache.org/POM/4.0.0 http://maven.apache.org/xsd/maven-4.0.0.xsd">

    <parent>
        <artifactId>common-services</artifactId>
        <groupId>org.odpi.egeria</groupId>
        <version>1.1-SNAPSHOT</version>
    </parent>

    <modelVersion>4.0.0</modelVersion>

    <name>OCF Metadata Management</name>
    <description>
        The common functions for OMAG Clients and Servers supporting Open Connector Framework (OCF)
        metadata management.
    </description>

    <artifactId>ocf-metadata-management</artifactId>

    <packaging>pom</packaging>
    <modules>
        <module>ocf-metadata-api</module>
        <module>ocf-metadata-client</module>
        <module>ocf-metadata-handlers</module>
        <module>ocf-metadata-server</module>
        <module>ocf-metadata-spring</module>
    </modules>

<<<<<<< HEAD
    <dependencies>

    </dependencies>

=======
>>>>>>> 6af38d79
</project><|MERGE_RESOLUTION|>--- conflicted
+++ resolved
@@ -32,11 +32,4 @@
         <module>ocf-metadata-spring</module>
     </modules>
 
-<<<<<<< HEAD
-    <dependencies>
-
-    </dependencies>
-
-=======
->>>>>>> 6af38d79
 </project>
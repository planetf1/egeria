/* SPDX-License-Identifier: Apache 2.0 */
/* Copyright Contributors to the ODPi Egeria project. */
package org.odpi.openmetadata.commonservices.ocf.metadatamanagement.handlers;

import org.odpi.openmetadata.commonservices.ffdc.InvalidParameterHandler;
import org.odpi.openmetadata.commonservices.ocf.metadatamanagement.builders.*;
import org.odpi.openmetadata.commonservices.ocf.metadatamanagement.converters.SchemaAttributeConverter;
import org.odpi.openmetadata.commonservices.ocf.metadatamanagement.converters.SchemaTypeConverter;
import org.odpi.openmetadata.commonservices.ocf.metadatamanagement.mappers.AssetMapper;
import org.odpi.openmetadata.commonservices.ocf.metadatamanagement.mappers.SchemaElementMapper;
import org.odpi.openmetadata.commonservices.repositoryhandler.RepositoryHandler;
import org.odpi.openmetadata.frameworks.connectors.ffdc.InvalidParameterException;
import org.odpi.openmetadata.frameworks.connectors.ffdc.PropertyServerException;
import org.odpi.openmetadata.frameworks.connectors.ffdc.UserNotAuthorizedException;
import org.odpi.openmetadata.frameworks.connectors.properties.beans.*;
import org.odpi.openmetadata.repositoryservices.connectors.stores.metadatacollectionstore.properties.instances.Classification;
import org.odpi.openmetadata.repositoryservices.connectors.stores.metadatacollectionstore.properties.instances.EntityDetail;
import org.odpi.openmetadata.repositoryservices.connectors.stores.metadatacollectionstore.properties.instances.InstanceProperties;
import org.odpi.openmetadata.repositoryservices.connectors.stores.metadatacollectionstore.properties.instances.InstanceType;
import org.odpi.openmetadata.repositoryservices.connectors.stores.metadatacollectionstore.repositoryconnector.OMRSRepositoryHelper;

import java.util.ArrayList;
import java.util.List;

/**
 * SchemaTypeHandler manages SchemaType objects.  It runs server-side in
 * the OMAG Server Platform and retrieves SchemaType entities through the OMRSRepositoryConnector.
 */
public class SchemaTypeHandler
{
    private String                  serviceName;
    private String                  serverName;
    private OMRSRepositoryHelper    repositoryHelper;
    private RepositoryHandler       repositoryHandler;
    private InvalidParameterHandler invalidParameterHandler;
    private LastAttachmentHandler   lastAttachmentHandler;


    /**
     * Construct the handler information needed to interact with the repository services
     *
     * @param serviceName      name of this service
     * @param serverName       name of the local server
     * @param invalidParameterHandler handler for managing parameter errors
     * @param repositoryHandler     manages calls to the repository services
     * @param repositoryHelper provides utilities for manipulating the repository services objects
     * @param lastAttachmentHandler handler for recording last attachment
     */
    public SchemaTypeHandler(String                  serviceName,
                             String                  serverName,
                             InvalidParameterHandler invalidParameterHandler,
                             RepositoryHandler       repositoryHandler,
                             OMRSRepositoryHelper    repositoryHelper,
                             LastAttachmentHandler   lastAttachmentHandler)
    {
        this.serviceName = serviceName;
        this.serverName = serverName;
        this.invalidParameterHandler = invalidParameterHandler;
        this.repositoryHandler = repositoryHandler;
        this.repositoryHelper = repositoryHelper;
        this.lastAttachmentHandler = lastAttachmentHandler;
    }


    private void setElementType(String        schemaTypeGUID,
                                String        schemaTypeName,
                                SchemaElement bean)
    {
        ElementType elementType = new ElementType();


        elementType.setElementOrigin(ElementOrigin.LOCAL_COHORT);
        elementType.setElementTypeId(schemaTypeGUID);
        elementType.setElementTypeName(schemaTypeName);

        bean.setType(elementType);
    }


    /**
     * Return the requested schemaType with the specific type information filled in.
     *
     * @param schemaTypeGUID unique identifier of the required type
     * @param schemaTypeName unique name of the required type
     * @return new object
     */
    public ComplexSchemaType getEmptyComplexSchemaType(String     schemaTypeGUID,
                                                       String     schemaTypeName)
    {
        ComplexSchemaType  schemaType = new ComplexSchemaType();

        setElementType(schemaTypeGUID, schemaTypeName, schemaType);

        return schemaType;
    }


    /**
     * Return the requested schemaType with the specific type information filled in.
     *
     * @param schemaTypeGUID unique identifier of the required type
     * @param schemaTypeName unique name of the required type
     * @return new object
     */
    public PrimitiveSchemaType getEmptyPrimitiveSchemaType(String     schemaTypeGUID,
                                                           String     schemaTypeName)
    {
        PrimitiveSchemaType  schemaType = new PrimitiveSchemaType();

        setElementType(schemaTypeGUID, schemaTypeName, schemaType);

        return schemaType;
    }


    /**
     * Return a schema attribute object with the type set up.
     *
     * @return new object
     */
    public SchemaAttribute  getEmptySchemaAttribute()
    {
        SchemaAttribute   schemaAttribute = new SchemaAttribute();

        setElementType(SchemaElementMapper.SCHEMA_ATTRIBUTE_TYPE_GUID,
                       SchemaElementMapper.SCHEMA_ATTRIBUTE_TYPE_NAME,
                       schemaAttribute);

        return schemaAttribute;
    }

    /**
     * Return a schema attribute object with the type set up.
     *
     * @return new object
     */
    public SchemaAttribute  getEmptyTabularColumn()
    {
        SchemaAttribute   schemaAttribute = new SchemaAttribute();

        setElementType(SchemaElementMapper.TABULAR_COLUMN_TYPE_GUID,
                       SchemaElementMapper.TABULAR_COLUMN_TYPE_NAME,
                       schemaAttribute);

        return schemaAttribute;
    }



    /**
     * Is there an attached schema for the Asset?
     *
     * @param userId     calling user
     * @param anchorGUID identifier for the entity that the object is attached to
     * @param methodName calling method
     *
     * @return schemaType object or null
     *
     * @throws InvalidParameterException  the schemaType bean properties are invalid
     * @throws UserNotAuthorizedException user not authorized to issue this request
     * @throws PropertyServerException    problem accessing the property server
     */
    SchemaType getSchemaTypeForAsset(String   userId,
                                     String   anchorGUID,
                                     String   methodName) throws InvalidParameterException,
                                                                 PropertyServerException,
                                                                 UserNotAuthorizedException
    {
        return this.getSchemaTypeForAnchor(userId,
                                           anchorGUID,
                                           AssetMapper.ASSET_TYPE_NAME,
                                           AssetMapper.ASSET_TO_SCHEMA_TYPE_TYPE_GUID,
                                           AssetMapper.ASSET_TO_SCHEMA_TYPE_TYPE_NAME,
                                           methodName);
    }



    /**
     * Is there an attached schema for the SchemaAttribute? it may be in the classification of the schema attribute
     * or linked via a relationship.
     *
     * @param userId     calling user
     * @param schemaAttributeEntity the schema attribute entity that the potential schema type is attached to
     * @param methodName calling method
     *
     * @return schemaType object or null
     *
     * @throws InvalidParameterException  the schemaType bean properties are invalid
     * @throws UserNotAuthorizedException user not authorized to issue this request
     * @throws PropertyServerException    problem accessing the property server
     */
    private SchemaType getSchemaTypeForAttribute(String       userId,
                                                 EntityDetail schemaAttributeEntity,
                                                 String       methodName) throws InvalidParameterException,
                                                                                 PropertyServerException,
                                                                                 UserNotAuthorizedException
    {
        if (schemaAttributeEntity != null)
        {
            List<Classification> classifications = schemaAttributeEntity.getClassifications();

            if (classifications != null)
            {
                for (Classification classification : classifications)
                {
                    if (classification != null)
                    {
                        if (SchemaElementMapper.TYPE_EMBEDDED_ATTRIBUTE_CLASSIFICATION_TYPE_NAME.equals(classification.getName()))
                        {
                            return this.getSchemaTypeFromClassification(userId,
                                                                        schemaAttributeEntity.getGUID(),
                                                                        classification,
                                                                        methodName);
                        }
                    }
                }
            }

            return this.getSchemaTypeForAnchor(userId,
                                                   schemaAttributeEntity.getGUID(),
                                                   SchemaElementMapper.SCHEMA_ATTRIBUTE_TYPE_NAME,
                                                   SchemaElementMapper.ATTRIBUTE_TO_TYPE_RELATIONSHIP_TYPE_GUID,
                                                   SchemaElementMapper.ATTRIBUTE_TO_TYPE_RELATIONSHIP_TYPE_NAME,
                                                   methodName);
        }

        return null;
    }



    /**
     * Is there an attached schema for the anchor entity?
     *
     * @param userId     calling user
     * @param anchorGUID identifier for the entity that the object is attached to
     * @param anchorTypeName type name of anchor
     * @param relationshipTypeGUID unique identifier of the relationship type to search along
     * @param relationshipTypeName unique name of the relationship type to search along
     * @param methodName calling method
     *
     * @return schemaType object or null
     *
     * @throws InvalidParameterException  the schemaType bean properties are invalid
     * @throws UserNotAuthorizedException user not authorized to issue this request
     * @throws PropertyServerException    problem accessing the property server
     */
    private SchemaType getSchemaTypeForAnchor(String   userId,
                                              String   anchorGUID,
                                              String   anchorTypeName,
                                              String   relationshipTypeGUID,
                                              String   relationshipTypeName,
                                              String   methodName) throws InvalidParameterException,
                                                                          PropertyServerException,
                                                                          UserNotAuthorizedException
    {
        EntityDetail  schemaTypeEntity = repositoryHandler.getEntityForRelationshipType(userId,
                                                                                        anchorGUID,
                                                                                        anchorTypeName,
                                                                                        relationshipTypeGUID,
                                                                                        relationshipTypeName,
                                                                                        methodName);

        return getSchemaTypeFromEntity(userId, schemaTypeEntity, methodName);
    }


    /**
     * Retrieve a specific schema type based on its unique identifier (GUID).  This is use to do updates
     * and to retrieve a linked schema.
     *
     * @param userId calling user
     * @param schemaTypeGUID guid of schema type to retrieve.
     * @param guidParameterName parameter describing where the guid came from
     * @param methodName calling method
     *
     * @return schema type or null depending on whether the object is found
     * @throws InvalidParameterException  the guid is null
     * @throws UserNotAuthorizedException user not authorized to issue this request
     * @throws PropertyServerException    problem accessing the property server
     */
    private SchemaType getSchemaType(String   userId,
                                     String   schemaTypeGUID,
                                     String   guidParameterName,
                                     String   methodName) throws InvalidParameterException,
                                                                 PropertyServerException,
                                                                 UserNotAuthorizedException
    {
        EntityDetail  schemaTypeEntity = repositoryHandler.getEntityByGUID(userId,
                                                                           schemaTypeGUID,
                                                                           guidParameterName,
                                                                           SchemaElementMapper.SCHEMA_TYPE_TYPE_NAME,
                                                                           methodName);

        return getSchemaTypeFromEntity(userId, schemaTypeEntity, methodName);
    }


    /**
     * Transform a schema type entity into a schema type bean.  To completely fill out the schema type
     * it may be necessary to
     *
     * @param userId calling user
     * @param schemaTypeEntity entity retrieved from the repository
     * @param methodName calling method
     *
     * @return schema type bean
     * @throws InvalidParameterException problem with the entity
     * @throws UserNotAuthorizedException user not authorized to issue this request
     * @throws PropertyServerException    problem accessing the property server
     */
    private SchemaType getSchemaTypeFromEntity(String       userId,
                                               EntityDetail schemaTypeEntity,
                                               String       methodName) throws InvalidParameterException,
                                                                               PropertyServerException,
                                                                               UserNotAuthorizedException
    {
        final String guidParameterName = "schemaTypeEntity.getGUID()";

        if ((schemaTypeEntity != null) && (schemaTypeEntity.getType() != null))
        {
            InstanceProperties properties = schemaTypeEntity.getProperties();
            String typeName = repositoryHelper.removeStringProperty(serviceName,
                                                                    SchemaElementMapper.TYPE_NAME_PROPERTY_NAME,
                                                                    properties,
                                                                    methodName);

            if (properties != null)
            {
                /*
                 * Complex schema types have attributes attached to them
                 */
                int attributeCount = 0;

                if (typeName != null)
                {
                    if (repositoryHelper.isTypeOf(serviceName,
                                                  typeName,
                                                  SchemaElementMapper.COMPLEX_SCHEMA_TYPE_TYPE_NAME))
                    {
                        attributeCount = this.countSchemaAttributes(userId,
                                                                    schemaTypeEntity.getGUID(),
                                                                    guidParameterName,
                                                                    methodName);
                    }
                }

                SchemaTypeConverter converter = new SchemaTypeConverter(schemaTypeEntity,
                                                                        attributeCount,
                                                                        repositoryHelper,
                                                                        serviceName);

                return this.getEmbeddedTypes(userId, schemaTypeEntity.getGUID(), converter.getBean(), methodName);
            }
        }

        return null;
    }


    /**
     * Transform a schema type entity into a schema type bean.  To completely fill out the schema type
     * it may be necessary to
     *
     * @param userId calling user
     * @param embeddedSchemaType entity retrieved from the repository
     * @param methodName calling method
     *
     * @return schema type bean
     * @throws InvalidParameterException problem with the entity
     * @throws UserNotAuthorizedException user not authorized to issue this request
     * @throws PropertyServerException    problem accessing the property server
     */
    private SchemaType getSchemaTypeFromClassification(String         userId,
                                                       String         schemaAttributeGUID,
                                                       Classification embeddedSchemaType,
                                                       String         methodName) throws InvalidParameterException,
                                                                                         PropertyServerException,
                                                                                         UserNotAuthorizedException
    {
        final String guidParameterName = "schemaAttributeGUID";

        if ((embeddedSchemaType != null) && (embeddedSchemaType.getProperties() != null))
        {
            InstanceProperties properties = embeddedSchemaType.getProperties();
            String typeName = repositoryHelper.removeStringProperty(serviceName,
                                                                    SchemaElementMapper.TYPE_NAME_PROPERTY_NAME,
                                                                    properties,
                                                                    methodName);

            if (properties != null)
            {
                /*
                 * Complex schema types have attributes attached to them
                 */
                int attributeCount = 0;

                if (typeName != null)
                {
                    if (repositoryHelper.isTypeOf(serviceName,
                                                  typeName,
                                                  SchemaElementMapper.COMPLEX_SCHEMA_TYPE_TYPE_NAME))
                    {
                        attributeCount = this.countSchemaAttributes(userId,
                                                                    schemaAttributeGUID,
                                                                    guidParameterName,
                                                                    methodName);
                    }
                }

                SchemaTypeConverter converter = new SchemaTypeConverter(typeName,
                                                                        properties,
                                                                        attributeCount,
                                                                        repositoryHelper,
                                                                        serviceName);

                return this.getEmbeddedTypes(userId, schemaAttributeGUID, converter.getBean(), methodName);
            }
        }

        return null;
    }


    /**
     * This method manufactures a complete schema type bean of the requested type from the supplied properties and
     * potentially more retrieves from the repository if necessary.
     *
     * @param userId calling user
     * @param schemaElementGUID GUID of the object that is the root of the schema type - needed if have to retrieve
     *                          additional information.
     * @param parentSchemaType properties for the schema type
     * @param methodName calling method
     * @return schema type bean or null
     *
     * @throws InvalidParameterException problem with the properties
     * @throws UserNotAuthorizedException user not authorized to issue this request
     * @throws PropertyServerException    problem accessing the property server or values retrieved are weird.
     */
    @SuppressWarnings(value = "deprecation")
    private SchemaType getEmbeddedTypes(String     userId,
                                        String     schemaElementGUID,
                                        SchemaType parentSchemaType,
                                        String     methodName) throws InvalidParameterException,
                                                                      PropertyServerException,
                                                                      UserNotAuthorizedException
    {
        if (parentSchemaType instanceof MapSchemaType)
        {
            EntityDetail entity = repositoryHandler.getEntityForRelationshipType(userId,
                                                                                 schemaElementGUID,
                                                                                 SchemaElementMapper.MAP_SCHEMA_TYPE_TYPE_NAME,
                                                                                 SchemaElementMapper.MAP_FROM_RELATIONSHIP_TYPE_GUID,
                                                                                 SchemaElementMapper.MAP_FROM_RELATIONSHIP_TYPE_NAME,
                                                                                 methodName);
            if (entity != null)
            {
                ((MapSchemaType) parentSchemaType).setMapFromElement(this.getSchemaTypeFromEntity(userId, entity, methodName));
            }

            entity = repositoryHandler.getEntityForRelationshipType(userId,
                                                                    schemaElementGUID,
                                                                    SchemaElementMapper.MAP_SCHEMA_TYPE_TYPE_NAME,
                                                                    SchemaElementMapper.MAP_TO_RELATIONSHIP_TYPE_GUID,
                                                                    SchemaElementMapper.MAP_TO_RELATIONSHIP_TYPE_NAME,
                                                                    methodName);

            if (entity != null)
            {
                ((MapSchemaType) parentSchemaType).setMapToElement(this.getSchemaTypeFromEntity(userId, entity, methodName));
            }
        }
        else if (parentSchemaType instanceof SchemaTypeChoice)
        {
            List<EntityDetail>  entities = repositoryHandler.getEntitiesForRelationshipType(userId,
                                                                                            schemaElementGUID,
                                                                                            SchemaElementMapper.SCHEMA_TYPE_CHOICE_TYPE_NAME,
                                                                                            SchemaElementMapper.SCHEMA_TYPE_OPTION_RELATIONSHIP_TYPE_GUID,
                                                                                            SchemaElementMapper.SCHEMA_TYPE_OPTION_RELATIONSHIP_TYPE_NAME,
                                                                                            0,
                                                                                            invalidParameterHandler.getMaxPagingSize(),
                                                                                            methodName);

            if (entities != null)
            {
                List<SchemaType> schemaTypes = new ArrayList<>();

                for (EntityDetail entity : entities)
                {
                    if (entity != null)
                    {
                        schemaTypes.add(getSchemaTypeFromEntity(userId, entity, methodName));
                    }
                }

                if (! schemaTypes.isEmpty())
                {
                    ((SchemaTypeChoice) parentSchemaType).setSchemaOptions(schemaTypes);
                }
            }
        }
        else if (parentSchemaType instanceof BoundedSchemaType)
        {
            EntityDetail entity = repositoryHandler.getEntityForRelationshipType(userId,
                                                                                 schemaElementGUID,
                                                                                 SchemaElementMapper.BOUNDED_SCHEMA_TYPE_TYPE_NAME,
                                                                                 SchemaElementMapper.BOUNDED_ELEMENT_RELATIONSHIP_TYPE_GUID,
                                                                                 SchemaElementMapper.BOUNDED_ELEMENT_RELATIONSHIP_TYPE_NAME,
                                                                                 methodName);

            if (entity != null)
            {
                ((BoundedSchemaType) parentSchemaType).setElementType(this.getSchemaTypeFromEntity(userId, entity, methodName));
            }
        }

        return parentSchemaType;
    }


    /**
     * Count the number of connection attached to an anchor schema type.
     *
     * @param userId     calling user
     * @param schemaElementGUID identifier for the parent complex schema type - this could be a schemaAttribute or a
     *                          schema type
     * @param guidParameterName name of guid parameter
     * @param methodName calling method
     * @return count of attached objects
     * @throws InvalidParameterException  the parameters are invalid
     * @throws UserNotAuthorizedException user not authorized to issue this request
     * @throws PropertyServerException    problem accessing the property server
     */
    private int countSchemaAttributes(String   userId,
                                      String   schemaElementGUID,
                                      String   guidParameterName,
                                      String   methodName) throws InvalidParameterException,
                                                                  PropertyServerException,
                                                                  UserNotAuthorizedException
    {
        invalidParameterHandler.validateUserId(userId, methodName);
        invalidParameterHandler.validateGUID(schemaElementGUID, guidParameterName, methodName);

        int count = repositoryHandler.countAttachedRelationshipsByType(userId,
                                                                       schemaElementGUID,
                                                                       SchemaElementMapper.SCHEMA_ELEMENT_TYPE_NAME,
                                                                       SchemaElementMapper.NESTED_ATTRIBUTE_RELATIONSHIP_TYPE_GUID,
                                                                       SchemaElementMapper.NESTED_ATTRIBUTE_RELATIONSHIP_TYPE_NAME,
                                                                       methodName);


        if (count == 0)
        {
            count = repositoryHandler.countAttachedRelationshipsByType(userId,
                                                                       schemaElementGUID,
                                                                       SchemaElementMapper.COMPLEX_SCHEMA_TYPE_TYPE_NAME,
                                                                       SchemaElementMapper.TYPE_TO_ATTRIBUTE_RELATIONSHIP_TYPE_GUID,
                                                                       SchemaElementMapper.TYPE_TO_ATTRIBUTE_RELATIONSHIP_TYPE_NAME,
                                                                       methodName);
        }

        return count;
    }


    /**
     * Returns a list of schema attributes for a schema type.
     *
     * @param userId         String   userId of user making request.
     * @param schemaTypeGUID String   unique id for containing schema type.
     * @param elementStart   int      starting position for first returned element.
     * @param maxElements    int      maximum number of elements to return on the call.
     * @param methodName     calling method
     *
     * @return a schema attributes response
     * @throws InvalidParameterException - the GUID is not recognized or the paging values are invalid or
     * @throws PropertyServerException - there is a problem retrieving the asset properties from the property server or
     * @throws UserNotAuthorizedException - the requesting user is not authorized to issue this request.
     */
    public List<SchemaAttribute> getSchemaAttributes(String  userId,
                                                     String  schemaTypeGUID,
                                                     int     elementStart,
                                                     int     maxElements,
                                                     String  methodName) throws InvalidParameterException,
                                                                                PropertyServerException,
                                                                                UserNotAuthorizedException
    {
        final String guidParameterName      = "schemaTypeGUID";

        invalidParameterHandler.validateUserId(userId, methodName);
        invalidParameterHandler.validateGUID(schemaTypeGUID, guidParameterName, methodName);

        List<EntityDetail>  entities = repositoryHandler.getEntitiesForRelationshipType(userId,
                                                                                        schemaTypeGUID,
                                                                                        SchemaElementMapper.SCHEMA_TYPE_TYPE_NAME,
                                                                                        SchemaElementMapper.TYPE_TO_ATTRIBUTE_RELATIONSHIP_TYPE_GUID,
                                                                                        SchemaElementMapper.TYPE_TO_ATTRIBUTE_RELATIONSHIP_TYPE_NAME,
                                                                                        elementStart,
                                                                                        maxElements,
                                                                                        methodName);

        List<SchemaAttribute>  results = new ArrayList<>();

        if (entities != null)
        {
            for (EntityDetail schemaAttributeEntity : entities)
            {
                if (schemaAttributeEntity != null)
                {
                    EntityDetail  attributeTypeEntity = repositoryHandler.getEntityForRelationshipType(userId,
                                                                                                       schemaAttributeEntity.getGUID(),
                                                                                                       SchemaElementMapper.SCHEMA_ATTRIBUTE_TYPE_NAME,
                                                                                                       SchemaElementMapper.ATTRIBUTE_TO_TYPE_RELATIONSHIP_TYPE_GUID,
                                                                                                       SchemaElementMapper.ATTRIBUTE_TO_TYPE_RELATIONSHIP_TYPE_NAME,
                                                                                                       methodName);
                    SchemaType   attributeType = null;
                    if (attributeTypeEntity != null)
                    {
                        attributeType = this.getSchemaTypeForAttribute(userId, attributeTypeEntity, methodName);
                    }

                    SchemaAttributeConverter converter = new SchemaAttributeConverter(schemaAttributeEntity,
                                                                                      attributeType,
                                                                                      null,  // TODO
                                                                                      null,  // TODO
                                                                                      repositoryHelper,
                                                                                      serviceName);
                    results.add(converter.getBean());
                }
            }
        }

        if (results.isEmpty())
        {
            return null;
        }
        else
        {
            return results;
        }
    }


    /**
     * Work through the schema attributes adding or updating the instances
     *
     * @param userId calling userId
     * @param schemaTypeGUID anchor object
     * @param schemaAttributes list of nested schema attribute objects or null
     * @param methodName calling method
     *
     * @throws InvalidParameterException the bean properties are invalid
     * @throws UserNotAuthorizedException user not authorized to issue this request
     * @throws PropertyServerException problem accessing the property server
     */
    public void saveSchemaAttributes(String                userId,
                                     String                schemaTypeGUID,
                                     List<SchemaAttribute> schemaAttributes,
                                     String                methodName) throws InvalidParameterException,
                                                                              PropertyServerException,
                                                                              UserNotAuthorizedException
    {
        if (schemaAttributes != null)
        {
            for (SchemaAttribute  schemaAttribute : schemaAttributes)
            {
                if (schemaAttribute != null)
                {
                    saveSchemaTypeAttribute(userId, schemaTypeGUID, schemaAttribute, methodName);
                }
            }
        }
    }


    /**
     * Work through the schema attributes adding or updating the instances
     *
     * @param userId calling userId
     * @param parentGUID anchor object
     * @param schemaAttribute schema attribute object with embedded type
     * @param methodName calling method
     *
     * @throws InvalidParameterException the guid or bean properties are invalid
     * @throws UserNotAuthorizedException user not authorized to issue this request
     * @throws PropertyServerException problem accessing the property server
     */
    public String saveSchemaAttribute(String          userId,
                                      String          parentGUID,
                                      SchemaAttribute schemaAttribute,
                                      String          methodName) throws InvalidParameterException,
                                                                         PropertyServerException,
                                                                         UserNotAuthorizedException
    {
        final String guidParameterName = "parentGUID";

        invalidParameterHandler.validateGUID(parentGUID, guidParameterName, methodName);

        EntityDetail parentEntity = repositoryHandler.getEntityByGUID(userId,
                                                                      parentGUID,
                                                                      guidParameterName,
                                                                      SchemaElementMapper.SCHEMA_ELEMENT_TYPE_NAME,
                                                                      methodName);

        if (parentEntity != null)
        {
            String       typeName = null;
            InstanceType type = parentEntity.getType();

            if (type != null)
            {
                typeName = type.getTypeDefName();
            }

            if (repositoryHelper.isTypeOf(serviceName, typeName, SchemaElementMapper.SCHEMA_TYPE_TYPE_NAME))
            {
                return saveSchemaTypeAttribute(userId, parentGUID, schemaAttribute, methodName);
            }
            else
            {
                return saveNestedSchemaAttribute(userId, parentGUID, schemaAttribute, methodName);
            }
        }
        else
        {
            invalidParameterHandler.throwUnknownElement(userId,
                                                        parentGUID,
                                                        SchemaElementMapper.SCHEMA_ELEMENT_TYPE_NAME,
                                                        serviceName,
                                                        serverName,
                                                        methodName);
            return null;
        }
    }



    /**
     * Work through the schema attributes adding or updating the instances
     *
     * @param userId calling userId
     * @param schemaTypeGUID anchor object
     * @param schemaAttribute schema attribute object with embedded type
     * @param methodName calling method
     *
     * @throws InvalidParameterException the bean properties are invalid
     * @throws UserNotAuthorizedException user not authorized to issue this request
     * @throws PropertyServerException problem accessing the property server
     */
    private String saveSchemaTypeAttribute(String          userId,
                                           String          schemaTypeGUID,
                                           SchemaAttribute schemaAttribute,
                                           String          methodName) throws InvalidParameterException,
                                                                              PropertyServerException,
                                                                              UserNotAuthorizedException
    {
        String schemaAttributeGUID = this.findSchemaAttribute(userId, schemaAttribute, methodName);

        if (schemaAttributeGUID == null)
        {
            schemaAttributeGUID = addSchemaAttribute(userId, schemaAttribute);

            repositoryHandler.createRelationship(userId,
                                                 SchemaElementMapper.TYPE_TO_ATTRIBUTE_RELATIONSHIP_TYPE_GUID,
                                                 schemaTypeGUID,
                                                 schemaAttributeGUID,
                                                 null,
                                                 methodName);
        }
        else
        {
            updateSchemaAttribute(userId, schemaAttributeGUID, schemaAttribute);
        }

        return schemaAttributeGUID;
    }


    /**
     * Work through the schema attributes adding or updating the instances
     *
     * @param userId calling userId
     * @param parentSchemaAttributeGUID anchor object
     * @param nestedSchemaAttribute schema attribute object with embedded type
     * @param methodName calling method
     *
     * @throws InvalidParameterException the bean properties are invalid
     * @throws UserNotAuthorizedException user not authorized to issue this request
     * @throws PropertyServerException problem accessing the property server
     */
    private String saveNestedSchemaAttribute(String          userId,
                                             String          parentSchemaAttributeGUID,
                                             SchemaAttribute nestedSchemaAttribute,
                                             String          methodName) throws InvalidParameterException,
                                                                                PropertyServerException,
                                                                                UserNotAuthorizedException
    {
        String schemaAttributeGUID = this.findSchemaAttribute(userId, nestedSchemaAttribute, methodName);

        if (schemaAttributeGUID == null)
        {
            schemaAttributeGUID = addSchemaAttribute(userId, nestedSchemaAttribute);

            repositoryHandler.createRelationship(userId,
                                                 SchemaElementMapper.NESTED_ATTRIBUTE_RELATIONSHIP_TYPE_GUID,
                                                 parentSchemaAttributeGUID,
                                                 schemaAttributeGUID,
                                                 null,
                                                 methodName);
        }
        else
        {
            updateSchemaAttribute(userId, schemaAttributeGUID, nestedSchemaAttribute);
        }

        return schemaAttributeGUID;
    }



    /**
     * Work through the schema attributes from an external source adding or updating the instances
     *
     * @param userId calling userId
     * @param schemaTypeGUID anchor object
     * @param schemaAttributes list of nested schema attribute objects or null
     * @param externalSourceGUID unique identifier of the external source
     * @param externalSourceName unique name of the external source
     * @param methodName calling method
     *
     * @throws InvalidParameterException the bean properties are invalid
     * @throws UserNotAuthorizedException user not authorized to issue this request
     * @throws PropertyServerException problem accessing the property server
     */
    public void  saveExternalSchemaAttributes(String                userId,
                                              String                schemaTypeGUID,
                                              List<SchemaAttribute> schemaAttributes,
                                              String                externalSourceGUID,
                                              String                externalSourceName,
                                              String                methodName) throws InvalidParameterException,
                                                                                       PropertyServerException,
                                                                                       UserNotAuthorizedException
    {
        if (schemaAttributes != null)
        {
            for (SchemaAttribute  schemaAttribute : schemaAttributes)
            {
                if (schemaAttribute != null)
                {
                    String schemaAttributeGUID = this.findSchemaAttribute(userId, schemaAttribute, methodName);

                    if (schemaAttributeGUID == null)
                    {
                        schemaAttributeGUID = addExternalSchemaAttribute(userId, schemaAttribute,externalSourceGUID,externalSourceName);

                        repositoryHandler.createExternalRelationship(userId,
                                                                     SchemaElementMapper.TYPE_TO_ATTRIBUTE_RELATIONSHIP_TYPE_GUID,
                                                                     externalSourceGUID,
                                                                     externalSourceName,
                                                                     schemaTypeGUID,
                                                                     schemaAttributeGUID,
                                                                     null,
                                                                     methodName);
                    }
                    else
                    {
                        updateSchemaAttribute(userId, schemaAttributeGUID, schemaAttribute);
                    }

                }
            }
        }
    }


    /**
     * Find out if the schema type object is already stored in the repository.  If the schema type's
     * guid is set, it uses it to retrieve the entity.  If the GUID is not set, it tries the
     * fully qualified name.  If neither are set it throws an exception.
     *
     * @param userId calling user
     * @param schemaAttributeGUID unique Id
     * @param qualifiedName unique name
     * @param attributeName human readable name
     * @param methodName calling method
     *
     * @return unique identifier of the connection or null
     *
     * @throws InvalidParameterException the connection bean properties are invalid
     * @throws UserNotAuthorizedException user not authorized to issue this request
     * @throws PropertyServerException problem accessing the property server
     */
    private String findSchemaAttribute(String               userId,
                                       String               schemaAttributeGUID,
                                       String               qualifiedName,
                                       String               attributeName,
                                       String               methodName) throws InvalidParameterException,
                                                                          PropertyServerException,
                                                                          UserNotAuthorizedException
    {
        final String guidParameterName        = "schemaAttributeGUID";
        final String qualifiedNameParameter   = "qualifiedName";

        if (schemaAttributeGUID != null)
        {
            if (repositoryHandler.isEntityKnown(userId,
                                                schemaAttributeGUID,
                                                SchemaElementMapper.SCHEMA_ATTRIBUTE_TYPE_NAME,
                                                methodName,
                                                guidParameterName) != null)
            {
                return schemaAttributeGUID;
            }
        }

        invalidParameterHandler.validateName(qualifiedName, qualifiedNameParameter, methodName);

        SchemaAttributeBuilder builder = new SchemaAttributeBuilder(qualifiedName,
                                                                    attributeName,
                                                                    repositoryHelper,
                                                                    serviceName,
                                                                    serverName);

        EntityDetail existingSchemaType = repositoryHandler.getUniqueEntityByName(userId,
                                                                                  qualifiedName,
                                                                                  qualifiedNameParameter,
                                                                                  builder.getQualifiedNameInstanceProperties(methodName),
                                                                                  SchemaElementMapper.SCHEMA_ATTRIBUTE_TYPE_GUID,
                                                                                  SchemaElementMapper.SCHEMA_ATTRIBUTE_TYPE_NAME,
                                                                                  methodName);
        if (existingSchemaType != null)
        {
            return existingSchemaType.getGUID();
        }

        return null;
    }


    /**
     * Find out if the SchemaType object is already stored in the repository.  If the schemaAttribute's
     * guid is set, it uses it to retrieve the entity.  If the GUID is not set, it tries the
     * fully qualified name.  If neither are set it throws an exception.
     *
     * @param userId calling user
     * @param schemaAttribute object to find
     * @param methodName calling method
     *
     * @return unique identifier of the schemaAttribute or null
     *
     * @throws InvalidParameterException the schemaAttribute bean properties are invalid
     * @throws UserNotAuthorizedException user not authorized to issue this request
     * @throws PropertyServerException problem accessing the property server
     */
    private String findSchemaAttribute(String               userId,
                                       SchemaAttribute      schemaAttribute,
                                       String               methodName) throws InvalidParameterException,
                                                                          PropertyServerException,
                                                                          UserNotAuthorizedException
    {
        if (schemaAttribute != null)
        {
            return this.findSchemaAttribute(userId,
                                       schemaAttribute.getGUID(),
                                       schemaAttribute.getQualifiedName(),
                                       schemaAttribute.getAttributeName(),
                                       methodName);
        }

        return null;
    }


    /**
     * Add the schema attribute to the repository.  Notice there is no attempt to process its type.
     *
     * @param userId   calling userId
     * @param schemaAttribute object to add
     * @return unique identifier of the schemaAttribute in the repository.
     * @throws InvalidParameterException  the schemaAttribute bean properties are invalid
     * @throws UserNotAuthorizedException user not authorized to issue this request
     * @throws PropertyServerException    problem accessing the property server
     */
    private String addSchemaAttribute(String               userId,
                                      SchemaAttribute      schemaAttribute) throws InvalidParameterException,
                                                                                    PropertyServerException,
                                                                                    UserNotAuthorizedException
    {
        final String methodName = "addSchemaAttribute";

        SchemaAttributeBuilder schemaAttributeBuilder = this.getSchemaAttributeBuilder(schemaAttribute);

        String schemaAttributeGUID = repositoryHandler.createEntity(userId,
                                                                    this.getSchemaAttributeTypeGUID(schemaAttribute),
                                                                    this.getSchemaAttributeTypeName(schemaAttribute),
                                                                    schemaAttributeBuilder.getInstanceProperties(methodName),
                                                                    methodName);

        SchemaType schemaType = schemaAttribute.getAttributeType();

        if (schemaType != null)
        {
            if ((schemaType.getExtendedProperties() == null) &&
                    ((schemaType instanceof ComplexSchemaType) ||
                     (schemaType instanceof LiteralSchemaType) ||
                     (schemaType instanceof SimpleSchemaType)))
            {
                /*
                 * The schema type can be represented as a classification on the schema attribute.
                 */
                SchemaTypeBuilder schemaTypeBuilder = this.getSchemaTypeBuilder(schemaType);

                repositoryHandler.classifyEntity(userId,
                                                 schemaAttributeGUID,
                                                 SchemaElementMapper.TYPE_EMBEDDED_ATTRIBUTE_CLASSIFICATION_TYPE_GUID,
                                                 SchemaElementMapper.TYPE_EMBEDDED_ATTRIBUTE_CLASSIFICATION_TYPE_NAME,
                                                 schemaTypeBuilder.getInstanceProperties(methodName),
                                                 methodName);
            }
            else
            {
                String schemaTypeGUID = addSchemaType(userId, schemaType);
                if (schemaTypeGUID != null)
                {
                    repositoryHandler.createRelationship(userId,
                                                         SchemaElementMapper.ATTRIBUTE_TO_TYPE_RELATIONSHIP_TYPE_GUID,
                                                         schemaAttributeGUID,
                                                         schemaTypeGUID,
                                                         null,
                                                         methodName);
                }
            }
        }
        else if (schemaAttribute.getExternalAttributeType() != null)
        {
            final String guidParameterName = "schemaAttribute.getExternalAttributeType().getLinkedSchemaTypeGUID()";
            SchemaLink schemaLink = schemaAttribute.getExternalAttributeType();
            InstanceProperties properties = new InstanceProperties();

            SchemaType linkedType = this.getSchemaType(userId,
                                                       schemaLink.getLinkedSchemaTypeGUID(),
                                                       guidParameterName,
                                                       methodName);

            if (linkedType != null)
            {
                // todo
            }
        }

        return schemaAttributeGUID;
    }


    /**
     * Add the schema type from an external source to the repository.
     *
     * @param userId   calling userId
     * @param schemaAttribute object to add
     * @param externalSourceGUID unique identifier(guid) for the external source.
     * @param externalSourceName unique name for the external source.
     * @return unique identifier of the schemaAttribute in the repository.
     * @throws InvalidParameterException  the schemaAttribute bean properties are invalid
     * @throws UserNotAuthorizedException user not authorized to issue this request
     * @throws PropertyServerException    problem accessing the property server
     */
    public String addExternalSchemaAttribute(String               userId,
                                             SchemaAttribute      schemaAttribute,
                                             String               externalSourceGUID,
                                             String               externalSourceName) throws InvalidParameterException,
                                                                                             PropertyServerException,
                                                                                             UserNotAuthorizedException
    {
        final String methodName = "addExternalSchemaAttribute";

        SchemaAttributeBuilder builder = this.getSchemaAttributeBuilder(schemaAttribute);

        return repositoryHandler.createExternalEntity(userId,
                                                      this.getSchemaAttributeTypeGUID(schemaAttribute),
                                                      this.getSchemaAttributeTypeName(schemaAttribute),
                                                      externalSourceGUID,
                                                      externalSourceName,
                                                      builder.getInstanceProperties(methodName),
                                                      methodName);
    }


    /**
     * Update a stored schemaAttribute.
     *
     * @param userId                      userId
     * @param existingSchemaAttributeGUID unique identifier of the existing schemaAttribute entity
     * @param schemaAttribute             new schemaAttribute values
     * @return unique identifier of the schemaAttribute in the repository.
     * @throws InvalidParameterException  the schemaAttribute bean properties are invalid
     * @throws UserNotAuthorizedException user not authorized to issue this request
     * @throws PropertyServerException    problem accessing the property server
     */
    public String updateSchemaAttribute(String           userId,
                                        String           existingSchemaAttributeGUID,
                                        SchemaAttribute  schemaAttribute) throws InvalidParameterException,
                                                                                  PropertyServerException,
                                                                                  UserNotAuthorizedException
    {
        final String methodName = "updateSchemaAttribute";

        SchemaAttributeBuilder builder = this.getSchemaAttributeBuilder(schemaAttribute);

        repositoryHandler.updateEntity(userId,
                                       existingSchemaAttributeGUID,
                                       this.getSchemaAttributeTypeGUID(schemaAttribute),
                                       this.getSchemaAttributeTypeName(schemaAttribute),
                                       builder.getInstanceProperties(methodName),
                                       methodName);

        return existingSchemaAttributeGUID;
    }


    /**
     * Return the appropriate schemaAttribute builder for the supplied schema attribute bean.
     *
     * @param schemaAttribute object with properties
     * @return builder object.
     */
    private SchemaAttributeBuilder  getSchemaAttributeBuilder(SchemaAttribute  schemaAttribute)
    {
        SchemaAttributeBuilder builder = null;

        if (schemaAttribute != null)
        {
<<<<<<< HEAD
            // TODO will need different builder for DerivedSchemaAttribute
            return new SchemaAttributeBuilder(schemaAttribute.getQualifiedName(),
                                              schemaAttribute.getAttributeName(),
                                              schemaAttribute.getElementPosition(),
                                              schemaAttribute.getCardinality(),
                                              schemaAttribute.getDefaultValueOverride(),
                                              schemaAttribute.getAnchorGUID(),
                                              schemaAttribute.getAdditionalProperties(),
                                              schemaAttribute.getExtendedProperties(),
                                              repositoryHelper,
                                              serviceName,
                                              serverName);
=======
            builder = new SchemaAttributeBuilder(schemaAttribute.getQualifiedName(),
                                                 schemaAttribute.getAttributeName(),
                                                 schemaAttribute.getElementPosition(),
                                                 schemaAttribute.getMinCardinality(),
                                                 schemaAttribute.getMaxCardinality(),
                                                 schemaAttribute.isDeprecated(),
                                                 schemaAttribute.getDefaultValueOverride(),
                                                 schemaAttribute.isAllowsDuplicateValues(),
                                                 schemaAttribute.isOrderedValues(),
                                                 schemaAttribute.getSortOrder(),
                                                 schemaAttribute.getMinimumLength(),
                                                 schemaAttribute.getLength(),
                                                 schemaAttribute.getSignificantDigits(),
                                                 schemaAttribute.isNullable(),
                                                 schemaAttribute.getNativeJavaClass(),
                                                 schemaAttribute.getAliases(),
                                                 schemaAttribute.getAdditionalProperties(),
                                                 schemaAttribute.getExtendedProperties(),
                                                 repositoryHelper,
                                                 serviceName,
                                                 serverName);

            /*
             * Extract additional properties if this is a derived schema attribute.
             */
            if (schemaAttribute instanceof DerivedSchemaAttribute)
            {
                DerivedSchemaAttribute derivedSchemaAttribute = (DerivedSchemaAttribute) schemaAttribute;

                builder.setFormula(derivedSchemaAttribute.getFormula());
            }
>>>>>>> a9e59281
        }

        return builder;
    }


    /**
     * Return the type guid contained in this schemaAttribute bean.
     *
     * @param schemaAttribute bean to interrogate
     * @return guid of the type
     */
    private String getSchemaAttributeTypeGUID(SchemaAttribute   schemaAttribute)
    {
        ElementType type = schemaAttribute.getType();
        if (type != null)
        {
            return type.getElementTypeId();
        }
        else
        {
            return SchemaElementMapper.SCHEMA_ATTRIBUTE_TYPE_GUID;
        }
    }


    /**
     * Return the type name contained in this schemaAttribute bean.
     *
     * @param schemaAttribute bean to interrogate
     * @return name of the type
     */
    private String getSchemaAttributeTypeName(SchemaAttribute   schemaAttribute)
    {
        ElementType type = schemaAttribute.getType();
        if (type != null)
        {
            return type.getElementTypeName();
        }
        else
        {
            return SchemaElementMapper.SCHEMA_ATTRIBUTE_TYPE_NAME;
        }
    }



    /**
     * Find out if the schema type object is already stored in the repository.  If the schema type's
     * guid is set, it uses it to retrieve the entity.  If the GUID is not set, it tries the
     * fully qualified name.  If neither are set it throws an exception.  If the schema type is not
     * found it returns null.
     *
     * @param userId calling user
     * @param schemaTypeGUID unique Id
     * @param qualifiedName unique name
     * @param displayName human readable name
     * @param methodName calling method
     *
     * @return unique identifier of the connection or null
     *
     * @throws InvalidParameterException the schema type bean properties are invalid
     * @throws UserNotAuthorizedException user not authorized to issue this request
     * @throws PropertyServerException problem accessing the property server
     */
    private String findSchemaType(String               userId,
                                  String               schemaTypeGUID,
                                  String               qualifiedName,
                                  String               displayName,
                                  String               methodName) throws InvalidParameterException,
                                                                          PropertyServerException,
                                                                          UserNotAuthorizedException
    {
        final String guidParameterName        = "schemaTypeGUID";
        final String qualifiedNameParameter   = "qualifiedName";

        if (schemaTypeGUID != null)
        {
            if (repositoryHandler.isEntityKnown(userId,
                                                schemaTypeGUID,
                                                SchemaElementMapper.SCHEMA_TYPE_TYPE_NAME,
                                                methodName,
                                                guidParameterName) != null)
            {
                return schemaTypeGUID;
            }
        }

        invalidParameterHandler.validateName(qualifiedName, qualifiedNameParameter, methodName);

        SchemaTypeBuilder builder = new SchemaTypeBuilder(qualifiedName,
                                                          displayName,
                                                          repositoryHelper,
                                                          serviceName,
                                                          serverName);

        EntityDetail existingSchemaType = repositoryHandler.getUniqueEntityByName(userId,
                                                                                  qualifiedName,
                                                                                  qualifiedNameParameter,
                                                                                  builder.getQualifiedNameInstanceProperties(methodName),
                                                                                  SchemaElementMapper.SCHEMA_TYPE_TYPE_GUID,
                                                                                  SchemaElementMapper.SCHEMA_TYPE_TYPE_NAME,
                                                                                  methodName);
        if (existingSchemaType != null)
        {
            return existingSchemaType.getGUID();
        }

        return null;
    }


    /**
     * Find out if the SchemaType object is already stored in the repository.  If the schemaType's
     * guid is set, it uses it to retrieve the entity.  If the GUID is not set, it tries the
     * fully qualified name.  If neither are set it throws an exception.
     *
     * @param userId calling user
     * @param schemaType object to find
     * @param methodName calling method
     *
     * @return unique identifier of the schemaType or null
     *
     * @throws InvalidParameterException the schemaType bean properties are invalid
     * @throws UserNotAuthorizedException user not authorized to issue this request
     * @throws PropertyServerException problem accessing the property server
     */
    private String findSchemaType(String               userId,
                                  SchemaType           schemaType,
                                  String               methodName) throws InvalidParameterException,
                                                                          PropertyServerException,
                                                                          UserNotAuthorizedException
    {
        if (schemaType != null)
        {
            return this.findSchemaType(userId,
                                       schemaType.getGUID(),
                                       schemaType.getQualifiedName(),
                                       schemaType.getDisplayName(),
                                       methodName);
        }

        return null;
    }


    /**
     * Determine if the SchemaType object is stored in the repository and create it if it is not.
     * If the schemaType is located, there is no check that the schemaType values are equal to those in
     * the supplied object.
     *
     * @param userId calling userId
     * @param schemaType object to add
     * @param schemaAttributes list of nested schema attribute objects or null. These attributes can not have
     *                         attributes nested themselves because the GUID is not returned to the caller.
     * @param methodName calling method
     *
     * @return unique identifier of the schemaType in the repository.
     *
     * @throws InvalidParameterException the bean properties are invalid
     * @throws UserNotAuthorizedException user not authorized to issue this request
     * @throws PropertyServerException problem accessing the property server
     */
    public String  saveSchemaType(String                userId,
                                  SchemaType            schemaType,
                                  List<SchemaAttribute> schemaAttributes,
                                  String                methodName) throws InvalidParameterException,
                                                                           PropertyServerException,
                                                                           UserNotAuthorizedException
    {
        String schemaTypeGUID = this.saveSchemaType(userId, schemaType, methodName);

        if (schemaAttributes != null)
        {
            this.saveSchemaAttributes(userId, schemaTypeGUID, schemaAttributes, methodName);
        }

        return schemaTypeGUID;
    }


    /**
     * Determine if the SchemaType object is stored in the repository and create it if it is not.
     * If the schemaType is located, there is no check that the schemaType values are equal to those in
     * the supplied object.
     *
     * @param userId calling userId
     * @param schemaType object to add
     * @param methodName calling method
     *
     * @return unique identifier of the schemaType in the repository.
     *
     * @throws InvalidParameterException the bean properties are invalid
     * @throws UserNotAuthorizedException user not authorized to issue this request
     * @throws PropertyServerException problem accessing the property server
     */
    public String  saveSchemaType(String                userId,
                                  SchemaType            schemaType,
                                  String                methodName) throws InvalidParameterException,
                                                                           PropertyServerException,
                                                                           UserNotAuthorizedException
    {
        String schemaTypeGUID = this.findSchemaType(userId, schemaType, methodName);

        if (schemaTypeGUID == null)
        {
            schemaTypeGUID = addSchemaType(userId, schemaType);
        }
        else
        {
            updateSchemaType(userId, schemaTypeGUID, schemaType);
        }

        return schemaTypeGUID;
    }


    /**
     * Determine if the SchemaType object is stored in the repository and create it if it is not.
     * If the schemaType is located, there is no check that the schemaType values are equal to those in
     * the supplied object.
     *
     * @param userId calling userId
     * @param schemaType object to add
     * @param externalSourceGUID unique identifier(guid) for the external source
     * @param externalSourceName unique name for the external source
     * @param methodName calling method
     *
     * @return unique identifier of the schemaType in the repository.
     *
     * @throws InvalidParameterException the bean properties are invalid
     * @throws UserNotAuthorizedException user not authorized to issue this request
     * @throws PropertyServerException problem accessing the property server
     */
    public String  saveExternalSchemaType(String                userId,
                                          SchemaType            schemaType,
                                          String                externalSourceGUID,
                                          String                externalSourceName,
                                          String                methodName) throws InvalidParameterException,
                                                                                   PropertyServerException,
                                                                                   UserNotAuthorizedException
    {
        String schemaTypeGUID = this.findSchemaType(userId, schemaType, methodName);

        if (schemaTypeGUID == null)
        {
            schemaTypeGUID = addExternalSchemaType(userId, schemaType, externalSourceGUID, externalSourceName);
        }
        else
        {
            updateSchemaType(userId, schemaTypeGUID, schemaType);
        }

        return schemaTypeGUID;
    }


    /**
     * Add the schema type to the repository and any schema types embedded within it.
     *
     * @param userId   calling userId
     * @param schemaType object to add
     * @return unique identifier of the schemaType in the repository.
     * @throws InvalidParameterException  the schemaType bean properties are invalid
     * @throws UserNotAuthorizedException user not authorized to issue this request
     * @throws PropertyServerException    problem accessing the property server
     */
    private String addSchemaType(String                userId,
                                 SchemaType            schemaType) throws InvalidParameterException,
                                                                          PropertyServerException,
                                                                          UserNotAuthorizedException
    {
        final String methodName = "addSchemaType";

        SchemaTypeBuilder schemaTypeBuilder = this.getSchemaTypeBuilder(schemaType);

        String schemaTypeGUID = repositoryHandler.createEntity(userId,
                                                               this.getSchemaTypeTypeGUID(schemaType),
                                                               this.getSchemaTypeTypeName(schemaType),
                                                               schemaTypeBuilder.getInstanceProperties(methodName),
                                                               methodName);

        return addEmbeddedTypes(userId, schemaTypeGUID, schemaType);
    }


    /**
     * Add additional schema types that are part of a schema type.
     *
     * @param userId calling user
     * @param schemaTypeGUID schema type entity to link to
     * @param schemaType description of complete schema type.
     * @return schemaTypeGUID
     * @throws InvalidParameterException  the schemaType bean properties are invalid
     * @throws UserNotAuthorizedException user not authorized to issue this request
     * @throws PropertyServerException    problem accessing the property server
     */
    @SuppressWarnings(value = "deprecation")
    private String addEmbeddedTypes(String     userId,
                                    String     schemaTypeGUID,
                                    SchemaType schemaType) throws InvalidParameterException,
                                                                  PropertyServerException,
                                                                  UserNotAuthorizedException
    {
        final String methodName = "addEmbeddedTypes";

        if (schemaType instanceof MapSchemaType)
        {
            SchemaType mapFrom = ((MapSchemaType) schemaType).getMapFromElement();
            SchemaType mapTo   = ((MapSchemaType) schemaType).getMapToElement();

            if (mapFrom != null)
            {
                String mapFromGUID = addSchemaType(userId, mapFrom);

                if (mapFromGUID != null)
                {
                    repositoryHandler.createRelationship(userId,
                                                         SchemaElementMapper.MAP_FROM_RELATIONSHIP_TYPE_NAME,
                                                         schemaTypeGUID,
                                                         mapFromGUID,
                                                         null,
                                                         methodName);
                }
            }

            if (mapTo != null)
            {
                String mapToGUID = addSchemaType(userId, mapTo);

                if (mapToGUID != null)
                {
                    repositoryHandler.createRelationship(userId,
                                                         SchemaElementMapper.MAP_TO_RELATIONSHIP_TYPE_NAME,
                                                         schemaTypeGUID,
                                                         mapToGUID,
                                                         null,
                                                         methodName);
                }
            }
        }
        else if (schemaType instanceof SchemaTypeChoice)
        {
            List<SchemaType>  schemaOptions = ((SchemaTypeChoice) schemaType).getSchemaOptions();

            if (schemaOptions != null)
            {
                for (SchemaType option : schemaOptions)
                {
                    if (option != null)
                    {
                        String optionGUID = addSchemaType(userId, option);

                        if (optionGUID != null)
                        {
                            repositoryHandler.createRelationship(userId,
                                                                 SchemaElementMapper.SCHEMA_TYPE_OPTION_RELATIONSHIP_TYPE_GUID,
                                                                 schemaTypeGUID,
                                                                 optionGUID,
                                                                 null,
                                                                 methodName);
                        }
                    }
                }
            }
        }
        else if (schemaType instanceof BoundedSchemaType)
        {
            SchemaType elementType = ((BoundedSchemaType) schemaType).getElementType();

            if (elementType != null)
            {
                String elementTypeGUID = addSchemaType(userId, elementType);

                if (elementTypeGUID != null)
                {
                    repositoryHandler.createRelationship(userId,
                                                         SchemaElementMapper.BOUNDED_ELEMENT_RELATIONSHIP_TYPE_GUID,
                                                         schemaTypeGUID,
                                                         elementTypeGUID,
                                                         null,
                                                         methodName);
                }
            }
        }

        return schemaTypeGUID;
    }



    /**
     * Add the schema type from an external source to the repository along with any schema types embedded within it.
     *
     * @param userId   calling userId
     * @param schemaType object to add
     * @param externalSourceGUID unique identifier(guid) for the external source
     * @param externalSourceName unique name for the external source
     * @return unique identifier of the schemaType in the repository.
     * @throws InvalidParameterException  the schemaType bean properties are invalid
     * @throws UserNotAuthorizedException user not authorized to issue this request
     * @throws PropertyServerException    problem accessing the property server
     */
    public String addExternalSchemaType(String                userId,
                                        SchemaType            schemaType,
                                        String                externalSourceGUID,
                                        String                externalSourceName) throws InvalidParameterException,
                                                                                         PropertyServerException,
                                                                                         UserNotAuthorizedException
    {
        final String methodName = "addExternalSchemaType";

        SchemaTypeBuilder schemaTypeBuilder = this.getSchemaTypeBuilder(schemaType);

        String schemaTypeGUID = repositoryHandler.createExternalEntity(userId,
                                                                       this.getSchemaTypeTypeGUID(schemaType),
                                                                       this.getSchemaTypeTypeName(schemaType),
                                                                       externalSourceGUID,
                                                                       externalSourceName,
                                                                       schemaTypeBuilder.getInstanceProperties(methodName),
                                                                       methodName);

        return addExternalEmbeddedTypes(userId, schemaTypeGUID, schemaType, externalSourceGUID, externalSourceName);
    }


    /**
     * Add additional schema types that are part of an external schema type.
     *
     * @param userId calling user
     * @param schemaTypeGUID schema type entity to link to
     * @param schemaType description of complete schema type.
     * @param externalSourceGUID unique identifier(guid) for the external source
     * @param externalSourceName unique name for the external source
     * @return schemaTypeGUID
     * @throws InvalidParameterException  the schemaType bean properties are invalid
     * @throws UserNotAuthorizedException user not authorized to issue this request
     * @throws PropertyServerException    problem accessing the property server
     */
    @SuppressWarnings(value = "deprecation")
    private String addExternalEmbeddedTypes(String                userId,
                                            String                schemaTypeGUID,
                                            SchemaType            schemaType,
                                            String                externalSourceGUID,
                                            String                externalSourceName) throws InvalidParameterException,
                                                                                             PropertyServerException,
                                                                                             UserNotAuthorizedException
    {
        final String methodName = "addExternalEmbeddedTypes";

        if (schemaType instanceof MapSchemaType)
        {
            SchemaType mapFrom = ((MapSchemaType) schemaType).getMapFromElement();
            SchemaType mapTo   = ((MapSchemaType) schemaType).getMapToElement();

            if (mapFrom != null)
            {
                String mapFromGUID = addExternalSchemaType(userId, mapFrom, externalSourceGUID, externalSourceName);

                if (mapFromGUID != null)
                {
                    repositoryHandler.createExternalRelationship(userId,
                                                                 SchemaElementMapper.MAP_FROM_RELATIONSHIP_TYPE_NAME,
                                                                 externalSourceGUID,
                                                                 externalSourceName,
                                                                 schemaTypeGUID,
                                                                 mapFromGUID,
                                                                 null,
                                                                 methodName);
                }
            }

            if (mapTo != null)
            {
                String mapToGUID = addExternalSchemaType(userId, mapTo, externalSourceGUID, externalSourceName);

                if (mapToGUID != null)
                {
                    repositoryHandler.createExternalRelationship(userId,
                                                                 SchemaElementMapper.MAP_TO_RELATIONSHIP_TYPE_NAME,
                                                                 externalSourceGUID,
                                                                 externalSourceName,
                                                                 schemaTypeGUID,
                                                                 mapToGUID,
                                                                 null,
                                                                 methodName);
                }
            }
        }
        else if (schemaType instanceof SchemaTypeChoice)
        {
            List<SchemaType>  schemaOptions = ((SchemaTypeChoice) schemaType).getSchemaOptions();

            if (schemaOptions != null)
            {
                for (SchemaType option : schemaOptions)
                {
                    if (option != null)
                    {
                        String optionGUID = addExternalSchemaType(userId, option, externalSourceGUID, externalSourceName);

                        if (optionGUID != null)
                        {
                            repositoryHandler.createExternalRelationship(userId,
                                                                         SchemaElementMapper.SCHEMA_TYPE_OPTION_RELATIONSHIP_TYPE_GUID,
                                                                         externalSourceGUID,
                                                                         externalSourceName,
                                                                         schemaTypeGUID,
                                                                         optionGUID,
                                                                         null,
                                                                         methodName);
                        }
                    }
                }
            }
        }
        else if (schemaType instanceof BoundedSchemaType)
        {
            SchemaType elementType = ((BoundedSchemaType) schemaType).getElementType();

            if (elementType != null)
            {
                String elementTypeGUID = addExternalSchemaType(userId, elementType, externalSourceGUID, externalSourceName);

                if (elementTypeGUID != null)
                {
                    repositoryHandler.createExternalRelationship(userId,
                                                                 SchemaElementMapper.BOUNDED_ELEMENT_RELATIONSHIP_TYPE_GUID,
                                                                 externalSourceGUID,
                                                                 externalSourceName,
                                                                 schemaTypeGUID,
                                                                 elementTypeGUID,
                                                                 null,
                                                                 methodName);
                }
            }
        }

        return schemaTypeGUID;
    }



    /**
     * Update a stored schemaType.
     *
     * @param userId               userId
     * @param existingSchemaTypeGUID unique identifier of the existing schemaType entity
     * @param schemaType             new schemaType values
     * @return unique identifier of the schemaType in the repository.
     * @throws InvalidParameterException  the schemaType bean properties are invalid
     * @throws UserNotAuthorizedException user not authorized to issue this request
     * @throws PropertyServerException    problem accessing the property server
     */
    public String updateSchemaType(String      userId,
                                   String      existingSchemaTypeGUID,
                                   SchemaType  schemaType) throws InvalidParameterException,
                                                                   PropertyServerException,
                                                                   UserNotAuthorizedException
    {
        final String methodName = "updateSchemaType";

        SchemaTypeBuilder schemaTypeBuilder = this.getSchemaTypeBuilder(schemaType);

        repositoryHandler.updateEntity(userId,
                                       existingSchemaTypeGUID,
                                       this.getSchemaTypeTypeGUID(schemaType),
                                       this.getSchemaTypeTypeName(schemaType),
                                       schemaTypeBuilder.getInstanceProperties(methodName),
                                       methodName);

        return existingSchemaTypeGUID;
    }


    /**
     * Return the type guid contained in this schemaType bean.
     *
     * @param schemaType bean to interrogate
     * @return guid of the type
     */
    private String getSchemaTypeTypeGUID(SchemaType   schemaType)
    {
        ElementType type = schemaType.getType();
        if (type != null)
        {
            return type.getElementTypeId();
        }
        else
        {
            return SchemaElementMapper.SCHEMA_TYPE_TYPE_GUID;
        }
    }


    /**
     * Return the type name contained in this schemaType bean.
     *
     * @param schemaType bean to interrogate
     * @return name of the type
     */
    private String getSchemaTypeTypeName(SchemaType   schemaType)
    {
        ElementType type = schemaType.getType();
        if (type != null)
        {
            return type.getElementTypeName();
        }
        else
        {
            return SchemaElementMapper.SCHEMA_TYPE_TYPE_NAME;
        }
    }


    /**
     * Return the appropriate schemaType builder for the supplied schema type.
     *
     * @param schemaType object with properties
     * @return builder object.
     */
    @SuppressWarnings(value = "deprecation")
    private SchemaTypeBuilder  getSchemaTypeBuilder(SchemaType  schemaType)
    {
        SchemaTypeBuilder builder = null;

        if (schemaType != null)
        {
            builder = new SchemaTypeBuilder(SchemaElementMapper.SCHEMA_TYPE_TYPE_NAME,
                                            schemaType.getQualifiedName(),
                                            schemaType.getDisplayName(),
                                            schemaType.getDescription(),
                                            schemaType.getVersionNumber(),
                                            schemaType.isDeprecated(),
                                            schemaType.getAuthor(),
                                            schemaType.getUsage(),
                                            schemaType.getEncodingStandard(),
                                            schemaType.getNamespace(),
                                            schemaType.getAdditionalProperties(),
                                            schemaType.getExtendedProperties(),
                                            repositoryHelper,
                                            serviceName,
                                            serverName);

            /*
             * Set up the properties that are specific to particular subtypes of schema type.
             */
            if (schemaType instanceof SimpleSchemaType)
            {
                builder.setDataType(((SimpleSchemaType) schemaType).getDataType());
                builder.setDefaultValue(((SimpleSchemaType) schemaType).getDefaultValue());
            }
            else if (schemaType instanceof LiteralSchemaType)
            {
                builder.setDataType(((LiteralSchemaType) schemaType).getDataType());
                builder.setFixedValue(((LiteralSchemaType) schemaType).getFixedValue());
            }
            else if (schemaType instanceof BoundedSchemaType)
            {
                builder.setMaximumElements(((BoundedSchemaType) schemaType).getMaximumElements());
            }

            /*
             * The type name is extracted from the header in preference (in case it is a subtype that we do
             * not explicitly support).  If the caller has not set up the type name then it is extracted
             * from the class of the schema type.
             */
            String typeName = null;

            if (schemaType.getType() != null)
            {
                typeName = schemaType.getType().getElementTypeName();
            }

            if (typeName == null)
            {
                if (schemaType instanceof PrimitiveSchemaType)
                {
                    typeName = SchemaElementMapper.PRIMITIVE_SCHEMA_TYPE_TYPE_NAME;
                }
                else if (schemaType instanceof EnumSchemaType)
                {
                    typeName = SchemaElementMapper.ENUM_SCHEMA_TYPE_TYPE_NAME;
                }
                else if (schemaType instanceof SimpleSchemaType)
                {
                    typeName = SchemaElementMapper.SIMPLE_SCHEMA_TYPE_TYPE_NAME;
                }
                else if (schemaType instanceof LiteralSchemaType)
                {
                    typeName = SchemaElementMapper.LITERAL_SCHEMA_TYPE_TYPE_NAME;
                }
                else if (schemaType instanceof ComplexSchemaType)
                {
                    typeName = SchemaElementMapper.COMPLEX_SCHEMA_TYPE_TYPE_NAME;
                }
                else if (schemaType instanceof MapSchemaType)
                {
                    typeName = SchemaElementMapper.MAP_SCHEMA_TYPE_TYPE_NAME;
                }
                else if (schemaType instanceof BoundedSchemaType)
                {
                    typeName = SchemaElementMapper.BOUNDED_SCHEMA_TYPE_TYPE_NAME;
                }
                else
                {
                    typeName = SchemaElementMapper.SCHEMA_TYPE_TYPE_NAME;
                }
            }

            builder.setTypeName(typeName);
        }

        return builder;
    }



    /**
     * Remove the requested schemaType if it is no longer connected to any other entity.
     *
     * @param userId       calling user
     * @param schemaTypeGUID object to delete
     * @throws InvalidParameterException  the entity guid is not known
     * @throws UserNotAuthorizedException user not authorized to issue this request
     * @throws PropertyServerException    problem accessing the property server
     */
    public void removeSchemaType(String userId,
                                 String schemaTypeGUID) throws InvalidParameterException,
                                                               PropertyServerException,
                                                               UserNotAuthorizedException
    {
        final String methodName        = "removeSchemaType";
        final String guidParameterName = "schemaTypeGUID";

        repositoryHandler.removeEntityOnLastUse(userId,
                                                schemaTypeGUID,
                                                guidParameterName,
                                                SchemaElementMapper.SCHEMA_TYPE_TYPE_GUID,
                                                SchemaElementMapper.SCHEMA_TYPE_TYPE_NAME,
                                                methodName);
    }



    /**
     * Remove the requested schemaAttribute if it is no longer connected to any other entity.
     *
     * @param userId       calling user
     * @param schemaAttributeGUID object to delete
     * @throws InvalidParameterException  the entity guid is not known
     * @throws UserNotAuthorizedException user not authorized to issue this request
     * @throws PropertyServerException    problem accessing the property server
     */
    public void removeSchemaAttribute(String userId,
                                      String schemaAttributeGUID) throws InvalidParameterException,
                                                                         PropertyServerException,
                                                                         UserNotAuthorizedException
    {
        final String methodName        = "removeSchemaAttribute";
        final String guidParameterName = "schemaAttributeGUID";

        repositoryHandler.removeEntityOnLastUse(userId,
                                                schemaAttributeGUID,
                                                guidParameterName,
                                                SchemaElementMapper.SCHEMA_ATTRIBUTE_TYPE_GUID,
                                                SchemaElementMapper.SCHEMA_ATTRIBUTE_TYPE_NAME,
                                                methodName);
    }

}<|MERGE_RESOLUTION|>--- conflicted
+++ resolved
@@ -1130,20 +1130,6 @@
 
         if (schemaAttribute != null)
         {
-<<<<<<< HEAD
-            // TODO will need different builder for DerivedSchemaAttribute
-            return new SchemaAttributeBuilder(schemaAttribute.getQualifiedName(),
-                                              schemaAttribute.getAttributeName(),
-                                              schemaAttribute.getElementPosition(),
-                                              schemaAttribute.getCardinality(),
-                                              schemaAttribute.getDefaultValueOverride(),
-                                              schemaAttribute.getAnchorGUID(),
-                                              schemaAttribute.getAdditionalProperties(),
-                                              schemaAttribute.getExtendedProperties(),
-                                              repositoryHelper,
-                                              serviceName,
-                                              serverName);
-=======
             builder = new SchemaAttributeBuilder(schemaAttribute.getQualifiedName(),
                                                  schemaAttribute.getAttributeName(),
                                                  schemaAttribute.getElementPosition(),
@@ -1175,7 +1161,6 @@
 
                 builder.setFormula(derivedSchemaAttribute.getFormula());
             }
->>>>>>> a9e59281
         }
 
         return builder;

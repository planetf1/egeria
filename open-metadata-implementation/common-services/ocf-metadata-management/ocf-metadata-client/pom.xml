--- conflicted
+++ resolved
@@ -26,10 +26,6 @@
         <dependency>
             <groupId>org.slf4j</groupId>
             <artifactId>slf4j-api</artifactId>
-<<<<<<< HEAD
-            <version>${slf4j.version}</version>
-=======
->>>>>>> 6af38d79
         </dependency>
 
         <dependency>
@@ -47,18 +43,6 @@
             <artifactId>ffdc-services</artifactId>
         </dependency>
 
-        <dependency>
-            <groupId>org.odpi.egeria</groupId>
-            <artifactId>open-connector-framework</artifactId>
-            <version>${open-metadata.version}</version>
-        </dependency>
-
-        <dependency>
-            <groupId>org.odpi.egeria</groupId>
-            <artifactId>ffdc-services</artifactId>
-            <version>${open-metadata.version}</version>
-        </dependency>
-
     </dependencies>
 
 </project>
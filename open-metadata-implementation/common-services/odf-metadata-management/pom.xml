<?xml version="1.0" encoding="UTF-8"?>

<!-- SPDX-License-Identifier: Apache-2.0 -->
<!-- Copyright Contributors to the ODPi Egeria project. -->

<project xmlns="http://maven.apache.org/POM/4.0.0"
         xmlns:xsi="http://www.w3.org/2001/XMLSchema-instance"
         xsi:schemaLocation="http://maven.apache.org/POM/4.0.0 http://maven.apache.org/xsd/maven-4.0.0.xsd">

    <parent>
        <artifactId>common-services</artifactId>
        <groupId>org.odpi.egeria</groupId>
        <version>1.1-SNAPSHOT</version>
    </parent>

    <modelVersion>4.0.0</modelVersion>

    <name>ODF Metadata Management</name>
    <description>
        The common functions for OMAG Clients and Servers supporting Open Discovery Framework (ODF)
        metadata management.
    </description>

    <artifactId>odf-metadata-management</artifactId>

    <packaging>pom</packaging>
    <modules>
        <module>odf-metadata-api</module>
        <module>odf-metadata-client</module>
        <module>odf-metadata-handlers</module>
    </modules>

    <dependencies>

        <dependency>
            <groupId>org.odpi.egeria</groupId>
            <artifactId>open-connector-framework</artifactId>
<<<<<<< HEAD
            <version>${open-metadata.version}</version>
=======
>>>>>>> 6af38d79
        </dependency>

    </dependencies>

</project><|MERGE_RESOLUTION|>--- conflicted
+++ resolved
@@ -35,10 +35,6 @@
         <dependency>
             <groupId>org.odpi.egeria</groupId>
             <artifactId>open-connector-framework</artifactId>
-<<<<<<< HEAD
-            <version>${open-metadata.version}</version>
-=======
->>>>>>> 6af38d79
         </dependency>
 
     </dependencies>

--- conflicted
+++ resolved
@@ -21,33 +21,11 @@
     </description>
 
     <artifactId>metadata-security</artifactId>
-<<<<<<< HEAD
     <packaging>pom</packaging>
     <modules>
         <module>metadata-security-apis</module>
         <module>metadata-security-connectors</module>
         <module>metadata-security-server</module>
     </modules>
-=======
-
-    <dependencies>
-
-        <dependency>
-            <groupId>org.slf4j</groupId>
-            <artifactId>slf4j-api</artifactId>
-       </dependency>
-
-       <dependency>
-            <groupId>org.odpi.egeria</groupId>
-            <artifactId>repository-services-apis</artifactId>
-       </dependency>
-
-       <dependency>
-            <groupId>org.odpi.egeria</groupId>
-            <artifactId>open-connector-framework</artifactId>
-        </dependency>
-
-    </dependencies>
->>>>>>> 8135a8b6
 
 </project>
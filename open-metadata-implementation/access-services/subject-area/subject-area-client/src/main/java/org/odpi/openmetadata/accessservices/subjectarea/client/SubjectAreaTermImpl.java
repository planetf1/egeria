/* SPDX-License-Identifier: Apache-2.0 */
/* Copyright Contributors to the ODPi Egeria project. */
package org.odpi.openmetadata.accessservices.subjectarea.client;

<<<<<<< HEAD
import com.fasterxml.jackson.core.JsonProcessingException;
import com.fasterxml.jackson.databind.ObjectMapper;
import org.odpi.openmetadata.accessservices.subjectarea.SubjectAreaTerm;
=======
>>>>>>> e764e5d4
import org.odpi.openmetadata.accessservices.subjectarea.ffdc.exceptions.*;
import org.odpi.openmetadata.accessservices.subjectarea.properties.objects.graph.Line;
import org.odpi.openmetadata.accessservices.subjectarea.properties.objects.term.Term;
import org.odpi.openmetadata.accessservices.subjectarea.responses.SubjectAreaOMASAPIResponse;
import org.odpi.openmetadata.accessservices.subjectarea.utils.DetectUtils;
<<<<<<< HEAD
import org.odpi.openmetadata.accessservices.subjectarea.utils.QueryUtils;
import org.odpi.openmetadata.accessservices.subjectarea.utils.RestCaller;
import org.odpi.openmetadata.accessservices.subjectarea.validators.InputValidator;
import org.odpi.openmetadata.repositoryservices.connectors.stores.metadatacollectionstore.properties.SequencingOrder;
=======
>>>>>>> e764e5d4
import org.slf4j.Logger;
import org.slf4j.LoggerFactory;

import java.util.Date;
import java.util.List;


/**
 * SubjectAreaImpl is the OMAS client library implementation of the SubjectArea OMAS.
 * This interface provides term authoring interface for subject area experts.
 */
public class SubjectAreaTermImpl extends SubjectAreaBaseImpl implements SubjectAreaTerm {
    private static final Logger log = LoggerFactory.getLogger(SubjectAreaTermImpl.class);

    private static final String className = SubjectAreaTermImpl.class.getName();
    private static final String BASE_URL = SubjectAreaImpl.SUBJECT_AREA_BASE_URL + "terms";

    /**
     * Constructor for no authentication.
     *
     * @param serverName            name of the OMAG Server to call
     * @param serverPlatformURLRoot URL root of the server platform where the OMAG Server is running.
     * @throws org.odpi.openmetadata.frameworks.connectors.ffdc.InvalidParameterException there is a problem creating the client-side components to issue any
     *                                                                                    REST API calls.
     */
    public SubjectAreaTermImpl(String serverName, String serverPlatformURLRoot) throws
                                                                                org.odpi.openmetadata.frameworks.connectors.ffdc.InvalidParameterException {
        super(serverName, serverPlatformURLRoot);
    }

    @Override
    public Term createTerm(String userId, Term suppliedTerm) throws
                                                             MetadataServerUncontactableException,
                                                             InvalidParameterException,
                                                             UserNotAuthorizedException,
                                                             ClassificationException,
                                                             FunctionNotSupportedException,
                                                             UnexpectedResponseException, PropertyServerException {
        final String methodName = "createTerm";
        if (log.isDebugEnabled()) {
            log.debug("==> Method: " + methodName + ",userId=" + userId);
        }
        final String urlTemplate = BASE_URL;
        SubjectAreaOMASAPIResponse response = postRESTCall(userId, methodName, urlTemplate, suppliedTerm);
        Term term = DetectUtils.detectAndReturnTerm(className, methodName, response);
        if (log.isDebugEnabled()) {
            log.debug("<== successful method : " + methodName + ",userId=" + userId);
        }
        return term;
    }

    @Override
    public Term getTermByGuid(String userId, String guid) throws MetadataServerUncontactableException, UserNotAuthorizedException, InvalidParameterException, FunctionNotSupportedException, UnexpectedResponseException, PropertyServerException {
        final String methodName = "getCategoryByGuid";
        if (log.isDebugEnabled()) {
            log.debug("==> Method: " + methodName + ",userId=" + userId + ",guid=" + guid);
        }
        final String urlTemplate = BASE_URL + "/%s";
        SubjectAreaOMASAPIResponse response = getByIdRESTCall(userId, guid, methodName, urlTemplate);
        Term term = DetectUtils.detectAndReturnTerm(className, methodName, response);
        if (log.isDebugEnabled()) {
            log.debug("<== successful method : " + methodName + ",userId=" + userId);
        }
        return term;
    }

    @Override
    public List<Line> getTermRelationships(String userId, String guid,
                                           Date asOfTime,
                                           int offset,
                                           int pageSize,
                                           SequencingOrder sequencingOrder,
                                           String sequencingProperty) throws
                                                                      UserNotAuthorizedException,
                                                                      InvalidParameterException,
                                                                      FunctionNotSupportedException,
                                                                      UnexpectedResponseException,
                                                                      MetadataServerUncontactableException,
                                                                      PropertyServerException {
        final String methodName = "getRelationships";
        if (log.isDebugEnabled()) {
            log.debug("==> Method: " + methodName + ",userId=" + userId + ",guid=" + guid);
        }
        List<Line> relationships = getRelationships(BASE_URL, userId, guid, asOfTime, offset, pageSize, sequencingOrder, sequencingProperty);
        if (log.isDebugEnabled()) {
            log.debug("<== successful method : " + methodName + ",userId=" + userId);
        }
        return relationships;
    }

    @Override
    public Term replaceTerm(String userId, String guid, Term suppliedTerm) throws
                                                                           UnexpectedResponseException,
                                                                           UserNotAuthorizedException,
                                                                           FunctionNotSupportedException,
                                                                           InvalidParameterException,
                                                                           MetadataServerUncontactableException,
                                                                           PropertyServerException {
        final String methodName = "replaceTerm";
        if (log.isDebugEnabled()) {
            log.debug("==> Method: " + methodName + ",userId=" + userId + ",guid=" + guid);
        }

        Term term = updateTerm(userId, guid, suppliedTerm, true);
        if (log.isDebugEnabled()) {
            log.debug("<== successful method : " + methodName + ",userId=" + userId);
        }
        return term;
    }

    @Override
    public Term updateTerm(String userId, String guid, Term suppliedTerm) throws UnexpectedResponseException,
                                                                                 UserNotAuthorizedException,
                                                                                 FunctionNotSupportedException,
                                                                                 InvalidParameterException,
                                                                                 MetadataServerUncontactableException,
                                                                                 PropertyServerException {
        final String methodName = "updateTerm";
        if (log.isDebugEnabled()) {
            log.debug("==> Method: " + methodName + ",userId=" + userId + ",guid=" + guid);
        }
        Term term = updateTerm(userId, guid, suppliedTerm, false);
        if (log.isDebugEnabled()) {
            log.debug("<== successful method : " + methodName + ",userId=" + userId);
        }
        return term;

    }

    @Override
    public Term deleteTerm(String userId, String guid) throws InvalidParameterException,
                                                              MetadataServerUncontactableException,
                                                              UserNotAuthorizedException,
                                                              FunctionNotSupportedException,
                                                              UnrecognizedGUIDException,
                                                              UnexpectedResponseException,
                                                              EntityNotDeletedException, PropertyServerException {
        final String methodName = "deleteTerm";
        if (log.isDebugEnabled()) {
            log.debug("==> Method: " + methodName + ",userId=" + userId + ",guid=" + guid);
        }
        final String urlTemplate = BASE_URL + "/%s?isPurge=false";
        SubjectAreaOMASAPIResponse response = deleteEntityRESTCall(userId, guid, methodName, urlTemplate);
        Term term = DetectUtils.detectAndReturnTerm(className, methodName, response);
        if (log.isDebugEnabled()) {
            log.debug("<== successful method : " + methodName + ",userId=" + userId);
        }
        return term;
    }

    @Override
    public void purgeTerm(String userId, String guid) throws InvalidParameterException,
                                                             UserNotAuthorizedException,
                                                             MetadataServerUncontactableException,
                                                             UnrecognizedGUIDException,
                                                             FunctionNotSupportedException,
                                                             EntityNotPurgedException,
                                                             PropertyServerException {
        final String methodName = "purgeTerm";
        if (log.isDebugEnabled()) {
            log.debug("==> Method: " + methodName + ",userId=" + userId + ",guid=" + guid);
        }
        final String urlTemplate = BASE_URL + "/%s?isPurge=true";
        purgeEntityRESTCall(userId, guid, methodName, urlTemplate);
        if (log.isDebugEnabled()) {
            log.debug("<== successful method : " + methodName + ",userId=" + userId);
        }
    }

    /**
     * Update Term.
     * <p>
     * If the caller has chosen to incorporate the term name in their Term Terms qualified name, renaming the term will cause those
     * qualified names to mismatch the Term name.
     * The GovernanceAction content if specified replaces what is on the server.
     *
     * @param userId       userId under which the request is performed
     * @param guid         guid  of the term to update
     * @param suppliedTerm Term to be updated
     * @param isReplace    flag to indicate that this update is a replace. When not set only the supplied (non null) fields are updated.
     * @return the updated term.
     * <p>
     * Exceptions returned by the server
     * @throws UserNotAuthorizedException           the requesting user is not authorized to issue this request.
     * @throws FunctionNotSupportedException        Function not supported
     * @throws InvalidParameterException            one of the parameters is null or invalid
     *                                              <p>
     *                                              Client library Exceptions
     * @throws MetadataServerUncontactableException Unable to contact the server
     * @throws UnexpectedResponseException          an unexpected response was returned from the server
     */
    private Term updateTerm(String userId, String guid, Term suppliedTerm, boolean isReplace) throws
                                                                                              UserNotAuthorizedException,
                                                                                              InvalidParameterException,
                                                                                              FunctionNotSupportedException,
                                                                                              MetadataServerUncontactableException,
                                                                                              UnexpectedResponseException,
                                                                                              PropertyServerException {
        final String methodName = "updateTerm";
        if (log.isDebugEnabled()) {
            log.debug("==> Method: " + methodName + ",userId=" + userId + ",guid=" + guid);
        }
        final String urlTemplate = BASE_URL + "/%s?isReplace=%b";
        SubjectAreaOMASAPIResponse response = putRESTCall(userId, guid, isReplace, methodName, urlTemplate, suppliedTerm);

        Term term = DetectUtils.detectAndReturnTerm(className, methodName, response);
        if (log.isDebugEnabled()) {
            log.debug("<== successful method : " + methodName + ",userId=" + userId);
        }
        return term;
    }

    /**
     * Restore a Term
     * <p>
     * Restore allows the deleted Term to be made active again. Restore allows deletes to be undone. Hard deletes are not stored in the repository so cannot be restored.
     *
     * @param userId unique identifier for requesting user, under which the request is performed
     * @param guid   guid of the term to restore
     * @return the restored term
     * @throws UnrecognizedGUIDException            the supplied guid was not recognised
     * @throws UserNotAuthorizedException           the requesting user is not authorized to issue this request.
     * @throws InvalidParameterException            one of the parameters is null or invalid.
     * @throws FunctionNotSupportedException        Function not supported this indicates that a soft delete was issued but the repository does not support it.
     *                                              Client library Exceptions
     * @throws MetadataServerUncontactableException Unable to contact the server
     * @throws UnexpectedResponseException          an unexpected response was returned from the server
     */
    public Term restoreTerm(String userId, String guid) throws InvalidParameterException,
                                                               UserNotAuthorizedException,
                                                               MetadataServerUncontactableException,
                                                               UnrecognizedGUIDException,
                                                               FunctionNotSupportedException,
                                                               UnexpectedResponseException,
                                                               PropertyServerException {
        final String methodName = "restoreTerm";
        if (log.isDebugEnabled()) {
            log.debug("==> Method: " + methodName + ",userId=" + userId + ",guid=" + guid);
        }
        final String urlTemplate = BASE_URL + "/%s";
        SubjectAreaOMASAPIResponse response = restoreRESTCall(userId, guid, methodName, urlTemplate);
        Term term = DetectUtils.detectAndReturnTerm(className, methodName, response);
        if (log.isDebugEnabled()) {
            log.debug("<== successful method : " + methodName + ",userId=" + userId);
        }
        return term;
    }

    /**
     * Find Term
     *
     * @param userId             unique identifier for requesting user, under which the request is performed
     * @param searchCriteria     String expression matching Term property values (this does not include the GlossarySummary content).
     * @param asOfTime           the Terms returned as they were at this time. null indicates at the current time.
     * @param offset             the starting element number for this set of results.  This is used when retrieving elements
     *                           beyond the first page of results. Zero means the results start from the first element.
     * @param pageSize           the maximum number of elements that can be returned on this request.
     *                           0 means there is no limit to the page size
     * @param sequencingOrder    the sequencing order for the results.
     * @param sequencingProperty the name of the property that should be used to sequence the results.
     * @return A list of Terms meeting the search Criteria
     * <p>
     * Exceptions returned by the server
     * @throws UserNotAuthorizedException           the requesting user is not authorized to issue this request.
     * @throws InvalidParameterException            one of the parameters is null or invalid.
     * @throws FunctionNotSupportedException        Function not supported
     *                                              <p>
     *                                              Client library Exceptions
     * @throws MetadataServerUncontactableException Unable to contact the server
     * @throws UnexpectedResponseException          an unexpected response was returned from the server
     */
    public List<Term> findTerm(String userId,
                               String searchCriteria,
                               Date asOfTime,
                               int offset,
                               int pageSize,
                               SequencingOrder sequencingOrder,
                               String sequencingProperty) throws
                                                          MetadataServerUncontactableException,
                                                          UserNotAuthorizedException,
                                                          InvalidParameterException,
                                                          FunctionNotSupportedException,
                                                          UnexpectedResponseException,
                                                          PropertyServerException {

        final String methodName = "findTerm";
        if (log.isDebugEnabled()) {
            log.debug("==> Method: " + methodName + ",userId=" + userId);
        }
        SubjectAreaOMASAPIResponse response = findRESTCall(userId,
                                                           methodName,
                                                           BASE_URL,
                                                           searchCriteria,
                                                           asOfTime,
                                                           offset,
                                                           pageSize,
                                                           sequencingOrder,
                                                           sequencingProperty);
        List<Term> terms = DetectUtils.detectAndReturnTerms(className, methodName, response);
        if (log.isDebugEnabled()) {
            log.debug("<== successful method : " + methodName + ",userId=" + userId);
        }
        return terms;
    }

}<|MERGE_RESOLUTION|>--- conflicted
+++ resolved
@@ -2,24 +2,11 @@
 /* Copyright Contributors to the ODPi Egeria project. */
 package org.odpi.openmetadata.accessservices.subjectarea.client;
 
-<<<<<<< HEAD
-import com.fasterxml.jackson.core.JsonProcessingException;
-import com.fasterxml.jackson.databind.ObjectMapper;
-import org.odpi.openmetadata.accessservices.subjectarea.SubjectAreaTerm;
-=======
->>>>>>> e764e5d4
 import org.odpi.openmetadata.accessservices.subjectarea.ffdc.exceptions.*;
 import org.odpi.openmetadata.accessservices.subjectarea.properties.objects.graph.Line;
 import org.odpi.openmetadata.accessservices.subjectarea.properties.objects.term.Term;
 import org.odpi.openmetadata.accessservices.subjectarea.responses.SubjectAreaOMASAPIResponse;
 import org.odpi.openmetadata.accessservices.subjectarea.utils.DetectUtils;
-<<<<<<< HEAD
-import org.odpi.openmetadata.accessservices.subjectarea.utils.QueryUtils;
-import org.odpi.openmetadata.accessservices.subjectarea.utils.RestCaller;
-import org.odpi.openmetadata.accessservices.subjectarea.validators.InputValidator;
-import org.odpi.openmetadata.repositoryservices.connectors.stores.metadatacollectionstore.properties.SequencingOrder;
-=======
->>>>>>> e764e5d4
 import org.slf4j.Logger;
 import org.slf4j.LoggerFactory;
 
@@ -31,7 +18,7 @@
  * SubjectAreaImpl is the OMAS client library implementation of the SubjectArea OMAS.
  * This interface provides term authoring interface for subject area experts.
  */
-public class SubjectAreaTermImpl extends SubjectAreaBaseImpl implements SubjectAreaTerm {
+public class SubjectAreaTermImpl extends SubjectAreaBaseImpl implements org.odpi.openmetadata.accessservices.subjectarea.SubjectAreaTerm {
     private static final Logger log = LoggerFactory.getLogger(SubjectAreaTermImpl.class);
 
     private static final String className = SubjectAreaTermImpl.class.getName();
@@ -91,7 +78,7 @@
                                            Date asOfTime,
                                            int offset,
                                            int pageSize,
-                                           SequencingOrder sequencingOrder,
+                                           org.odpi.openmetadata.accessservices.subjectarea.properties.objects.common.SequencingOrder sequencingOrder,
                                            String sequencingProperty) throws
                                                                       UserNotAuthorizedException,
                                                                       InvalidParameterException,
@@ -296,7 +283,7 @@
                                Date asOfTime,
                                int offset,
                                int pageSize,
-                               SequencingOrder sequencingOrder,
+                               org.odpi.openmetadata.accessservices.subjectarea.properties.objects.common.SequencingOrder sequencingOrder,
                                String sequencingProperty) throws
                                                           MetadataServerUncontactableException,
                                                           UserNotAuthorizedException,

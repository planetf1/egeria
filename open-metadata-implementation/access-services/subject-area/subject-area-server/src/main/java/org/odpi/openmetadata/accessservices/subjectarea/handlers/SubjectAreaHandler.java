--- conflicted
+++ resolved
@@ -113,7 +113,6 @@
      * </ul>
      */
 
-<<<<<<< HEAD
     protected  SubjectAreaOMASAPIResponse getRelationshipsFromGuid(
                                                                 String restAPIName,
                                                                 String userId,
@@ -124,19 +123,7 @@
                                                                 org.odpi.openmetadata.accessservices.subjectarea.properties.objects.common.SequencingOrder sequencingOrder,
                                                                 String sequencingProperty
     ) {
-=======
-    protected SubjectAreaOMASAPIResponse getRelationshipsFromGuid(
-            String restAPIName,
-            String userId,
-            String guid,
-            Date asOfTime,
-            Integer offset,
-            Integer pageSize,
-            org.odpi.openmetadata.accessservices.subjectarea.properties.objects.common.SequencingOrder sequencingOrder,
-            String sequencingProperty
-                                                                 ) {
         String methodName = "getRelationshipsFromGuid";
->>>>>>> 296bbc82
         SubjectAreaOMASAPIResponse response = null;
         SubjectAreaGlossaryRESTServices glossaryRESTServices = new SubjectAreaGlossaryRESTServices();
         glossaryRESTServices.setOMRSAPIHelper(this.oMRSAPIHelper);

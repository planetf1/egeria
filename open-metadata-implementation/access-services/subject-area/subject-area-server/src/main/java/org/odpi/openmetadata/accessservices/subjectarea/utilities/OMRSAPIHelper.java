/* SPDX-License-Identifier: Apache-2.0 */
/* Copyright Contributors to the ODPi Egeria project. */
package org.odpi.openmetadata.accessservices.subjectarea.utilities;

import org.odpi.openmetadata.accessservices.subjectarea.ffdc.SubjectAreaErrorCode;
import org.odpi.openmetadata.accessservices.subjectarea.ffdc.exceptions.MetadataServerUncontactableException;
import org.odpi.openmetadata.accessservices.subjectarea.internalresponse.*;
import org.odpi.openmetadata.accessservices.subjectarea.responses.InvalidParameterExceptionResponse;
import org.odpi.openmetadata.accessservices.subjectarea.responses.SubjectAreaOMASAPIResponse;
import org.odpi.openmetadata.accessservices.subjectarea.responses.VoidResponse;
import org.odpi.openmetadata.accessservices.subjectarea.server.handlers.ErrorHandler;
import org.odpi.openmetadata.frameworks.auditlog.messagesets.ExceptionMessageDefinition;
import org.odpi.openmetadata.repositoryservices.connectors.stores.metadatacollectionstore.OMRSMetadataCollection;
import org.odpi.openmetadata.repositoryservices.connectors.stores.metadatacollectionstore.properties.SequencingOrder;
import org.odpi.openmetadata.repositoryservices.connectors.stores.metadatacollectionstore.properties.instances.*;
import org.odpi.openmetadata.repositoryservices.connectors.stores.metadatacollectionstore.properties.typedefs.TypeDef;
import org.odpi.openmetadata.repositoryservices.connectors.stores.metadatacollectionstore.repositoryconnector.OMRSRepositoryConnector;
import org.odpi.openmetadata.repositoryservices.connectors.stores.metadatacollectionstore.repositoryconnector.OMRSRepositoryHelper;
import org.odpi.openmetadata.repositoryservices.ffdc.OMRSErrorCode;
import org.odpi.openmetadata.repositoryservices.ffdc.exception.*;
import org.slf4j.Logger;
import org.slf4j.LoggerFactory;

import java.io.UnsupportedEncodingException;
import java.net.URLDecoder;
import java.util.ArrayList;
import java.util.Date;
import java.util.List;

/**
 * This is a facade around the OMRS API. It transforms the OMRS Exceptions into OMAS exceptions
 */
public class OMRSAPIHelper {

    // logging
    private static final Logger log = LoggerFactory.getLogger(OMRSAPIHelper.class);
    private static final String className = OMRSAPIHelper.class.getName();

<<<<<<< HEAD
    private OMRSMetadataCollection oMRSMetadataCollection=null;
=======
    private OMRSMetadataCollection oMRSMetadataCollection = null;
    private ErrorHandler errorHandler = null;
>>>>>>> 04244618
    final private String serviceName;
    private String serverName = null;
    private OMRSRepositoryHelper omrsRepositoryHelper = null;

    public OMRSAPIHelper(String serviceName) {
        this.serviceName = serviceName;
    }

    /**
     * Get the service name - ths is used for logging
     * @return service name
     */
    public String getServiceName() {
        return this.serviceName;
    }

    public OMRSMetadataCollection getOMRSMetadataCollection(String restAPIName) throws MetadataServerUncontactableException {
        validateInitialization(restAPIName);
        return oMRSMetadataCollection;
    }

    public OMRSRepositoryHelper getOMRSRepositoryHelper() {
        return omrsRepositoryHelper;
    }

    public void setOMRSMetadataCollection(OMRSMetadataCollection oMRSMetadataCollection) {
        this.oMRSMetadataCollection = oMRSMetadataCollection;
    }

    public void setOmrsRepositoryHelper(OMRSRepositoryHelper omrsRepositoryHelper) {
        this.omrsRepositoryHelper = omrsRepositoryHelper;
    }

    /**
     * Set the OMRS repository connector
     *
     * @param connector   connector cannot be null
     * @param restAPIName rest API name
     * @throws MetadataServerUncontactableException Metadata server not contactable
     */
    public void setOMRSRepositoryConnector(OMRSRepositoryConnector connector, String restAPIName) throws MetadataServerUncontactableException {
        String methodName = "setOMRSRepositoryConnector";
        if (log.isDebugEnabled()) {
            log.debug("==> Method: " + methodName + "connector=" + connector);
        }

        try {
            this.oMRSMetadataCollection = connector.getMetadataCollection();
            this.omrsRepositoryHelper = connector.getRepositoryHelper();
        } catch (org.odpi.openmetadata.repositoryservices.ffdc.exception.RepositoryErrorException e) {
            ExceptionMessageDefinition messageDefinition = SubjectAreaErrorCode.METADATA_SERVER_UNCONTACTABLE_ERROR.getMessageDefinition();

            throw new MetadataServerUncontactableException(messageDefinition,
                                                           this.getClass().getName(),
                                                           restAPIName, e);
        }

        if (log.isDebugEnabled()) {
            log.debug("<== Method: " + methodName);
        }
    }

    /**
     * Validate that this access service has been initialized before attempting to process a request.
     *
     * @param restAPIName
     * @throws MetadataServerUncontactableException not initialized
     */
    private void validateInitialization(String restAPIName) throws MetadataServerUncontactableException {

        if (oMRSMetadataCollection == null) {
            if (this.omrsRepositoryHelper == null) {
                ExceptionMessageDefinition messageDefinition = SubjectAreaErrorCode.SERVICE_NOT_INITIALIZED.getMessageDefinition();

                throw new MetadataServerUncontactableException(messageDefinition,
                                                               this.getClass().getName(),
                                                               restAPIName);
            }
        }
    }

<<<<<<< HEAD
=======
    public OMRSAPIHelper(String serviceName) {
        this.serviceName = serviceName;
    }

    /**
     * Get the service name - ths is used for logging
     *
     * @return service name
     */
    public String getServiceName() {
        return this.serviceName;
    }

>>>>>>> 04244618
    // entity CRUD
    public SubjectAreaOMASAPIResponse callOMRSAddEntity(String restAPIName, String userId, EntityDetail entityDetail) {
        String methodName = "callOMRSAddEntity";
        if (log.isDebugEnabled()) {
            log.debug("==> Method: " + methodName);
        }
        SubjectAreaOMASAPIResponse response = null;

        InstanceProperties instanceProperties = entityDetail.getProperties();
        try {
            EntityDetail addedEntityDetail = getOMRSMetadataCollection(restAPIName).addEntity(userId, entityDetail.getType().getTypeDefGUID(), instanceProperties, entityDetail.getClassifications(), InstanceStatus.ACTIVE);
            response = new EntityDetailResponse(addedEntityDetail);
        } catch (org.odpi.openmetadata.repositoryservices.ffdc.exception.InvalidParameterException e) {
<<<<<<< HEAD
           response = ErrorHandler.handleInvalidParameterException(e,
                    restAPIName,
                    serverName,
                    serviceName);
        } catch (org.odpi.openmetadata.repositoryservices.ffdc.exception.RepositoryErrorException e) {
           response = ErrorHandler.handleRepositoryError(e,
                    restAPIName,
                    serverName,
                    serviceName);
        } catch (org.odpi.openmetadata.repositoryservices.ffdc.exception.TypeErrorException e) {
           response = ErrorHandler.handleTypeErrorException(e,
                    restAPIName,
                    serverName,
                    serviceName);
        } catch (org.odpi.openmetadata.repositoryservices.ffdc.exception.PropertyErrorException e) {
           response = ErrorHandler.handlePropertyErrorException(e,
                    restAPIName,
                    serverName,
                    serviceName);
        } catch (org.odpi.openmetadata.repositoryservices.ffdc.exception.ClassificationErrorException e) {
           response = ErrorHandler.handleClassificationErrorException(e,
                    restAPIName,
                    serverName,
                    serviceName);
        } catch (org.odpi.openmetadata.repositoryservices.ffdc.exception.StatusNotSupportedException e) {
           response = ErrorHandler.handleStatusNotSupportedException(e,
                    restAPIName,
                    serverName,
                    serviceName);
        } catch (org.odpi.openmetadata.repositoryservices.ffdc.exception.UserNotAuthorizedException e) {
           response = ErrorHandler.handleUnauthorizedUser(userId,
                    restAPIName,
                    serverName,
                    serviceName);
        } catch (org.odpi.openmetadata.repositoryservices.ffdc.exception.FunctionNotSupportedException e) {
           response = ErrorHandler.handleFunctionNotSupportedException(e,
                    restAPIName,
                    serverName,
                    serviceName);
        } catch (MetadataServerUncontactableException e)
        {
            response = ErrorHandler.handleMetadataServerUnContactable(e,
                    restAPIName,
                    serverName,
                    serviceName);
=======
            response = this.errorHandler.handleInvalidParameterException(e,
                                                                         restAPIName,
                                                                         serverName,
                                                                         serviceName);
        } catch (org.odpi.openmetadata.repositoryservices.ffdc.exception.RepositoryErrorException e) {
            response = this.errorHandler.handleRepositoryError(e,
                                                               restAPIName,
                                                               serverName,
                                                               serviceName);
        } catch (org.odpi.openmetadata.repositoryservices.ffdc.exception.TypeErrorException e) {
            response = this.errorHandler.handleTypeErrorException(e,
                                                                  restAPIName,
                                                                  serverName,
                                                                  serviceName);
        } catch (org.odpi.openmetadata.repositoryservices.ffdc.exception.PropertyErrorException e) {
            response = this.errorHandler.handlePropertyErrorException(e,
                                                                      restAPIName,
                                                                      serverName,
                                                                      serviceName);
        } catch (org.odpi.openmetadata.repositoryservices.ffdc.exception.ClassificationErrorException e) {
            response = this.errorHandler.handleClassificationErrorException(e,
                                                                            restAPIName,
                                                                            serverName,
                                                                            serviceName);
        } catch (org.odpi.openmetadata.repositoryservices.ffdc.exception.StatusNotSupportedException e) {
            response = this.errorHandler.handleStatusNotSupportedException(e,
                                                                           restAPIName,
                                                                           serverName,
                                                                           serviceName);
        } catch (org.odpi.openmetadata.repositoryservices.ffdc.exception.UserNotAuthorizedException e) {
            response = this.errorHandler.handleUnauthorizedUser(userId,
                                                                restAPIName,
                                                                serverName,
                                                                serviceName);
        } catch (org.odpi.openmetadata.repositoryservices.ffdc.exception.FunctionNotSupportedException e) {
            response = this.errorHandler.handleFunctionNotSupportedException(e,
                                                                             restAPIName,
                                                                             serverName,
                                                                             serviceName);
        } catch (MetadataServerUncontactableException e) {
            response = this.errorHandler.handleMetadataServerUnContactable(e,
                                                                           restAPIName,
                                                                           serverName,
                                                                           serviceName);
>>>>>>> 04244618
        }
        if (log.isDebugEnabled()) {
            log.debug("<== Method: " + methodName);
        }
        return response;
    }

    public SubjectAreaOMASAPIResponse callOMRSGetEntityByGuid(String restAPIName, String userId, String entityGUID) {

        String methodName = "callOMRSGetEntityByGuid";
        if (log.isDebugEnabled()) {
            log.debug("==> Method: " + methodName);
        }
        SubjectAreaOMASAPIResponse response = null;

        try {
            EntityDetail gotEntityDetail = getOMRSMetadataCollection(restAPIName).getEntityDetail(userId, entityGUID);
            response = new EntityDetailResponse(gotEntityDetail);
        } catch (org.odpi.openmetadata.repositoryservices.ffdc.exception.InvalidParameterException e) {
<<<<<<< HEAD
           response = ErrorHandler.handleInvalidParameterException(e,
                    restAPIName,
                    serverName,
                    serviceName);
        } catch (org.odpi.openmetadata.repositoryservices.ffdc.exception.RepositoryErrorException e) {
           response = ErrorHandler.handleRepositoryError(e,
                    restAPIName,
                    serverName,
                    serviceName);
        } catch (org.odpi.openmetadata.repositoryservices.ffdc.exception.EntityNotKnownException e) {
           response = ErrorHandler.handleEntityNotKnownError(entityGUID,
                    restAPIName,
                    serverName,
                    serviceName);
        } catch (org.odpi.openmetadata.repositoryservices.ffdc.exception.EntityProxyOnlyException e) {
           response = ErrorHandler.handleEntityProxyOnlyException(e,
                    restAPIName,
                    serverName,
                    serviceName);
        } catch (org.odpi.openmetadata.repositoryservices.ffdc.exception.UserNotAuthorizedException e) {
           response = ErrorHandler.handleUnauthorizedUser(userId,
                    restAPIName,
                    serverName,
                    serviceName);
        } catch (MetadataServerUncontactableException e)
        {
            response = ErrorHandler.handleMetadataServerUnContactable(e,
                    restAPIName,
                    serverName,
                    serviceName);
=======
            response = this.errorHandler.handleInvalidParameterException(e,
                                                                         restAPIName,
                                                                         serverName,
                                                                         serviceName);
        } catch (org.odpi.openmetadata.repositoryservices.ffdc.exception.RepositoryErrorException e) {
            response = this.errorHandler.handleRepositoryError(e,
                                                               restAPIName,
                                                               serverName,
                                                               serviceName);
        } catch (org.odpi.openmetadata.repositoryservices.ffdc.exception.EntityNotKnownException e) {
            response = this.errorHandler.handleEntityNotKnownError(entityGUID,
                                                                   restAPIName,
                                                                   serverName,
                                                                   serviceName);
        } catch (org.odpi.openmetadata.repositoryservices.ffdc.exception.EntityProxyOnlyException e) {
            response = this.errorHandler.handleEntityProxyOnlyException(e,
                                                                        restAPIName,
                                                                        serverName,
                                                                        serviceName);
        } catch (org.odpi.openmetadata.repositoryservices.ffdc.exception.UserNotAuthorizedException e) {
            response = this.errorHandler.handleUnauthorizedUser(userId,
                                                                restAPIName,
                                                                serverName,
                                                                serviceName);
        } catch (MetadataServerUncontactableException e) {
            response = this.errorHandler.handleMetadataServerUnContactable(e,
                                                                           restAPIName,
                                                                           serverName,
                                                                           serviceName);
>>>>>>> 04244618
        }
        if (log.isDebugEnabled()) {
            log.debug("<== Method: " + methodName);
        }
        return response;
    }


    public SubjectAreaOMASAPIResponse callFindEntitiesByPropertyValue(String restAPIName, String userId,
                                                                      String entityTypeGUID,
                                                                      String searchCriteria,
                                                                      int fromEntityElement,
                                                                      List<InstanceStatus> limitResultsByStatus,
                                                                      List<String> limitResultsByClassification,
                                                                      Date asOfTime,
                                                                      String sequencingProperty,
                                                                      SequencingOrder sequencingOrder,
                                                                      int pageSize) {

        String methodName = "callFindEntitiesByPropertyValue";
        if (log.isDebugEnabled()) {
            log.debug("==> Method: " + methodName);
        }
        SubjectAreaOMASAPIResponse response = null;


        try {
            List<EntityDetail> foundEntities = getOMRSMetadataCollection(restAPIName).findEntitiesByPropertyValue(userId,
                                                                                                                  entityTypeGUID,
                                                                                                                  searchCriteria,
                                                                                                                  fromEntityElement,
                                                                                                                  limitResultsByStatus,
                                                                                                                  limitResultsByClassification,
                                                                                                                  asOfTime,
                                                                                                                  sequencingProperty,
                                                                                                                  sequencingOrder, pageSize);
            response = new EntityDetailsResponse(foundEntities);

        } catch (org.odpi.openmetadata.repositoryservices.ffdc.exception.InvalidParameterException e) {
<<<<<<< HEAD
           response = ErrorHandler.handleInvalidParameterException(e,
                    restAPIName,
                    serverName,
                    serviceName);
        } catch (RepositoryErrorException e) {
           response = ErrorHandler.handleRepositoryError(e,
                    restAPIName,
                    serverName,
                    serviceName);
        } catch (org.odpi.openmetadata.repositoryservices.ffdc.exception.UserNotAuthorizedException e) {
           response = ErrorHandler.handleUnauthorizedUser(userId,
                    restAPIName,
                    serverName,
                    serviceName);

        } catch (org.odpi.openmetadata.repositoryservices.ffdc.exception.PropertyErrorException e) {
           response = ErrorHandler.handlePropertyErrorException(e,
                    restAPIName,
                    serverName,
                    serviceName);
        } catch (org.odpi.openmetadata.repositoryservices.ffdc.exception.FunctionNotSupportedException e) {
           response = ErrorHandler.handleFunctionNotSupportedException(e,
                    restAPIName,
                    serverName,
                    serviceName);
        } catch (org.odpi.openmetadata.repositoryservices.ffdc.exception.TypeErrorException e) {
           response = ErrorHandler.handleTypeErrorException(e,
                    restAPIName,
                    serverName,
                    serviceName);
        } catch (org.odpi.openmetadata.repositoryservices.ffdc.exception.PagingErrorException e) {
           response = ErrorHandler.handlePagingErrorException(e,
                    restAPIName,
                    serverName,
                    serviceName);
        } catch (MetadataServerUncontactableException e)
        {
            response = ErrorHandler.handleMetadataServerUnContactable(e,
                    restAPIName,
                    serverName,
                    serviceName);
=======
            response = this.errorHandler.handleInvalidParameterException(e,
                                                                         restAPIName,
                                                                         serverName,
                                                                         serviceName);
        } catch (RepositoryErrorException e) {
            response = this.errorHandler.handleRepositoryError(e,
                                                               restAPIName,
                                                               serverName,
                                                               serviceName);
        } catch (org.odpi.openmetadata.repositoryservices.ffdc.exception.UserNotAuthorizedException e) {
            response = this.errorHandler.handleUnauthorizedUser(userId,
                                                                restAPIName,
                                                                serverName,
                                                                serviceName);

        } catch (org.odpi.openmetadata.repositoryservices.ffdc.exception.PropertyErrorException e) {
            response = this.errorHandler.handlePropertyErrorException(e,
                                                                      restAPIName,
                                                                      serverName,
                                                                      serviceName);
        } catch (org.odpi.openmetadata.repositoryservices.ffdc.exception.FunctionNotSupportedException e) {
            response = this.errorHandler.handleFunctionNotSupportedException(e,
                                                                             restAPIName,
                                                                             serverName,
                                                                             serviceName);
        } catch (org.odpi.openmetadata.repositoryservices.ffdc.exception.TypeErrorException e) {
            response = this.errorHandler.handleTypeErrorException(e,
                                                                  restAPIName,
                                                                  serverName,
                                                                  serviceName);
        } catch (org.odpi.openmetadata.repositoryservices.ffdc.exception.PagingErrorException e) {
            response = this.errorHandler.handlePagingErrorException(e,
                                                                    restAPIName,
                                                                    serverName,
                                                                    serviceName);
        } catch (MetadataServerUncontactableException e) {
            response = this.errorHandler.handleMetadataServerUnContactable(e,
                                                                           restAPIName,
                                                                           serverName,
                                                                           serviceName);
>>>>>>> 04244618
        }
        if (log.isDebugEnabled()) {
            log.debug("<== Method: " + methodName);
        }
        return response;
    }

    public SubjectAreaOMASAPIResponse callGetEntitiesByType(String restAPIName, String userId,
                                                            String entityTypeGUID,
                                                            Date asOfTime,
                                                            int fromEntityElement,
                                                            int pageSize) {

        String methodName = "callGetEntitiesByType";
        if (log.isDebugEnabled()) {
            log.debug("==> Method: " + methodName);
        }
        SubjectAreaOMASAPIResponse response = null;

        try {
            List<EntityDetail> foundEntities = getOMRSMetadataCollection(restAPIName).findEntitiesByProperty(userId,
                                                                                                             entityTypeGUID,
                                                                                                             null,
                                                                                                             null,
                                                                                                             fromEntityElement,
                                                                                                             null,
                                                                                                             null,
                                                                                                             asOfTime,
                                                                                                             null,
                                                                                                             null,
                                                                                                             pageSize
                                                                                                            );
            response = new EntityDetailsResponse(foundEntities);

        } catch (org.odpi.openmetadata.repositoryservices.ffdc.exception.InvalidParameterException e) {
<<<<<<< HEAD
            response = ErrorHandler.handleInvalidParameterException(e,
                    restAPIName,
                    serverName,
                    serviceName);
        } catch (RepositoryErrorException e) {
            response = ErrorHandler.handleRepositoryError(e,
                    restAPIName,
                    serverName,
                    serviceName);
        } catch (org.odpi.openmetadata.repositoryservices.ffdc.exception.UserNotAuthorizedException e) {
            response = ErrorHandler.handleUnauthorizedUser(userId,
                    restAPIName,
                    serverName,
                    serviceName);

        } catch (org.odpi.openmetadata.repositoryservices.ffdc.exception.PropertyErrorException e) {
            response = ErrorHandler.handlePropertyErrorException(e,
                    restAPIName,
                    serverName,
                    serviceName);
        } catch (org.odpi.openmetadata.repositoryservices.ffdc.exception.FunctionNotSupportedException e) {
            response = ErrorHandler.handleFunctionNotSupportedException(e,
                    restAPIName,
                    serverName,
                    serviceName);
        } catch (org.odpi.openmetadata.repositoryservices.ffdc.exception.TypeErrorException e) {
            response = ErrorHandler.handleTypeErrorException(e,
                    restAPIName,
                    serverName,
                    serviceName);
        } catch (org.odpi.openmetadata.repositoryservices.ffdc.exception.PagingErrorException e) {
            response = ErrorHandler.handlePagingErrorException(e,
                    restAPIName,
                    serverName,
                    serviceName);
        } catch (MetadataServerUncontactableException e)
        {
            response = ErrorHandler.handleMetadataServerUnContactable(e,
                    restAPIName,
                    serverName,
                    serviceName);
=======
            response = this.errorHandler.handleInvalidParameterException(e,
                                                                         restAPIName,
                                                                         serverName,
                                                                         serviceName);
        } catch (RepositoryErrorException e) {
            response = this.errorHandler.handleRepositoryError(e,
                                                               restAPIName,
                                                               serverName,
                                                               serviceName);
        } catch (org.odpi.openmetadata.repositoryservices.ffdc.exception.UserNotAuthorizedException e) {
            response = this.errorHandler.handleUnauthorizedUser(userId,
                                                                restAPIName,
                                                                serverName,
                                                                serviceName);

        } catch (org.odpi.openmetadata.repositoryservices.ffdc.exception.PropertyErrorException e) {
            response = this.errorHandler.handlePropertyErrorException(e,
                                                                      restAPIName,
                                                                      serverName,
                                                                      serviceName);
        } catch (org.odpi.openmetadata.repositoryservices.ffdc.exception.FunctionNotSupportedException e) {
            response = this.errorHandler.handleFunctionNotSupportedException(e,
                                                                             restAPIName,
                                                                             serverName,
                                                                             serviceName);
        } catch (org.odpi.openmetadata.repositoryservices.ffdc.exception.TypeErrorException e) {
            response = this.errorHandler.handleTypeErrorException(e,
                                                                  restAPIName,
                                                                  serverName,
                                                                  serviceName);
        } catch (org.odpi.openmetadata.repositoryservices.ffdc.exception.PagingErrorException e) {
            response = this.errorHandler.handlePagingErrorException(e,
                                                                    restAPIName,
                                                                    serverName,
                                                                    serviceName);
        } catch (MetadataServerUncontactableException e) {
            response = this.errorHandler.handleMetadataServerUnContactable(e,
                                                                           restAPIName,
                                                                           serverName,
                                                                           serviceName);
>>>>>>> 04244618
        }
        if (log.isDebugEnabled()) {
            log.debug("<== Method: " + methodName);
        }
        return response;
    }


    public SubjectAreaOMASAPIResponse callOMRSUpdateEntityProperties(String restAPIName, String userId, EntityDetail entityDetail) {
        String methodName = "callOMRSUpdateEntityProperties";
        if (log.isDebugEnabled()) {
            log.debug("==> Method: " + methodName);
        }
        SubjectAreaOMASAPIResponse response = null;


        EntityDetail updatedEntity = null;

        InstanceProperties instanceProperties = entityDetail.getProperties();
        try {
            updatedEntity = getOMRSMetadataCollection(restAPIName).updateEntityProperties(userId, entityDetail.getGUID(), instanceProperties);
            response = new EntityDetailResponse(updatedEntity);
        } catch (org.odpi.openmetadata.repositoryservices.ffdc.exception.InvalidParameterException e) {
<<<<<<< HEAD
           response = ErrorHandler.handleInvalidParameterException(e,
                    restAPIName,
                    serverName,
                    serviceName);
        } catch (org.odpi.openmetadata.repositoryservices.ffdc.exception.RepositoryErrorException e) {
           response = ErrorHandler.handleRepositoryError(e,
                    restAPIName,
                    serverName,
                    serviceName);
        } catch (org.odpi.openmetadata.repositoryservices.ffdc.exception.UserNotAuthorizedException e) {
           response = ErrorHandler.handleUnauthorizedUser(userId,
                    restAPIName,
                    serverName,
                    serviceName);

        } catch (org.odpi.openmetadata.repositoryservices.ffdc.exception.PropertyErrorException e) {
           response = ErrorHandler.handlePropertyErrorException(e,
                    restAPIName,
                    serverName,
                    serviceName);

        } catch (org.odpi.openmetadata.repositoryservices.ffdc.exception.EntityNotKnownException e) {
           response = ErrorHandler.handleEntityNotKnownError(entityDetail.getGUID(),
                    restAPIName,
                    serverName,
                    serviceName);
        } catch (org.odpi.openmetadata.repositoryservices.ffdc.exception.FunctionNotSupportedException e) {
           response = ErrorHandler.handleFunctionNotSupportedException(e,
                    restAPIName,
                    serverName,
                    serviceName);
        } catch (MetadataServerUncontactableException e)
        {
            response = ErrorHandler.handleMetadataServerUnContactable(e,
                    restAPIName,
                    serverName,
                    serviceName);
=======
            response = this.errorHandler.handleInvalidParameterException(e,
                                                                         restAPIName,
                                                                         serverName,
                                                                         serviceName);
        } catch (org.odpi.openmetadata.repositoryservices.ffdc.exception.RepositoryErrorException e) {
            response = this.errorHandler.handleRepositoryError(e,
                                                               restAPIName,
                                                               serverName,
                                                               serviceName);
        } catch (org.odpi.openmetadata.repositoryservices.ffdc.exception.UserNotAuthorizedException e) {
            response = this.errorHandler.handleUnauthorizedUser(userId,
                                                                restAPIName,
                                                                serverName,
                                                                serviceName);

        } catch (org.odpi.openmetadata.repositoryservices.ffdc.exception.PropertyErrorException e) {
            response = this.errorHandler.handlePropertyErrorException(e,
                                                                      restAPIName,
                                                                      serverName,
                                                                      serviceName);

        } catch (org.odpi.openmetadata.repositoryservices.ffdc.exception.EntityNotKnownException e) {
            response = this.errorHandler.handleEntityNotKnownError(entityDetail.getGUID(),
                                                                   restAPIName,
                                                                   serverName,
                                                                   serviceName);
        } catch (org.odpi.openmetadata.repositoryservices.ffdc.exception.FunctionNotSupportedException e) {
            response = this.errorHandler.handleFunctionNotSupportedException(e,
                                                                             restAPIName,
                                                                             serverName,
                                                                             serviceName);
        } catch (MetadataServerUncontactableException e) {
            response = this.errorHandler.handleMetadataServerUnContactable(e,
                                                                           restAPIName,
                                                                           serverName,
                                                                           serviceName);
>>>>>>> 04244618
        }
        if (log.isDebugEnabled()) {
            log.debug("<== Method: " + methodName);
        }
        return response;
    }

    public SubjectAreaOMASAPIResponse callOMRSDeleteEntity(String restAPIName, String userId, String typeDefName, String typeDefGuid, String obsoleteGuid) {
        String methodName = "callOMRSDeleteEntity";
        if (log.isDebugEnabled()) {
            log.debug("==> Method: " + methodName);
        }


        SubjectAreaOMASAPIResponse response = null;
        try {
            EntityDetail deletedEntity = getOMRSMetadataCollection(restAPIName).deleteEntity(userId, typeDefGuid, typeDefName, obsoleteGuid);
            response = new EntityDetailResponse(deletedEntity);
        } catch (org.odpi.openmetadata.repositoryservices.ffdc.exception.InvalidParameterException e) {
<<<<<<< HEAD
           response = ErrorHandler.handleInvalidParameterException(e,
                    restAPIName,
                    serverName,
                    serviceName);
        } catch (org.odpi.openmetadata.repositoryservices.ffdc.exception.RepositoryErrorException e) {
           response = ErrorHandler.handleRepositoryError(e,
                    restAPIName,
                    serverName,
                    serviceName);
        } catch (org.odpi.openmetadata.repositoryservices.ffdc.exception.UserNotAuthorizedException e) {

           response = ErrorHandler.handleUnauthorizedUser(userId,
                    restAPIName,
                    serverName,
                    serviceName);
        } catch (org.odpi.openmetadata.repositoryservices.ffdc.exception.FunctionNotSupportedException e) {
           response = ErrorHandler.handleFunctionNotSupportedException(e,
                    restAPIName,
                    serverName,
                    serviceName);
        } catch (org.odpi.openmetadata.repositoryservices.ffdc.exception.EntityNotKnownException e) {
           response = ErrorHandler.handleEntityNotKnownError(obsoleteGuid,
                    restAPIName,
                    serverName,
                    serviceName);
        } catch (MetadataServerUncontactableException e)
        {
            response = ErrorHandler.handleMetadataServerUnContactable(e,
                    restAPIName,
                    serverName,
                    serviceName);
=======
            response = this.errorHandler.handleInvalidParameterException(e,
                                                                         restAPIName,
                                                                         serverName,
                                                                         serviceName);
        } catch (org.odpi.openmetadata.repositoryservices.ffdc.exception.RepositoryErrorException e) {
            response = this.errorHandler.handleRepositoryError(e,
                                                               restAPIName,
                                                               serverName,
                                                               serviceName);
        } catch (org.odpi.openmetadata.repositoryservices.ffdc.exception.UserNotAuthorizedException e) {

            response = this.errorHandler.handleUnauthorizedUser(userId,
                                                                restAPIName,
                                                                serverName,
                                                                serviceName);
        } catch (org.odpi.openmetadata.repositoryservices.ffdc.exception.FunctionNotSupportedException e) {
            response = this.errorHandler.handleFunctionNotSupportedException(e,
                                                                             restAPIName,
                                                                             serverName,
                                                                             serviceName);
        } catch (org.odpi.openmetadata.repositoryservices.ffdc.exception.EntityNotKnownException e) {
            response = this.errorHandler.handleEntityNotKnownError(obsoleteGuid,
                                                                   restAPIName,
                                                                   serverName,
                                                                   serviceName);
        } catch (MetadataServerUncontactableException e) {
            response = this.errorHandler.handleMetadataServerUnContactable(e,
                                                                           restAPIName,
                                                                           serverName,
                                                                           serviceName);
>>>>>>> 04244618
        }

        if (log.isDebugEnabled()) {
            log.debug("<== Method: " + methodName);
        }
        return response;
    }

    public SubjectAreaOMASAPIResponse callOMRSPurgeEntity(String restAPIName, String userId, String typeDefName, String typeDefGuid, String obsoleteGuid) {
        String methodName = "callOMRSPurgeEntity";
        if (log.isDebugEnabled()) {
            log.debug("==> Method: " + methodName);
        }
        SubjectAreaOMASAPIResponse response = null;


        try {
            getOMRSMetadataCollection(restAPIName).purgeEntity(userId, typeDefGuid, typeDefName, obsoleteGuid);
            response = new VoidResponse();
        } catch (org.odpi.openmetadata.repositoryservices.ffdc.exception.InvalidParameterException e) {
<<<<<<< HEAD
           response = ErrorHandler.handleInvalidParameterException(e,
                    restAPIName,
                    serverName,
                    serviceName);
        } catch (org.odpi.openmetadata.repositoryservices.ffdc.exception.RepositoryErrorException e) {
           response = ErrorHandler.handleRepositoryError(e,
                    restAPIName,
                    serverName,
                    serviceName);
        } catch (org.odpi.openmetadata.repositoryservices.ffdc.exception.UserNotAuthorizedException e) {

           response = ErrorHandler.handleUnauthorizedUser(userId,
                    restAPIName,
                    serverName,
                    serviceName);
        } catch (org.odpi.openmetadata.repositoryservices.ffdc.exception.EntityNotKnownException e) {
           response = ErrorHandler.handleEntityNotKnownError(obsoleteGuid,
                    restAPIName,
                    serverName,
                    serviceName);
        } catch (org.odpi.openmetadata.repositoryservices.ffdc.exception.EntityNotDeletedException e) {
           response = ErrorHandler.handleEntityNotPurgedException(obsoleteGuid,
                    restAPIName,
                    serverName,
                    serviceName);
        } catch (org.odpi.openmetadata.repositoryservices.ffdc.exception.FunctionNotSupportedException e) {
           response = ErrorHandler.handleFunctionNotSupportedException(e,
                    restAPIName,
                    serverName,
                    serviceName);
        } catch (MetadataServerUncontactableException e)
        {
            response = ErrorHandler.handleMetadataServerUnContactable(e,
                    restAPIName,
                    serverName,
                    serviceName);
=======
            response = this.errorHandler.handleInvalidParameterException(e,
                                                                         restAPIName,
                                                                         serverName,
                                                                         serviceName);
        } catch (org.odpi.openmetadata.repositoryservices.ffdc.exception.RepositoryErrorException e) {
            response = this.errorHandler.handleRepositoryError(e,
                                                               restAPIName,
                                                               serverName,
                                                               serviceName);
        } catch (org.odpi.openmetadata.repositoryservices.ffdc.exception.UserNotAuthorizedException e) {

            response = this.errorHandler.handleUnauthorizedUser(userId,
                                                                restAPIName,
                                                                serverName,
                                                                serviceName);
        } catch (org.odpi.openmetadata.repositoryservices.ffdc.exception.EntityNotKnownException e) {
            response = this.errorHandler.handleEntityNotKnownError(obsoleteGuid,
                                                                   restAPIName,
                                                                   serverName,
                                                                   serviceName);
        } catch (org.odpi.openmetadata.repositoryservices.ffdc.exception.EntityNotDeletedException e) {
            response = this.errorHandler.handleEntityNotPurgedException(obsoleteGuid,
                                                                        restAPIName,
                                                                        serverName,
                                                                        serviceName);
        } catch (org.odpi.openmetadata.repositoryservices.ffdc.exception.FunctionNotSupportedException e) {
            response = this.errorHandler.handleFunctionNotSupportedException(e,
                                                                             restAPIName,
                                                                             serverName,
                                                                             serviceName);
        } catch (MetadataServerUncontactableException e) {
            response = this.errorHandler.handleMetadataServerUnContactable(e,
                                                                           restAPIName,
                                                                           serverName,
                                                                           serviceName);
>>>>>>> 04244618
        }
        if (log.isDebugEnabled()) {
            log.debug("<== Method: " + methodName);
        }
        return response;
    }

    public SubjectAreaOMASAPIResponse callOMRSRestoreEntity(String restAPIName, String userId, String guid) {
        // restore the Entity
        String methodName = "callOMRSRestoreEntity";
        if (log.isDebugEnabled()) {
            log.debug("==> Method: " + methodName);
        }
        SubjectAreaOMASAPIResponse response = null;
        try {
            EntityDetail restoredEntity = getOMRSMetadataCollection(restAPIName).restoreEntity(userId, guid);
            response = new EntityDetailResponse(restoredEntity);

        } catch (org.odpi.openmetadata.repositoryservices.ffdc.exception.InvalidParameterException e) {
<<<<<<< HEAD
           response = ErrorHandler.handleInvalidParameterException(e,
                    restAPIName,
                    serverName,
                    serviceName);
        } catch (org.odpi.openmetadata.repositoryservices.ffdc.exception.RepositoryErrorException e) {
           response = ErrorHandler.handleRepositoryError(e,
                    restAPIName,
                    serverName,
                    serviceName);
        } catch (org.odpi.openmetadata.repositoryservices.ffdc.exception.UserNotAuthorizedException e) {

           response = ErrorHandler.handleUnauthorizedUser(userId,
                    restAPIName,
                    serverName,
                    serviceName);
        } catch (org.odpi.openmetadata.repositoryservices.ffdc.exception.FunctionNotSupportedException e) {
           response = ErrorHandler.handleFunctionNotSupportedException(e,
                    restAPIName,
                    serverName,
                    serviceName);
        } catch (org.odpi.openmetadata.repositoryservices.ffdc.exception.EntityNotKnownException e) {
           response = ErrorHandler.handleEntityNotKnownException(guid,
                    restAPIName,
                    serverName,
                    serviceName);
        } catch (EntityNotDeletedException e)
        {
           response = ErrorHandler.handleEntityNotDeletedException(guid,
                    restAPIName,
                    serverName,
                    serviceName
            );
        } catch (MetadataServerUncontactableException e)
        {
            response = ErrorHandler.handleMetadataServerUnContactable(e,
                    restAPIName,
                    serverName,
                    serviceName);
=======
            response = this.errorHandler.handleInvalidParameterException(e,
                                                                         restAPIName,
                                                                         serverName,
                                                                         serviceName);
        } catch (org.odpi.openmetadata.repositoryservices.ffdc.exception.RepositoryErrorException e) {
            response = this.errorHandler.handleRepositoryError(e,
                                                               restAPIName,
                                                               serverName,
                                                               serviceName);
        } catch (org.odpi.openmetadata.repositoryservices.ffdc.exception.UserNotAuthorizedException e) {

            response = this.errorHandler.handleUnauthorizedUser(userId,
                                                                restAPIName,
                                                                serverName,
                                                                serviceName);
        } catch (org.odpi.openmetadata.repositoryservices.ffdc.exception.FunctionNotSupportedException e) {
            response = this.errorHandler.handleFunctionNotSupportedException(e,
                                                                             restAPIName,
                                                                             serverName,
                                                                             serviceName);
        } catch (org.odpi.openmetadata.repositoryservices.ffdc.exception.EntityNotKnownException e) {
            response = this.errorHandler.handleEntityNotKnownException(guid,
                                                                       restAPIName,
                                                                       serverName,
                                                                       serviceName);
        } catch (EntityNotDeletedException e) {
            response = this.errorHandler.handleEntityNotDeletedException(guid,
                                                                         restAPIName,
                                                                         serverName,
                                                                         serviceName
                                                                        );
        } catch (MetadataServerUncontactableException e) {
            response = this.errorHandler.handleMetadataServerUnContactable(e,
                                                                           restAPIName,
                                                                           serverName,
                                                                           serviceName);
>>>>>>> 04244618
        }
        if (log.isDebugEnabled()) {
            log.debug("<== Method: " + methodName);
        }
        return response;
    }

    // entity classification
    public SubjectAreaOMASAPIResponse callOMRSClassifyEntity(String restAPIName, String userId,
                                                             String entityGUID,
                                                             String classificationName,
                                                             InstanceProperties instanceProperties
                                                            ) {
        String methodName = "callOMRSClassifyEntity";
        if (log.isDebugEnabled()) {
            log.debug("==> Method: " + methodName);
        }
        SubjectAreaOMASAPIResponse response = null;


        try {
            EntityDetail entity = getOMRSMetadataCollection(restAPIName).classifyEntity(userId, entityGUID, classificationName, instanceProperties);
            response = new EntityDetailResponse(entity);
        } catch (org.odpi.openmetadata.repositoryservices.ffdc.exception.InvalidParameterException e) {
<<<<<<< HEAD
           response = ErrorHandler.handleInvalidParameterException(e,
                    restAPIName,
                    serverName,
                    serviceName);
        } catch (org.odpi.openmetadata.repositoryservices.ffdc.exception.RepositoryErrorException e) {
           response = ErrorHandler.handleRepositoryError(e,
                    restAPIName,
                    serverName,
                    serviceName);
        } catch (org.odpi.openmetadata.repositoryservices.ffdc.exception.UserNotAuthorizedException e) {

           response = ErrorHandler.handleUnauthorizedUser(userId,
                    restAPIName,
                    serverName,
                    serviceName);
        } catch (org.odpi.openmetadata.repositoryservices.ffdc.exception.EntityNotKnownException e) {
           response = ErrorHandler.handleEntityNotKnownError(entityGUID,
                    restAPIName,
                    serverName,
                    serviceName);
        } catch (org.odpi.openmetadata.repositoryservices.ffdc.exception.PropertyErrorException e) {
           response = ErrorHandler.handlePropertyErrorException(e,
                    restAPIName,
                    serverName,
                    serviceName);
        } catch (org.odpi.openmetadata.repositoryservices.ffdc.exception.ClassificationErrorException e) {
           response = ErrorHandler.handleClassificationErrorException(e,
                    restAPIName,
                    serverName,
                    serviceName);

          } catch (org.odpi.openmetadata.repositoryservices.ffdc.exception.FunctionNotSupportedException e) {
           response = ErrorHandler.handleFunctionNotSupportedException(e,
                    restAPIName,
                    serverName,
                    serviceName);
        } catch (MetadataServerUncontactableException e)
        {
            response = ErrorHandler.handleMetadataServerUnContactable(e,
                    restAPIName,
                    serverName,
                    serviceName);
=======
            response = this.errorHandler.handleInvalidParameterException(e,
                                                                         restAPIName,
                                                                         serverName,
                                                                         serviceName);
        } catch (org.odpi.openmetadata.repositoryservices.ffdc.exception.RepositoryErrorException e) {
            response = this.errorHandler.handleRepositoryError(e,
                                                               restAPIName,
                                                               serverName,
                                                               serviceName);
        } catch (org.odpi.openmetadata.repositoryservices.ffdc.exception.UserNotAuthorizedException e) {

            response = this.errorHandler.handleUnauthorizedUser(userId,
                                                                restAPIName,
                                                                serverName,
                                                                serviceName);
        } catch (org.odpi.openmetadata.repositoryservices.ffdc.exception.EntityNotKnownException e) {
            response = this.errorHandler.handleEntityNotKnownError(entityGUID,
                                                                   restAPIName,
                                                                   serverName,
                                                                   serviceName);
        } catch (org.odpi.openmetadata.repositoryservices.ffdc.exception.PropertyErrorException e) {
            response = this.errorHandler.handlePropertyErrorException(e,
                                                                      restAPIName,
                                                                      serverName,
                                                                      serviceName);
        } catch (org.odpi.openmetadata.repositoryservices.ffdc.exception.ClassificationErrorException e) {
            response = this.errorHandler.handleClassificationErrorException(e,
                                                                            restAPIName,
                                                                            serverName,
                                                                            serviceName);

        } catch (org.odpi.openmetadata.repositoryservices.ffdc.exception.FunctionNotSupportedException e) {
            response = this.errorHandler.handleFunctionNotSupportedException(e,
                                                                             restAPIName,
                                                                             serverName,
                                                                             serviceName);
        } catch (MetadataServerUncontactableException e) {
            response = this.errorHandler.handleMetadataServerUnContactable(e,
                                                                           restAPIName,
                                                                           serverName,
                                                                           serviceName);
>>>>>>> 04244618
        }
        if (log.isDebugEnabled()) {
            log.debug("<== Method: " + methodName);
        }
        return response;
    }

    public SubjectAreaOMASAPIResponse callOMRSDeClassifyEntity(String restAPIName, String userId,
                                                               String entityGUID,
                                                               String classificationName
                                                              ) {

        String methodName = "callOMRSDeClassifyEntity";
        if (log.isDebugEnabled()) {
            log.debug("==> Method: " + methodName);
        }
        SubjectAreaOMASAPIResponse response = null;


        try {
            EntityDetail entity = getOMRSMetadataCollection(restAPIName).declassifyEntity(userId, entityGUID, classificationName);
            response = new EntityDetailResponse(entity);
        } catch (org.odpi.openmetadata.repositoryservices.ffdc.exception.InvalidParameterException e) {
<<<<<<< HEAD
           response = ErrorHandler.handleInvalidParameterException(e,
                    restAPIName,
                    serverName,
                    serviceName);
        } catch (RepositoryErrorException e) {
           response = ErrorHandler.handleRepositoryError(e,
                    restAPIName,
                    serverName,
                    serviceName);
        } catch (org.odpi.openmetadata.repositoryservices.ffdc.exception.UserNotAuthorizedException e) {

           response = ErrorHandler.handleUnauthorizedUser(userId,
                    restAPIName,
                    serverName,
                    serviceName);
        } catch (org.odpi.openmetadata.repositoryservices.ffdc.exception.EntityNotKnownException e) {
           response = ErrorHandler.handleEntityNotKnownError(entityGUID,
                    restAPIName,
                    serverName,
                    serviceName);

        } catch (org.odpi.openmetadata.repositoryservices.ffdc.exception.ClassificationErrorException e) {
           response = ErrorHandler.handleClassificationErrorException(e,
                    restAPIName,
                    serverName,
                    serviceName);

        } catch (org.odpi.openmetadata.repositoryservices.ffdc.exception.FunctionNotSupportedException e) {
           response = ErrorHandler.handleFunctionNotSupportedException(e,
                    restAPIName,
                    serverName,
                    serviceName);
        } catch (MetadataServerUncontactableException e)
        {
            response = ErrorHandler.handleMetadataServerUnContactable(e,
                    restAPIName,
                    serverName,
                    serviceName);
=======
            response = this.errorHandler.handleInvalidParameterException(e,
                                                                         restAPIName,
                                                                         serverName,
                                                                         serviceName);
        } catch (RepositoryErrorException e) {
            response = this.errorHandler.handleRepositoryError(e,
                                                               restAPIName,
                                                               serverName,
                                                               serviceName);
        } catch (org.odpi.openmetadata.repositoryservices.ffdc.exception.UserNotAuthorizedException e) {

            response = this.errorHandler.handleUnauthorizedUser(userId,
                                                                restAPIName,
                                                                serverName,
                                                                serviceName);
        } catch (org.odpi.openmetadata.repositoryservices.ffdc.exception.EntityNotKnownException e) {
            response = this.errorHandler.handleEntityNotKnownError(entityGUID,
                                                                   restAPIName,
                                                                   serverName,
                                                                   serviceName);

        } catch (org.odpi.openmetadata.repositoryservices.ffdc.exception.ClassificationErrorException e) {
            response = this.errorHandler.handleClassificationErrorException(e,
                                                                            restAPIName,
                                                                            serverName,
                                                                            serviceName);

        } catch (org.odpi.openmetadata.repositoryservices.ffdc.exception.FunctionNotSupportedException e) {
            response = this.errorHandler.handleFunctionNotSupportedException(e,
                                                                             restAPIName,
                                                                             serverName,
                                                                             serviceName);
        } catch (MetadataServerUncontactableException e) {
            response = this.errorHandler.handleMetadataServerUnContactable(e,
                                                                           restAPIName,
                                                                           serverName,
                                                                           serviceName);
>>>>>>> 04244618
        }
        if (log.isDebugEnabled()) {
            log.debug("<== Method: " + methodName);
        }
        return response;
    }


    // relationship CRUD
    public SubjectAreaOMASAPIResponse callOMRSAddRelationship(String restAPIName, String userId, Relationship relationship) {
        String methodName = "callOMRSDeClassifyEntity";
        if (log.isDebugEnabled()) {
            log.debug("==> Method: " + methodName);
        }
        SubjectAreaOMASAPIResponse response = null;


        try {
            Relationship addedRelationship = getOMRSMetadataCollection(restAPIName).addRelationship(userId,
                                                                                                    relationship.getType().getTypeDefGUID(),
                                                                                                    relationship.getProperties(),
                                                                                                    relationship.getEntityOneProxy().getGUID(),
                                                                                                    relationship.getEntityTwoProxy().getGUID(),
                                                                                                    InstanceStatus.ACTIVE);
            response = new RelationshipResponse(addedRelationship);
        } catch (org.odpi.openmetadata.repositoryservices.ffdc.exception.InvalidParameterException e) {

<<<<<<< HEAD
           response = response = ErrorHandler.handleInvalidParameterException(e,
                    restAPIName,
                    serverName,
                    serviceName);

        } catch (org.odpi.openmetadata.repositoryservices.ffdc.exception.RepositoryErrorException e) {
           response = ErrorHandler.handleRepositoryError(e,
                    restAPIName,
                    serverName,
                    serviceName);
        } catch (org.odpi.openmetadata.repositoryservices.ffdc.exception.UserNotAuthorizedException e) {

           response = ErrorHandler.handleUnauthorizedUser(userId,
                    restAPIName,
                    serverName,
                    serviceName);
        } catch (org.odpi.openmetadata.repositoryservices.ffdc.exception.StatusNotSupportedException e) {
           response = ErrorHandler.handleStatusNotSupportedException(e,
                    restAPIName,
                    serverName,
                    serviceName);
=======
            response = this.errorHandler.handleInvalidParameterException(e,
                                                                         restAPIName,
                                                                         serverName,
                                                                         serviceName);

        } catch (org.odpi.openmetadata.repositoryservices.ffdc.exception.RepositoryErrorException e) {
            response = this.errorHandler.handleRepositoryError(e,
                                                               restAPIName,
                                                               serverName,
                                                               serviceName);
        } catch (org.odpi.openmetadata.repositoryservices.ffdc.exception.UserNotAuthorizedException e) {

            response = this.errorHandler.handleUnauthorizedUser(userId,
                                                                restAPIName,
                                                                serverName,
                                                                serviceName);
        } catch (org.odpi.openmetadata.repositoryservices.ffdc.exception.StatusNotSupportedException e) {
            response = this.errorHandler.handleStatusNotSupportedException(e,
                                                                           restAPIName,
                                                                           serverName,
                                                                           serviceName);
>>>>>>> 04244618
        } catch (org.odpi.openmetadata.repositoryservices.ffdc.exception.EntityNotKnownException e) {
            //TODO this is the wrong guid. We should pass the entity guid that is not found. But that is not yet in the the Exception we get

<<<<<<< HEAD
           response = ErrorHandler.handleEntityNotKnownError(relationship.getGUID(),
                    restAPIName,
                    serverName,
                    serviceName);
        } catch (org.odpi.openmetadata.repositoryservices.ffdc.exception.PropertyErrorException e) {
           response = ErrorHandler.handlePropertyErrorException(e,
                    restAPIName,
                    serverName,
                    serviceName);

        } catch (org.odpi.openmetadata.repositoryservices.ffdc.exception.TypeErrorException e) {
           response = ErrorHandler.handleTypeErrorException(e,
                    restAPIName,
                    serverName,
                    serviceName);
        } catch (org.odpi.openmetadata.repositoryservices.ffdc.exception.FunctionNotSupportedException e) {
           response = ErrorHandler.handleFunctionNotSupportedException(e,
                    restAPIName,
                    serverName,
                    serviceName);
        } catch (MetadataServerUncontactableException e)
        {
            response = ErrorHandler.handleMetadataServerUnContactable(e,
                    restAPIName,
                    serverName,
                    serviceName);
=======
            response = this.errorHandler.handleEntityNotKnownError(relationship.getGUID(),
                                                                   restAPIName,
                                                                   serverName,
                                                                   serviceName);
        } catch (org.odpi.openmetadata.repositoryservices.ffdc.exception.PropertyErrorException e) {
            response = this.errorHandler.handlePropertyErrorException(e,
                                                                      restAPIName,
                                                                      serverName,
                                                                      serviceName);

        } catch (org.odpi.openmetadata.repositoryservices.ffdc.exception.TypeErrorException e) {
            response = this.errorHandler.handleTypeErrorException(e,
                                                                  restAPIName,
                                                                  serverName,
                                                                  serviceName);
        } catch (org.odpi.openmetadata.repositoryservices.ffdc.exception.FunctionNotSupportedException e) {
            response = this.errorHandler.handleFunctionNotSupportedException(e,
                                                                             restAPIName,
                                                                             serverName,
                                                                             serviceName);
        } catch (MetadataServerUncontactableException e) {
            response = this.errorHandler.handleMetadataServerUnContactable(e,
                                                                           restAPIName,
                                                                           serverName,
                                                                           serviceName);
>>>>>>> 04244618
        }
        if (log.isDebugEnabled()) {
            log.debug("<== Method: " + methodName);
        }
        return response;
    }

    public SubjectAreaOMASAPIResponse callOMRSGetRelationshipByGuid(String restAPIName, String userId, String relationshipGUID) {
        String methodName = "callOMRSGetRelationshipByGuid";
        if (log.isDebugEnabled()) {
            log.debug("==> Method: " + methodName);
        }
        SubjectAreaOMASAPIResponse response = null;
        try {
            Relationship relationship = getOMRSMetadataCollection(restAPIName).getRelationship(userId, relationshipGUID);
            response = new RelationshipResponse(relationship);
        } catch (org.odpi.openmetadata.repositoryservices.ffdc.exception.InvalidParameterException e) {
<<<<<<< HEAD
           response = ErrorHandler.handleInvalidParameterException(e,
                    restAPIName,
                    serverName,
                    serviceName);
        } catch (org.odpi.openmetadata.repositoryservices.ffdc.exception.RepositoryErrorException e) {
           response = ErrorHandler.handleRepositoryError(e,
                    restAPIName,
                    serverName,
                    serviceName);
        } catch (org.odpi.openmetadata.repositoryservices.ffdc.exception.UserNotAuthorizedException e) {

           response = ErrorHandler.handleUnauthorizedUser(userId,
                    restAPIName,
                    serverName,
                    serviceName);
        } catch (org.odpi.openmetadata.repositoryservices.ffdc.exception.RelationshipNotKnownException e) {
           response = ErrorHandler.handleRelationshipNotKnownException(relationshipGUID,
                    restAPIName,
                    serverName,
                    serviceName);
        } catch (MetadataServerUncontactableException e)
        {
            response = ErrorHandler.handleMetadataServerUnContactable(e,
                    restAPIName,
                    serverName,
                    serviceName);
=======
            response = this.errorHandler.handleInvalidParameterException(e,
                                                                         restAPIName,
                                                                         serverName,
                                                                         serviceName);
        } catch (org.odpi.openmetadata.repositoryservices.ffdc.exception.RepositoryErrorException e) {
            response = this.errorHandler.handleRepositoryError(e,
                                                               restAPIName,
                                                               serverName,
                                                               serviceName);
        } catch (org.odpi.openmetadata.repositoryservices.ffdc.exception.UserNotAuthorizedException e) {

            response = this.errorHandler.handleUnauthorizedUser(userId,
                                                                restAPIName,
                                                                serverName,
                                                                serviceName);
        } catch (org.odpi.openmetadata.repositoryservices.ffdc.exception.RelationshipNotKnownException e) {
            response = this.errorHandler.handleRelationshipNotKnownException(relationshipGUID,
                                                                             restAPIName,
                                                                             serverName,
                                                                             serviceName);
        } catch (MetadataServerUncontactableException e) {
            response = this.errorHandler.handleMetadataServerUnContactable(e,
                                                                           restAPIName,
                                                                           serverName,
                                                                           serviceName);
>>>>>>> 04244618
        }
        if (log.isDebugEnabled()) {
            log.debug("<== Method: " + methodName);
        }
        return response;
    }

    public SubjectAreaOMASAPIResponse callOMRSUpdateRelationship(String restAPIName, String userId, Relationship relationship) {
        String methodName = "callOMRSUpdateRelationship";
        if (log.isDebugEnabled()) {
            log.debug("==> Method: " + methodName);
        }
        SubjectAreaOMASAPIResponse response = null;
        Relationship updatedRelationship = null;
        // update the relationship properties
        try {
            updatedRelationship = getOMRSMetadataCollection(restAPIName).updateRelationshipProperties(userId,
                                                                                                      relationship.getGUID(),
                                                                                                      relationship.getProperties());
            if (relationship.getStatus() != null && updatedRelationship != null &&
                    !relationship.getStatus().equals(updatedRelationship.getStatus())) {
                updatedRelationship = getOMRSMetadataCollection(restAPIName).updateRelationshipStatus(userId,
                                                                                                      relationship.getGUID(),
                                                                                                      relationship.getStatus());
            }
            response = new RelationshipResponse(updatedRelationship);
        } catch (org.odpi.openmetadata.repositoryservices.ffdc.exception.InvalidParameterException e) {
<<<<<<< HEAD
           response = ErrorHandler.handleInvalidParameterException(e,
                    restAPIName,
                    serverName,
                    serviceName);
        } catch (RepositoryErrorException e) {
           response = ErrorHandler.handleRepositoryError(e,
                    restAPIName,
                    serverName,
                    serviceName);
        } catch (org.odpi.openmetadata.repositoryservices.ffdc.exception.UserNotAuthorizedException e) {

           response = ErrorHandler.handleUnauthorizedUser(userId,
                    restAPIName,
                    serverName,
                    serviceName);
        } catch (org.odpi.openmetadata.repositoryservices.ffdc.exception.RelationshipNotKnownException e) {
           response = ErrorHandler.handleRelationshipNotKnownException(relationship.getGUID(),
                    restAPIName,
                    serverName,
                    serviceName);
        } catch (org.odpi.openmetadata.repositoryservices.ffdc.exception.PropertyErrorException e) {
           response = ErrorHandler.handlePropertyErrorException(e,
                    restAPIName,
                    serverName,
                    serviceName);
        } catch (org.odpi.openmetadata.repositoryservices.ffdc.exception.StatusNotSupportedException e) {
           response = ErrorHandler.handleStatusNotSupportedException(e,
                    restAPIName,
                    serverName,
                    serviceName);
        } catch (org.odpi.openmetadata.repositoryservices.ffdc.exception.FunctionNotSupportedException e) {
           response = ErrorHandler.handleFunctionNotSupportedException(e,
                    restAPIName,
                    serverName,
                    serviceName);
        } catch (MetadataServerUncontactableException e)
        {
            response = ErrorHandler.handleMetadataServerUnContactable(e,
                    restAPIName,
                    serverName,
                    serviceName);
=======
            response = this.errorHandler.handleInvalidParameterException(e,
                                                                         restAPIName,
                                                                         serverName,
                                                                         serviceName);
        } catch (RepositoryErrorException e) {
            response = this.errorHandler.handleRepositoryError(e,
                                                               restAPIName,
                                                               serverName,
                                                               serviceName);
        } catch (org.odpi.openmetadata.repositoryservices.ffdc.exception.UserNotAuthorizedException e) {

            response = this.errorHandler.handleUnauthorizedUser(userId,
                                                                restAPIName,
                                                                serverName,
                                                                serviceName);
        } catch (org.odpi.openmetadata.repositoryservices.ffdc.exception.RelationshipNotKnownException e) {
            response = this.errorHandler.handleRelationshipNotKnownException(relationship.getGUID(),
                                                                             restAPIName,
                                                                             serverName,
                                                                             serviceName);
        } catch (org.odpi.openmetadata.repositoryservices.ffdc.exception.PropertyErrorException e) {
            response = this.errorHandler.handlePropertyErrorException(e,
                                                                      restAPIName,
                                                                      serverName,
                                                                      serviceName);
        } catch (org.odpi.openmetadata.repositoryservices.ffdc.exception.StatusNotSupportedException e) {
            response = this.errorHandler.handleStatusNotSupportedException(e,
                                                                           restAPIName,
                                                                           serverName,
                                                                           serviceName);
        } catch (org.odpi.openmetadata.repositoryservices.ffdc.exception.FunctionNotSupportedException e) {
            response = this.errorHandler.handleFunctionNotSupportedException(e,
                                                                             restAPIName,
                                                                             serverName,
                                                                             serviceName);
        } catch (MetadataServerUncontactableException e) {
            response = this.errorHandler.handleMetadataServerUnContactable(e,
                                                                           restAPIName,
                                                                           serverName,
                                                                           serviceName);
>>>>>>> 04244618
        }
        if (log.isDebugEnabled()) {
            log.debug("<== Method: " + methodName);
        }
        return response;

    }

    public SubjectAreaOMASAPIResponse callOMRSDeleteRelationship(String restAPIName, String userId, String typeGuid, String typeName, String guid) {
        // delete the relationship
        String methodName = "callOMRSDeleteRelationship";
        if (log.isDebugEnabled()) {
            log.debug("==> Method: " + methodName);
        }
        SubjectAreaOMASAPIResponse response = null;
        try {
            Relationship deletedRelationship = getOMRSMetadataCollection(restAPIName).deleteRelationship(userId, typeGuid, typeName, guid);
            response = new RelationshipResponse(deletedRelationship);
        } catch (org.odpi.openmetadata.repositoryservices.ffdc.exception.InvalidParameterException e) {
<<<<<<< HEAD
           response = ErrorHandler.handleInvalidParameterException(e,
                    restAPIName,
                    serverName,
                    serviceName);
        } catch (org.odpi.openmetadata.repositoryservices.ffdc.exception.RepositoryErrorException e) {
           response = ErrorHandler.handleRepositoryError(e,
                    restAPIName,
                    serverName,
                    serviceName);
        } catch (org.odpi.openmetadata.repositoryservices.ffdc.exception.UserNotAuthorizedException e) {

           response = ErrorHandler.handleUnauthorizedUser(userId,
                    restAPIName,
                    serverName,
                    serviceName);
        } catch (org.odpi.openmetadata.repositoryservices.ffdc.exception.FunctionNotSupportedException e) {
           response = ErrorHandler.handleFunctionNotSupportedException(e,
                    restAPIName,
                    serverName,
                    serviceName);
        } catch (org.odpi.openmetadata.repositoryservices.ffdc.exception.RelationshipNotKnownException e) {
           response = ErrorHandler.handleRelationshipNotKnownException(guid,
                    restAPIName,
                    serverName,
                    serviceName);
        } catch (MetadataServerUncontactableException e)
        {
            response = ErrorHandler.handleMetadataServerUnContactable(e,
                    restAPIName,
                    serverName,
                    serviceName);
=======
            response = this.errorHandler.handleInvalidParameterException(e,
                                                                         restAPIName,
                                                                         serverName,
                                                                         serviceName);
        } catch (org.odpi.openmetadata.repositoryservices.ffdc.exception.RepositoryErrorException e) {
            response = this.errorHandler.handleRepositoryError(e,
                                                               restAPIName,
                                                               serverName,
                                                               serviceName);
        } catch (org.odpi.openmetadata.repositoryservices.ffdc.exception.UserNotAuthorizedException e) {

            response = this.errorHandler.handleUnauthorizedUser(userId,
                                                                restAPIName,
                                                                serverName,
                                                                serviceName);
        } catch (org.odpi.openmetadata.repositoryservices.ffdc.exception.FunctionNotSupportedException e) {
            response = this.errorHandler.handleFunctionNotSupportedException(e,
                                                                             restAPIName,
                                                                             serverName,
                                                                             serviceName);
        } catch (org.odpi.openmetadata.repositoryservices.ffdc.exception.RelationshipNotKnownException e) {
            response = this.errorHandler.handleRelationshipNotKnownException(guid,
                                                                             restAPIName,
                                                                             serverName,
                                                                             serviceName);
        } catch (MetadataServerUncontactableException e) {
            response = this.errorHandler.handleMetadataServerUnContactable(e,
                                                                           restAPIName,
                                                                           serverName,
                                                                           serviceName);
>>>>>>> 04244618
        }
        if (log.isDebugEnabled()) {
            log.debug("<== Method: " + methodName);
        }
        return response;
    }

    public SubjectAreaOMASAPIResponse callOMRSRestoreRelationship(String restAPIName, String userId, String guid) {
        // restore the relationship
        String methodName = "callOMRSRestoreRelationship";
        if (log.isDebugEnabled()) {
            log.debug("==> Method: " + methodName);
        }
        SubjectAreaOMASAPIResponse response = null;
        Relationship restoredRelationship = null;
        try {
            restoredRelationship = getOMRSMetadataCollection(restAPIName).restoreRelationship(userId, guid);
            response = new RelationshipResponse(restoredRelationship);
        } catch (org.odpi.openmetadata.repositoryservices.ffdc.exception.InvalidParameterException e) {
<<<<<<< HEAD
           response = ErrorHandler.handleInvalidParameterException(e,
                    restAPIName,
                    serverName,
                    serviceName);
        } catch (org.odpi.openmetadata.repositoryservices.ffdc.exception.RepositoryErrorException e) {
           response = ErrorHandler.handleRepositoryError(e,
                    restAPIName,
                    serverName,
                    serviceName);
        } catch (org.odpi.openmetadata.repositoryservices.ffdc.exception.UserNotAuthorizedException e) {

           response = ErrorHandler.handleUnauthorizedUser(userId,
                    restAPIName,
                    serverName,
                    serviceName);
        } catch (org.odpi.openmetadata.repositoryservices.ffdc.exception.FunctionNotSupportedException e) {
           response = ErrorHandler.handleFunctionNotSupportedException(e,
                    restAPIName,
                    serverName,
                    serviceName);
        } catch (org.odpi.openmetadata.repositoryservices.ffdc.exception.RelationshipNotKnownException e) {
           response = ErrorHandler.handleRelationshipNotKnownException(guid,
                    restAPIName,
                    serverName,
                    serviceName);
        } catch (RelationshipNotDeletedException e)
        {
           response = ErrorHandler.handleRelationshipNotDeletedException(guid,
                    restAPIName,
                    serverName,
                    serviceName
                    );
        } catch (MetadataServerUncontactableException e)
        {
            response = ErrorHandler.handleMetadataServerUnContactable(e,
                    restAPIName,
                    serverName,
                    serviceName);
=======
            response = this.errorHandler.handleInvalidParameterException(e,
                                                                         restAPIName,
                                                                         serverName,
                                                                         serviceName);
        } catch (org.odpi.openmetadata.repositoryservices.ffdc.exception.RepositoryErrorException e) {
            response = this.errorHandler.handleRepositoryError(e,
                                                               restAPIName,
                                                               serverName,
                                                               serviceName);
        } catch (org.odpi.openmetadata.repositoryservices.ffdc.exception.UserNotAuthorizedException e) {

            response = this.errorHandler.handleUnauthorizedUser(userId,
                                                                restAPIName,
                                                                serverName,
                                                                serviceName);
        } catch (org.odpi.openmetadata.repositoryservices.ffdc.exception.FunctionNotSupportedException e) {
            response = this.errorHandler.handleFunctionNotSupportedException(e,
                                                                             restAPIName,
                                                                             serverName,
                                                                             serviceName);
        } catch (org.odpi.openmetadata.repositoryservices.ffdc.exception.RelationshipNotKnownException e) {
            response = this.errorHandler.handleRelationshipNotKnownException(guid,
                                                                             restAPIName,
                                                                             serverName,
                                                                             serviceName);
        } catch (RelationshipNotDeletedException e) {
            response = this.errorHandler.handleRelationshipNotDeletedException(guid,
                                                                               restAPIName,
                                                                               serverName,
                                                                               serviceName
                                                                              );
        } catch (MetadataServerUncontactableException e) {
            response = this.errorHandler.handleMetadataServerUnContactable(e,
                                                                           restAPIName,
                                                                           serverName,
                                                                           serviceName);
>>>>>>> 04244618
        }
        if (log.isDebugEnabled()) {
            log.debug("<== Method: " + methodName);
        }
        return response;
    }

    public SubjectAreaOMASAPIResponse callOMRSPurgeRelationship(String restAPIName, String userId, String typeGuid, String typeName, String guid) {

        // delete the relationship
        String methodName = "callOMRSPurgeRelationship";
        if (log.isDebugEnabled()) {
            log.debug("==> Method: " + methodName);
        }
        SubjectAreaOMASAPIResponse response = null;
        try {
            getOMRSMetadataCollection(restAPIName).purgeRelationship(userId, typeGuid, typeName, guid);
            response = new VoidResponse();
        } catch (org.odpi.openmetadata.repositoryservices.ffdc.exception.InvalidParameterException e) {
<<<<<<< HEAD
           response = ErrorHandler.handleInvalidParameterException(e,
                    restAPIName,
                    serverName,
                    serviceName);
        } catch (org.odpi.openmetadata.repositoryservices.ffdc.exception.RepositoryErrorException e) {
           response = ErrorHandler.handleRepositoryError(e,
                    restAPIName,
                    serverName,
                    serviceName);
        } catch (org.odpi.openmetadata.repositoryservices.ffdc.exception.UserNotAuthorizedException e) {

           response = ErrorHandler.handleUnauthorizedUser(userId,
                    restAPIName,
                    serverName,
                    serviceName);
        } catch (org.odpi.openmetadata.repositoryservices.ffdc.exception.RelationshipNotKnownException e) {
           response = ErrorHandler.handleRelationshipNotKnownException(guid,
                    restAPIName,
                    serverName,
                    serviceName);
        } catch (org.odpi.openmetadata.repositoryservices.ffdc.exception.RelationshipNotDeletedException e) {
           response = ErrorHandler.handleRelationshipNotPurgedException(guid,
                    restAPIName,
                    serverName,
                    serviceName);
        } catch (org.odpi.openmetadata.repositoryservices.ffdc.exception.FunctionNotSupportedException e) {
           response = ErrorHandler.handleFunctionNotSupportedException(e,
                    restAPIName,
                    serverName,
                    serviceName);
        } catch (MetadataServerUncontactableException e)
        {
            response = ErrorHandler.handleMetadataServerUnContactable(e,
                    restAPIName,
                    serverName,
                    serviceName);
=======
            response = this.errorHandler.handleInvalidParameterException(e,
                                                                         restAPIName,
                                                                         serverName,
                                                                         serviceName);
        } catch (org.odpi.openmetadata.repositoryservices.ffdc.exception.RepositoryErrorException e) {
            response = this.errorHandler.handleRepositoryError(e,
                                                               restAPIName,
                                                               serverName,
                                                               serviceName);
        } catch (org.odpi.openmetadata.repositoryservices.ffdc.exception.UserNotAuthorizedException e) {

            response = this.errorHandler.handleUnauthorizedUser(userId,
                                                                restAPIName,
                                                                serverName,
                                                                serviceName);
        } catch (org.odpi.openmetadata.repositoryservices.ffdc.exception.RelationshipNotKnownException e) {
            response = this.errorHandler.handleRelationshipNotKnownException(guid,
                                                                             restAPIName,
                                                                             serverName,
                                                                             serviceName);
        } catch (org.odpi.openmetadata.repositoryservices.ffdc.exception.RelationshipNotDeletedException e) {
            response = this.errorHandler.handleRelationshipNotPurgedException(guid,
                                                                              restAPIName,
                                                                              serverName,
                                                                              serviceName);
        } catch (org.odpi.openmetadata.repositoryservices.ffdc.exception.FunctionNotSupportedException e) {
            response = this.errorHandler.handleFunctionNotSupportedException(e,
                                                                             restAPIName,
                                                                             serverName,
                                                                             serviceName);
        } catch (MetadataServerUncontactableException e) {
            response = this.errorHandler.handleMetadataServerUnContactable(e,
                                                                           restAPIName,
                                                                           serverName,
                                                                           serviceName);
>>>>>>> 04244618
        }
        if (log.isDebugEnabled()) {
            log.debug("<== Method: " + methodName);
        }
        return response;
    }

    public SubjectAreaOMASAPIResponse callGetRelationshipsForEntity(String restAPIName,
                                                                    String userId,
                                                                    String entityGUID,
                                                                    String relationshipTypeGuid,
                                                                    int fromRelationshipElement,
                                                                    Date asOfTime,
                                                                    String sequencingProperty,
                                                                    SequencingOrder sequencingOrder,
                                                                    int pageSize) {

        String methodName = "callGetRelationshipsForEntity";
        if (log.isDebugEnabled()) {
            log.debug("==> Method: " + methodName);
        }
        SubjectAreaOMASAPIResponse response = null;


        List<InstanceStatus> statusList = new ArrayList<>();
        statusList.add(InstanceStatus.ACTIVE);
        List<Relationship> relationships = null;
        try {
            relationships = getOMRSMetadataCollection(restAPIName).getRelationshipsForEntity(userId,
                                                                                             entityGUID,
                                                                                             relationshipTypeGuid,
                                                                                             fromRelationshipElement,
                                                                                             statusList,
                                                                                             asOfTime,
                                                                                             sequencingProperty,
                                                                                             sequencingOrder,
                                                                                             pageSize
                                                                                            );
            response = new RelationshipsResponse(relationships);
        } catch (org.odpi.openmetadata.repositoryservices.ffdc.exception.InvalidParameterException e) {
<<<<<<< HEAD
           response = ErrorHandler.handleInvalidParameterException(e,
                    restAPIName,
                    serverName,
                    serviceName);
        } catch (RepositoryErrorException e) {
           response = ErrorHandler.handleRepositoryError(e,
                    restAPIName,
                    serverName,
                    serviceName);
        } catch (org.odpi.openmetadata.repositoryservices.ffdc.exception.UserNotAuthorizedException e) {

           response = ErrorHandler.handleUnauthorizedUser(userId,
                    restAPIName,
                    serverName,
                    serviceName);
        } catch (org.odpi.openmetadata.repositoryservices.ffdc.exception.TypeErrorException e) {
           response = ErrorHandler.handleTypeErrorException(e,
                    restAPIName,
                    serverName,
                    serviceName);
        } catch (org.odpi.openmetadata.repositoryservices.ffdc.exception.PropertyErrorException e) {
           response = ErrorHandler.handlePropertyErrorException(e,
                    restAPIName,
                    serverName,
                    serviceName);
        } catch (org.odpi.openmetadata.repositoryservices.ffdc.exception.EntityNotKnownException e) {
           response = ErrorHandler.handleEntityNotKnownError(entityGUID,
                    restAPIName,
                    serverName,
                    serviceName);
        } catch (org.odpi.openmetadata.repositoryservices.ffdc.exception.FunctionNotSupportedException e) {
           response = ErrorHandler.handleFunctionNotSupportedException(e,
                    restAPIName,
                    serverName,
                    serviceName);
        } catch (org.odpi.openmetadata.repositoryservices.ffdc.exception.PagingErrorException e) {
           response = ErrorHandler.handlePagingErrorException(e,
                    restAPIName,
                    serverName,
                    serviceName);
        } catch (MetadataServerUncontactableException e)
        {
            response = ErrorHandler.handleMetadataServerUnContactable(e,
                    restAPIName,
                    serverName,
                    serviceName);
=======
            response = this.errorHandler.handleInvalidParameterException(e,
                                                                         restAPIName,
                                                                         serverName,
                                                                         serviceName);
        } catch (RepositoryErrorException e) {
            response = this.errorHandler.handleRepositoryError(e,
                                                               restAPIName,
                                                               serverName,
                                                               serviceName);
        } catch (org.odpi.openmetadata.repositoryservices.ffdc.exception.UserNotAuthorizedException e) {

            response = this.errorHandler.handleUnauthorizedUser(userId,
                                                                restAPIName,
                                                                serverName,
                                                                serviceName);
        } catch (org.odpi.openmetadata.repositoryservices.ffdc.exception.TypeErrorException e) {
            response = this.errorHandler.handleTypeErrorException(e,
                                                                  restAPIName,
                                                                  serverName,
                                                                  serviceName);
        } catch (org.odpi.openmetadata.repositoryservices.ffdc.exception.PropertyErrorException e) {
            response = this.errorHandler.handlePropertyErrorException(e,
                                                                      restAPIName,
                                                                      serverName,
                                                                      serviceName);
        } catch (org.odpi.openmetadata.repositoryservices.ffdc.exception.EntityNotKnownException e) {
            response = this.errorHandler.handleEntityNotKnownError(entityGUID,
                                                                   restAPIName,
                                                                   serverName,
                                                                   serviceName);
        } catch (org.odpi.openmetadata.repositoryservices.ffdc.exception.FunctionNotSupportedException e) {
            response = this.errorHandler.handleFunctionNotSupportedException(e,
                                                                             restAPIName,
                                                                             serverName,
                                                                             serviceName);
        } catch (org.odpi.openmetadata.repositoryservices.ffdc.exception.PagingErrorException e) {
            response = this.errorHandler.handlePagingErrorException(e,
                                                                    restAPIName,
                                                                    serverName,
                                                                    serviceName);
        } catch (MetadataServerUncontactableException e) {
            response = this.errorHandler.handleMetadataServerUnContactable(e,
                                                                           restAPIName,
                                                                           serverName,
                                                                           serviceName);
>>>>>>> 04244618
        }
        if (log.isDebugEnabled()) {
            log.debug("<== Method: " + methodName);
        }
        return response;
    }

    public SubjectAreaOMASAPIResponse callGetRelationshipsForEntity(String restAPIName,
                                                                    String userId,
                                                                    String entityGUID,
                                                                    String relationshipTypeGUID,
                                                                    int fromRelationshipElement,
                                                                    List<InstanceStatus> limitResultsByStatus,
                                                                    Date asOfTime,
                                                                    String sequencingProperty,
                                                                    SequencingOrder sequencingOrder,
                                                                    int pageSize) {
        String methodName = "callGetRelationshipsForEntity";
        if (log.isDebugEnabled()) {
            log.debug("==> Method: " + methodName);
        }
        SubjectAreaOMASAPIResponse response = null;


        try {
            List<Relationship> relationships = getOMRSMetadataCollection(restAPIName).getRelationshipsForEntity(userId,
                                                                                                                entityGUID, relationshipTypeGUID, fromRelationshipElement, limitResultsByStatus, asOfTime,
                                                                                                                sequencingProperty, sequencingOrder, pageSize);
            response = new RelationshipsResponse(relationships);
        } catch (org.odpi.openmetadata.repositoryservices.ffdc.exception.InvalidParameterException e) {
<<<<<<< HEAD
           response = ErrorHandler.handleInvalidParameterException(e,
                    restAPIName,
                    serverName,
                    serviceName);
        } catch (org.odpi.openmetadata.repositoryservices.ffdc.exception.RepositoryErrorException e) {
           response = ErrorHandler.handleRepositoryError(e,
                    restAPIName,
                    serverName,
                    serviceName);
        } catch (org.odpi.openmetadata.repositoryservices.ffdc.exception.UserNotAuthorizedException e) {

           response = ErrorHandler.handleUnauthorizedUser(userId,
                    restAPIName,
                    serverName,
                    serviceName);
        } catch (org.odpi.openmetadata.repositoryservices.ffdc.exception.TypeErrorException e) {
           response = ErrorHandler.handleTypeErrorException(e,
                    restAPIName,
                    serverName,
                    serviceName);
        } catch (org.odpi.openmetadata.repositoryservices.ffdc.exception.PropertyErrorException e) {
           response = ErrorHandler.handlePropertyErrorException(e,
                    restAPIName,
                    serverName,
                    serviceName);
        } catch (org.odpi.openmetadata.repositoryservices.ffdc.exception.EntityNotKnownException e) {
           response = ErrorHandler.handleEntityNotKnownError(entityGUID,
                    restAPIName,
                    serverName,
                    serviceName);
        } catch (org.odpi.openmetadata.repositoryservices.ffdc.exception.FunctionNotSupportedException e) {
           response = ErrorHandler.handleFunctionNotSupportedException(e,
                    restAPIName,
                    serverName,
                    serviceName);
        } catch (org.odpi.openmetadata.repositoryservices.ffdc.exception.PagingErrorException e) {
           response = ErrorHandler.handlePagingErrorException(e,
                    restAPIName,
                    serverName,
                    serviceName);
        } catch (MetadataServerUncontactableException e)
        {
            response = ErrorHandler.handleMetadataServerUnContactable(e,
                    restAPIName,
                    serverName,
                    serviceName);
=======
            response = this.errorHandler.handleInvalidParameterException(e,
                                                                         restAPIName,
                                                                         serverName,
                                                                         serviceName);
        } catch (org.odpi.openmetadata.repositoryservices.ffdc.exception.RepositoryErrorException e) {
            response = this.errorHandler.handleRepositoryError(e,
                                                               restAPIName,
                                                               serverName,
                                                               serviceName);
        } catch (org.odpi.openmetadata.repositoryservices.ffdc.exception.UserNotAuthorizedException e) {

            response = this.errorHandler.handleUnauthorizedUser(userId,
                                                                restAPIName,
                                                                serverName,
                                                                serviceName);
        } catch (org.odpi.openmetadata.repositoryservices.ffdc.exception.TypeErrorException e) {
            response = this.errorHandler.handleTypeErrorException(e,
                                                                  restAPIName,
                                                                  serverName,
                                                                  serviceName);
        } catch (org.odpi.openmetadata.repositoryservices.ffdc.exception.PropertyErrorException e) {
            response = this.errorHandler.handlePropertyErrorException(e,
                                                                      restAPIName,
                                                                      serverName,
                                                                      serviceName);
        } catch (org.odpi.openmetadata.repositoryservices.ffdc.exception.EntityNotKnownException e) {
            response = this.errorHandler.handleEntityNotKnownError(entityGUID,
                                                                   restAPIName,
                                                                   serverName,
                                                                   serviceName);
        } catch (org.odpi.openmetadata.repositoryservices.ffdc.exception.FunctionNotSupportedException e) {
            response = this.errorHandler.handleFunctionNotSupportedException(e,
                                                                             restAPIName,
                                                                             serverName,
                                                                             serviceName);
        } catch (org.odpi.openmetadata.repositoryservices.ffdc.exception.PagingErrorException e) {
            response = this.errorHandler.handlePagingErrorException(e,
                                                                    restAPIName,
                                                                    serverName,
                                                                    serviceName);
        } catch (MetadataServerUncontactableException e) {
            response = this.errorHandler.handleMetadataServerUnContactable(e,
                                                                           restAPIName,
                                                                           serverName,
                                                                           serviceName);
>>>>>>> 04244618
        }
        if (log.isDebugEnabled()) {
            log.debug("<== Method: " + methodName);
        }
        return response;
    }


    public SubjectAreaOMASAPIResponse callGetEntityNeighbourhood(String restAPIName, String userId, String entityGUID,
                                                                 List<String> entityTypeGUIDs,
                                                                 List<String> relationshipTypeGUIDs,
                                                                 List<InstanceStatus> limitResultsByStatus,
                                                                 List<String> limitResultsByClassification,
                                                                 Date asOfTime,
                                                                 int level) {
        String methodName = "callgetEntityNeighborhood";
        if (log.isDebugEnabled()) {
            log.debug("==> Method: " + methodName);
        }
        SubjectAreaOMASAPIResponse response = null;


        try {
            InstanceGraph instanceGraph = getOMRSMetadataCollection(restAPIName).getEntityNeighborhood(userId,
                                                                                                       entityGUID,
                                                                                                       entityTypeGUIDs,
                                                                                                       relationshipTypeGUIDs,
                                                                                                       limitResultsByStatus,
                                                                                                       limitResultsByClassification,
                                                                                                       asOfTime,
                                                                                                       level);
            return new InstanceGraphResponse(instanceGraph);
<<<<<<< HEAD
        } catch (UserNotAuthorizedException e)
        {
           response = ErrorHandler.handleUnauthorizedUser(userId,
                    restAPIName,
                    serverName,
                    serviceName);
        } catch (MetadataServerUncontactableException e)
        {
           response = ErrorHandler.handleMetadataServerUnContactable(e,
                    restAPIName,
                    serverName,
                    serviceName);
        } catch (RepositoryErrorException e)
        {
            // check to see if the method is not implemented. in this case do not error.
            String method_not_implemented_msg_id = OMRSErrorCode.METHOD_NOT_IMPLEMENTED.getMessageDefinition().getMessageId();
            if (!e.getReportedErrorMessage().startsWith(method_not_implemented_msg_id)) {
               response = ErrorHandler.handleRepositoryError(e, restAPIName, serverName, serviceName);
            }
        } catch (TypeErrorException e)
        {
           response = ErrorHandler.handleTypeErrorException(e,
                    restAPIName,
                    serverName,
                    serviceName);
        } catch (EntityNotKnownException e)
        {
           response = ErrorHandler.handleEntityNotKnownError(entityGUID,
                    restAPIName,
                    serverName,
                    serviceName);
        } catch (InvalidParameterException e)
        {
           response = ErrorHandler.handleInvalidParameterException(e,
                    restAPIName,
                    serverName,
                    serviceName);
        } catch (PropertyErrorException e)
        {
           response = ErrorHandler.handlePropertyErrorException(e,
                    restAPIName,
                    serverName,
                    serviceName);
        } catch (FunctionNotSupportedException e)
        {
           response = ErrorHandler.handleFunctionNotSupportedException(e,
                    restAPIName,
                    serverName,
                    serviceName);
=======
        } catch (UserNotAuthorizedException e) {
            response = this.errorHandler.handleUnauthorizedUser(userId,
                                                                restAPIName,
                                                                serverName,
                                                                serviceName);
        } catch (MetadataServerUncontactableException e) {
            response = this.errorHandler.handleMetadataServerUnContactable(e,
                                                                           restAPIName,
                                                                           serverName,
                                                                           serviceName);
        } catch (RepositoryErrorException e) {
            // check to see if the method is not implemented. in this case do not error.
            String method_not_implemented_msg_id = OMRSErrorCode.METHOD_NOT_IMPLEMENTED.getMessageDefinition().getMessageId();
            if (!e.getReportedErrorMessage().startsWith(method_not_implemented_msg_id)) {
                response = this.errorHandler.handleRepositoryError(e, restAPIName, serverName, serviceName);
            }
        } catch (TypeErrorException e) {
            response = this.errorHandler.handleTypeErrorException(e,
                                                                  restAPIName,
                                                                  serverName,
                                                                  serviceName);
        } catch (EntityNotKnownException e) {
            response = this.errorHandler.handleEntityNotKnownError(entityGUID,
                                                                   restAPIName,
                                                                   serverName,
                                                                   serviceName);
        } catch (InvalidParameterException e) {
            response = this.errorHandler.handleInvalidParameterException(e,
                                                                         restAPIName,
                                                                         serverName,
                                                                         serviceName);
        } catch (PropertyErrorException e) {
            response = this.errorHandler.handlePropertyErrorException(e,
                                                                      restAPIName,
                                                                      serverName,
                                                                      serviceName);
        } catch (FunctionNotSupportedException e) {
            response = this.errorHandler.handleFunctionNotSupportedException(e,
                                                                             restAPIName,
                                                                             serverName,
                                                                             serviceName);
>>>>>>> 04244618
        }
        return response;
    }


<<<<<<< HEAD
    public SubjectAreaOMASAPIResponse findEntitiesByPropertyValue(String restAPIName, String userId, String typeName, String searchCriteria, Date asOfTime, int offset, int pageSize, org.odpi.openmetadata.accessservices.subjectarea.properties.objects.common.SequencingOrder sequencingOrder, String sequencingProperty, String methodName) {
        if (sequencingProperty !=null) {
=======
    public SubjectAreaOMASAPIResponse findEntitiesByPropertyValue(String restAPIName, String userId, String typeName, String searchCriteria, Date asOfTime, Integer offset, Integer pageSize, org.odpi.openmetadata.accessservices.subjectarea.properties.objects.common.SequencingOrder sequencingOrder, String sequencingProperty, String methodName) {
        // if offset or pagesize were not supplied then default them, so they can be converted to primitives.
        SubjectAreaOMASAPIResponse response = null;
        if (offset == null) {
            offset = new Integer(0);
        }
        if (pageSize == null) {
            pageSize = new Integer(0);
        }
        if (sequencingProperty != null) {
>>>>>>> 04244618
            try {
                sequencingProperty = URLDecoder.decode(sequencingProperty, "UTF-8");
            } catch (UnsupportedEncodingException e) {
                SubjectAreaErrorCode errorCode = SubjectAreaErrorCode.ERROR_ENCODING_QUERY_PARAMETER;
                response = new InvalidParameterExceptionResponse(
                        new org.odpi.openmetadata.accessservices.subjectarea.ffdc.exceptions.InvalidParameterException(
                                errorCode.getMessageDefinition(),
                                className,
                                methodName,
                                "sequencingProperty",
                                sequencingProperty)
                );
            }
        }
        if (response == null && searchCriteria != null) {
            try {
                searchCriteria = URLDecoder.decode(searchCriteria, "UTF-8");
            } catch (UnsupportedEncodingException e) {
                SubjectAreaErrorCode errorCode = SubjectAreaErrorCode.ERROR_ENCODING_QUERY_PARAMETER;
                response = new InvalidParameterExceptionResponse(
                        new org.odpi.openmetadata.accessservices.subjectarea.ffdc.exceptions.InvalidParameterException(
                                errorCode.getMessageDefinition(),
                                className,
                                methodName,
                                "searchCriteria",
                                searchCriteria)
                );
            }
        }
<<<<<<< HEAD

        SequencingOrder omrsSequencingOrder =  SubjectAreaUtils.convertOMASToOMRSSequencingOrder(sequencingOrder);
        TypeDef typeDef = this.omrsRepositoryHelper.getTypeDefByName("findEntitiesByPropertyValue",typeName);
        String entityTypeGUID = typeDef.getGUID();
        return  this.callFindEntitiesByPropertyValue(
                restAPIName,
                userId,
                entityTypeGUID,
                searchCriteria,
                offset,
                null,       // TODO limit by status ?
                null,  // TODO limit by classification ?
                asOfTime,
                sequencingProperty,
                omrsSequencingOrder,
                pageSize);
=======
        if (response == null) {
            SequencingOrder omrsSequencingOrder = SubjectAreaUtils.convertOMASToOMRSSequencingOrder(sequencingOrder);
            TypeDef typeDef = this.omrsRepositoryHelper.getTypeDefByName("findEntitiesByPropertyValue", typeName);
            String entityTypeGUID = typeDef.getGUID();
            response = this.callFindEntitiesByPropertyValue(
                    restAPIName,
                    userId,
                    entityTypeGUID,
                    searchCriteria,
                    offset.intValue(),
                    null,       // TODO limit by status ?
                    null,  // TODO limit by classification ?
                    asOfTime,
                    sequencingProperty,
                    omrsSequencingOrder,
                    pageSize);
        }
        return response;
>>>>>>> 04244618
    }

    public SubjectAreaOMASAPIResponse getEntitiesByType(OMRSAPIHelper oMRSAPIHelper,
<<<<<<< HEAD
                                                               String restAPIName,
                                                               String userId,
                                                               String typeName,
                                                               Date asOfTime,
                                                               int offset,
                                                               int pageSize
    ) {
        TypeDef typeDef = this.omrsRepositoryHelper.getTypeDefByName("getEntitiesByType",typeName);
=======
                                                        String restAPIName,
                                                        String userId,
                                                        String typeName,
                                                        Date asOfTime,
                                                        Integer offset,
                                                        Integer pageSize
                                                       ) {
        if (offset == null) {
            offset = new Integer(0);
        }
        if (pageSize == null) {
            pageSize = new Integer(0);
        }

        TypeDef typeDef = this.omrsRepositoryHelper.getTypeDefByName("getEntitiesByType", typeName);
>>>>>>> 04244618
        String entityTypeGUID = typeDef.getGUID();
        return oMRSAPIHelper.callGetEntitiesByType(
                restAPIName,
                userId,
                entityTypeGUID,
                asOfTime,
                offset,
                pageSize);
    }
}<|MERGE_RESOLUTION|>--- conflicted
+++ resolved
@@ -36,12 +36,7 @@
     private static final Logger log = LoggerFactory.getLogger(OMRSAPIHelper.class);
     private static final String className = OMRSAPIHelper.class.getName();
 
-<<<<<<< HEAD
     private OMRSMetadataCollection oMRSMetadataCollection=null;
-=======
-    private OMRSMetadataCollection oMRSMetadataCollection = null;
-    private ErrorHandler errorHandler = null;
->>>>>>> 04244618
     final private String serviceName;
     private String serverName = null;
     private OMRSRepositoryHelper omrsRepositoryHelper = null;
@@ -123,22 +118,6 @@
         }
     }
 
-<<<<<<< HEAD
-=======
-    public OMRSAPIHelper(String serviceName) {
-        this.serviceName = serviceName;
-    }
-
-    /**
-     * Get the service name - ths is used for logging
-     *
-     * @return service name
-     */
-    public String getServiceName() {
-        return this.serviceName;
-    }
-
->>>>>>> 04244618
     // entity CRUD
     public SubjectAreaOMASAPIResponse callOMRSAddEntity(String restAPIName, String userId, EntityDetail entityDetail) {
         String methodName = "callOMRSAddEntity";
@@ -152,7 +131,6 @@
             EntityDetail addedEntityDetail = getOMRSMetadataCollection(restAPIName).addEntity(userId, entityDetail.getType().getTypeDefGUID(), instanceProperties, entityDetail.getClassifications(), InstanceStatus.ACTIVE);
             response = new EntityDetailResponse(addedEntityDetail);
         } catch (org.odpi.openmetadata.repositoryservices.ffdc.exception.InvalidParameterException e) {
-<<<<<<< HEAD
            response = ErrorHandler.handleInvalidParameterException(e,
                     restAPIName,
                     serverName,
@@ -198,52 +176,6 @@
                     restAPIName,
                     serverName,
                     serviceName);
-=======
-            response = this.errorHandler.handleInvalidParameterException(e,
-                                                                         restAPIName,
-                                                                         serverName,
-                                                                         serviceName);
-        } catch (org.odpi.openmetadata.repositoryservices.ffdc.exception.RepositoryErrorException e) {
-            response = this.errorHandler.handleRepositoryError(e,
-                                                               restAPIName,
-                                                               serverName,
-                                                               serviceName);
-        } catch (org.odpi.openmetadata.repositoryservices.ffdc.exception.TypeErrorException e) {
-            response = this.errorHandler.handleTypeErrorException(e,
-                                                                  restAPIName,
-                                                                  serverName,
-                                                                  serviceName);
-        } catch (org.odpi.openmetadata.repositoryservices.ffdc.exception.PropertyErrorException e) {
-            response = this.errorHandler.handlePropertyErrorException(e,
-                                                                      restAPIName,
-                                                                      serverName,
-                                                                      serviceName);
-        } catch (org.odpi.openmetadata.repositoryservices.ffdc.exception.ClassificationErrorException e) {
-            response = this.errorHandler.handleClassificationErrorException(e,
-                                                                            restAPIName,
-                                                                            serverName,
-                                                                            serviceName);
-        } catch (org.odpi.openmetadata.repositoryservices.ffdc.exception.StatusNotSupportedException e) {
-            response = this.errorHandler.handleStatusNotSupportedException(e,
-                                                                           restAPIName,
-                                                                           serverName,
-                                                                           serviceName);
-        } catch (org.odpi.openmetadata.repositoryservices.ffdc.exception.UserNotAuthorizedException e) {
-            response = this.errorHandler.handleUnauthorizedUser(userId,
-                                                                restAPIName,
-                                                                serverName,
-                                                                serviceName);
-        } catch (org.odpi.openmetadata.repositoryservices.ffdc.exception.FunctionNotSupportedException e) {
-            response = this.errorHandler.handleFunctionNotSupportedException(e,
-                                                                             restAPIName,
-                                                                             serverName,
-                                                                             serviceName);
-        } catch (MetadataServerUncontactableException e) {
-            response = this.errorHandler.handleMetadataServerUnContactable(e,
-                                                                           restAPIName,
-                                                                           serverName,
-                                                                           serviceName);
->>>>>>> 04244618
         }
         if (log.isDebugEnabled()) {
             log.debug("<== Method: " + methodName);
@@ -263,7 +195,6 @@
             EntityDetail gotEntityDetail = getOMRSMetadataCollection(restAPIName).getEntityDetail(userId, entityGUID);
             response = new EntityDetailResponse(gotEntityDetail);
         } catch (org.odpi.openmetadata.repositoryservices.ffdc.exception.InvalidParameterException e) {
-<<<<<<< HEAD
            response = ErrorHandler.handleInvalidParameterException(e,
                     restAPIName,
                     serverName,
@@ -294,37 +225,6 @@
                     restAPIName,
                     serverName,
                     serviceName);
-=======
-            response = this.errorHandler.handleInvalidParameterException(e,
-                                                                         restAPIName,
-                                                                         serverName,
-                                                                         serviceName);
-        } catch (org.odpi.openmetadata.repositoryservices.ffdc.exception.RepositoryErrorException e) {
-            response = this.errorHandler.handleRepositoryError(e,
-                                                               restAPIName,
-                                                               serverName,
-                                                               serviceName);
-        } catch (org.odpi.openmetadata.repositoryservices.ffdc.exception.EntityNotKnownException e) {
-            response = this.errorHandler.handleEntityNotKnownError(entityGUID,
-                                                                   restAPIName,
-                                                                   serverName,
-                                                                   serviceName);
-        } catch (org.odpi.openmetadata.repositoryservices.ffdc.exception.EntityProxyOnlyException e) {
-            response = this.errorHandler.handleEntityProxyOnlyException(e,
-                                                                        restAPIName,
-                                                                        serverName,
-                                                                        serviceName);
-        } catch (org.odpi.openmetadata.repositoryservices.ffdc.exception.UserNotAuthorizedException e) {
-            response = this.errorHandler.handleUnauthorizedUser(userId,
-                                                                restAPIName,
-                                                                serverName,
-                                                                serviceName);
-        } catch (MetadataServerUncontactableException e) {
-            response = this.errorHandler.handleMetadataServerUnContactable(e,
-                                                                           restAPIName,
-                                                                           serverName,
-                                                                           serviceName);
->>>>>>> 04244618
         }
         if (log.isDebugEnabled()) {
             log.debug("<== Method: " + methodName);
@@ -364,7 +264,6 @@
             response = new EntityDetailsResponse(foundEntities);
 
         } catch (org.odpi.openmetadata.repositoryservices.ffdc.exception.InvalidParameterException e) {
-<<<<<<< HEAD
            response = ErrorHandler.handleInvalidParameterException(e,
                     restAPIName,
                     serverName,
@@ -406,48 +305,6 @@
                     restAPIName,
                     serverName,
                     serviceName);
-=======
-            response = this.errorHandler.handleInvalidParameterException(e,
-                                                                         restAPIName,
-                                                                         serverName,
-                                                                         serviceName);
-        } catch (RepositoryErrorException e) {
-            response = this.errorHandler.handleRepositoryError(e,
-                                                               restAPIName,
-                                                               serverName,
-                                                               serviceName);
-        } catch (org.odpi.openmetadata.repositoryservices.ffdc.exception.UserNotAuthorizedException e) {
-            response = this.errorHandler.handleUnauthorizedUser(userId,
-                                                                restAPIName,
-                                                                serverName,
-                                                                serviceName);
-
-        } catch (org.odpi.openmetadata.repositoryservices.ffdc.exception.PropertyErrorException e) {
-            response = this.errorHandler.handlePropertyErrorException(e,
-                                                                      restAPIName,
-                                                                      serverName,
-                                                                      serviceName);
-        } catch (org.odpi.openmetadata.repositoryservices.ffdc.exception.FunctionNotSupportedException e) {
-            response = this.errorHandler.handleFunctionNotSupportedException(e,
-                                                                             restAPIName,
-                                                                             serverName,
-                                                                             serviceName);
-        } catch (org.odpi.openmetadata.repositoryservices.ffdc.exception.TypeErrorException e) {
-            response = this.errorHandler.handleTypeErrorException(e,
-                                                                  restAPIName,
-                                                                  serverName,
-                                                                  serviceName);
-        } catch (org.odpi.openmetadata.repositoryservices.ffdc.exception.PagingErrorException e) {
-            response = this.errorHandler.handlePagingErrorException(e,
-                                                                    restAPIName,
-                                                                    serverName,
-                                                                    serviceName);
-        } catch (MetadataServerUncontactableException e) {
-            response = this.errorHandler.handleMetadataServerUnContactable(e,
-                                                                           restAPIName,
-                                                                           serverName,
-                                                                           serviceName);
->>>>>>> 04244618
         }
         if (log.isDebugEnabled()) {
             log.debug("<== Method: " + methodName);
@@ -483,7 +340,6 @@
             response = new EntityDetailsResponse(foundEntities);
 
         } catch (org.odpi.openmetadata.repositoryservices.ffdc.exception.InvalidParameterException e) {
-<<<<<<< HEAD
             response = ErrorHandler.handleInvalidParameterException(e,
                     restAPIName,
                     serverName,
@@ -525,48 +381,6 @@
                     restAPIName,
                     serverName,
                     serviceName);
-=======
-            response = this.errorHandler.handleInvalidParameterException(e,
-                                                                         restAPIName,
-                                                                         serverName,
-                                                                         serviceName);
-        } catch (RepositoryErrorException e) {
-            response = this.errorHandler.handleRepositoryError(e,
-                                                               restAPIName,
-                                                               serverName,
-                                                               serviceName);
-        } catch (org.odpi.openmetadata.repositoryservices.ffdc.exception.UserNotAuthorizedException e) {
-            response = this.errorHandler.handleUnauthorizedUser(userId,
-                                                                restAPIName,
-                                                                serverName,
-                                                                serviceName);
-
-        } catch (org.odpi.openmetadata.repositoryservices.ffdc.exception.PropertyErrorException e) {
-            response = this.errorHandler.handlePropertyErrorException(e,
-                                                                      restAPIName,
-                                                                      serverName,
-                                                                      serviceName);
-        } catch (org.odpi.openmetadata.repositoryservices.ffdc.exception.FunctionNotSupportedException e) {
-            response = this.errorHandler.handleFunctionNotSupportedException(e,
-                                                                             restAPIName,
-                                                                             serverName,
-                                                                             serviceName);
-        } catch (org.odpi.openmetadata.repositoryservices.ffdc.exception.TypeErrorException e) {
-            response = this.errorHandler.handleTypeErrorException(e,
-                                                                  restAPIName,
-                                                                  serverName,
-                                                                  serviceName);
-        } catch (org.odpi.openmetadata.repositoryservices.ffdc.exception.PagingErrorException e) {
-            response = this.errorHandler.handlePagingErrorException(e,
-                                                                    restAPIName,
-                                                                    serverName,
-                                                                    serviceName);
-        } catch (MetadataServerUncontactableException e) {
-            response = this.errorHandler.handleMetadataServerUnContactable(e,
-                                                                           restAPIName,
-                                                                           serverName,
-                                                                           serviceName);
->>>>>>> 04244618
         }
         if (log.isDebugEnabled()) {
             log.debug("<== Method: " + methodName);
@@ -590,7 +404,6 @@
             updatedEntity = getOMRSMetadataCollection(restAPIName).updateEntityProperties(userId, entityDetail.getGUID(), instanceProperties);
             response = new EntityDetailResponse(updatedEntity);
         } catch (org.odpi.openmetadata.repositoryservices.ffdc.exception.InvalidParameterException e) {
-<<<<<<< HEAD
            response = ErrorHandler.handleInvalidParameterException(e,
                     restAPIName,
                     serverName,
@@ -628,44 +441,6 @@
                     restAPIName,
                     serverName,
                     serviceName);
-=======
-            response = this.errorHandler.handleInvalidParameterException(e,
-                                                                         restAPIName,
-                                                                         serverName,
-                                                                         serviceName);
-        } catch (org.odpi.openmetadata.repositoryservices.ffdc.exception.RepositoryErrorException e) {
-            response = this.errorHandler.handleRepositoryError(e,
-                                                               restAPIName,
-                                                               serverName,
-                                                               serviceName);
-        } catch (org.odpi.openmetadata.repositoryservices.ffdc.exception.UserNotAuthorizedException e) {
-            response = this.errorHandler.handleUnauthorizedUser(userId,
-                                                                restAPIName,
-                                                                serverName,
-                                                                serviceName);
-
-        } catch (org.odpi.openmetadata.repositoryservices.ffdc.exception.PropertyErrorException e) {
-            response = this.errorHandler.handlePropertyErrorException(e,
-                                                                      restAPIName,
-                                                                      serverName,
-                                                                      serviceName);
-
-        } catch (org.odpi.openmetadata.repositoryservices.ffdc.exception.EntityNotKnownException e) {
-            response = this.errorHandler.handleEntityNotKnownError(entityDetail.getGUID(),
-                                                                   restAPIName,
-                                                                   serverName,
-                                                                   serviceName);
-        } catch (org.odpi.openmetadata.repositoryservices.ffdc.exception.FunctionNotSupportedException e) {
-            response = this.errorHandler.handleFunctionNotSupportedException(e,
-                                                                             restAPIName,
-                                                                             serverName,
-                                                                             serviceName);
-        } catch (MetadataServerUncontactableException e) {
-            response = this.errorHandler.handleMetadataServerUnContactable(e,
-                                                                           restAPIName,
-                                                                           serverName,
-                                                                           serviceName);
->>>>>>> 04244618
         }
         if (log.isDebugEnabled()) {
             log.debug("<== Method: " + methodName);
@@ -685,7 +460,6 @@
             EntityDetail deletedEntity = getOMRSMetadataCollection(restAPIName).deleteEntity(userId, typeDefGuid, typeDefName, obsoleteGuid);
             response = new EntityDetailResponse(deletedEntity);
         } catch (org.odpi.openmetadata.repositoryservices.ffdc.exception.InvalidParameterException e) {
-<<<<<<< HEAD
            response = ErrorHandler.handleInvalidParameterException(e,
                     restAPIName,
                     serverName,
@@ -717,38 +491,6 @@
                     restAPIName,
                     serverName,
                     serviceName);
-=======
-            response = this.errorHandler.handleInvalidParameterException(e,
-                                                                         restAPIName,
-                                                                         serverName,
-                                                                         serviceName);
-        } catch (org.odpi.openmetadata.repositoryservices.ffdc.exception.RepositoryErrorException e) {
-            response = this.errorHandler.handleRepositoryError(e,
-                                                               restAPIName,
-                                                               serverName,
-                                                               serviceName);
-        } catch (org.odpi.openmetadata.repositoryservices.ffdc.exception.UserNotAuthorizedException e) {
-
-            response = this.errorHandler.handleUnauthorizedUser(userId,
-                                                                restAPIName,
-                                                                serverName,
-                                                                serviceName);
-        } catch (org.odpi.openmetadata.repositoryservices.ffdc.exception.FunctionNotSupportedException e) {
-            response = this.errorHandler.handleFunctionNotSupportedException(e,
-                                                                             restAPIName,
-                                                                             serverName,
-                                                                             serviceName);
-        } catch (org.odpi.openmetadata.repositoryservices.ffdc.exception.EntityNotKnownException e) {
-            response = this.errorHandler.handleEntityNotKnownError(obsoleteGuid,
-                                                                   restAPIName,
-                                                                   serverName,
-                                                                   serviceName);
-        } catch (MetadataServerUncontactableException e) {
-            response = this.errorHandler.handleMetadataServerUnContactable(e,
-                                                                           restAPIName,
-                                                                           serverName,
-                                                                           serviceName);
->>>>>>> 04244618
         }
 
         if (log.isDebugEnabled()) {
@@ -769,7 +511,6 @@
             getOMRSMetadataCollection(restAPIName).purgeEntity(userId, typeDefGuid, typeDefName, obsoleteGuid);
             response = new VoidResponse();
         } catch (org.odpi.openmetadata.repositoryservices.ffdc.exception.InvalidParameterException e) {
-<<<<<<< HEAD
            response = ErrorHandler.handleInvalidParameterException(e,
                     restAPIName,
                     serverName,
@@ -806,43 +547,6 @@
                     restAPIName,
                     serverName,
                     serviceName);
-=======
-            response = this.errorHandler.handleInvalidParameterException(e,
-                                                                         restAPIName,
-                                                                         serverName,
-                                                                         serviceName);
-        } catch (org.odpi.openmetadata.repositoryservices.ffdc.exception.RepositoryErrorException e) {
-            response = this.errorHandler.handleRepositoryError(e,
-                                                               restAPIName,
-                                                               serverName,
-                                                               serviceName);
-        } catch (org.odpi.openmetadata.repositoryservices.ffdc.exception.UserNotAuthorizedException e) {
-
-            response = this.errorHandler.handleUnauthorizedUser(userId,
-                                                                restAPIName,
-                                                                serverName,
-                                                                serviceName);
-        } catch (org.odpi.openmetadata.repositoryservices.ffdc.exception.EntityNotKnownException e) {
-            response = this.errorHandler.handleEntityNotKnownError(obsoleteGuid,
-                                                                   restAPIName,
-                                                                   serverName,
-                                                                   serviceName);
-        } catch (org.odpi.openmetadata.repositoryservices.ffdc.exception.EntityNotDeletedException e) {
-            response = this.errorHandler.handleEntityNotPurgedException(obsoleteGuid,
-                                                                        restAPIName,
-                                                                        serverName,
-                                                                        serviceName);
-        } catch (org.odpi.openmetadata.repositoryservices.ffdc.exception.FunctionNotSupportedException e) {
-            response = this.errorHandler.handleFunctionNotSupportedException(e,
-                                                                             restAPIName,
-                                                                             serverName,
-                                                                             serviceName);
-        } catch (MetadataServerUncontactableException e) {
-            response = this.errorHandler.handleMetadataServerUnContactable(e,
-                                                                           restAPIName,
-                                                                           serverName,
-                                                                           serviceName);
->>>>>>> 04244618
         }
         if (log.isDebugEnabled()) {
             log.debug("<== Method: " + methodName);
@@ -862,7 +566,6 @@
             response = new EntityDetailResponse(restoredEntity);
 
         } catch (org.odpi.openmetadata.repositoryservices.ffdc.exception.InvalidParameterException e) {
-<<<<<<< HEAD
            response = ErrorHandler.handleInvalidParameterException(e,
                     restAPIName,
                     serverName,
@@ -901,44 +604,6 @@
                     restAPIName,
                     serverName,
                     serviceName);
-=======
-            response = this.errorHandler.handleInvalidParameterException(e,
-                                                                         restAPIName,
-                                                                         serverName,
-                                                                         serviceName);
-        } catch (org.odpi.openmetadata.repositoryservices.ffdc.exception.RepositoryErrorException e) {
-            response = this.errorHandler.handleRepositoryError(e,
-                                                               restAPIName,
-                                                               serverName,
-                                                               serviceName);
-        } catch (org.odpi.openmetadata.repositoryservices.ffdc.exception.UserNotAuthorizedException e) {
-
-            response = this.errorHandler.handleUnauthorizedUser(userId,
-                                                                restAPIName,
-                                                                serverName,
-                                                                serviceName);
-        } catch (org.odpi.openmetadata.repositoryservices.ffdc.exception.FunctionNotSupportedException e) {
-            response = this.errorHandler.handleFunctionNotSupportedException(e,
-                                                                             restAPIName,
-                                                                             serverName,
-                                                                             serviceName);
-        } catch (org.odpi.openmetadata.repositoryservices.ffdc.exception.EntityNotKnownException e) {
-            response = this.errorHandler.handleEntityNotKnownException(guid,
-                                                                       restAPIName,
-                                                                       serverName,
-                                                                       serviceName);
-        } catch (EntityNotDeletedException e) {
-            response = this.errorHandler.handleEntityNotDeletedException(guid,
-                                                                         restAPIName,
-                                                                         serverName,
-                                                                         serviceName
-                                                                        );
-        } catch (MetadataServerUncontactableException e) {
-            response = this.errorHandler.handleMetadataServerUnContactable(e,
-                                                                           restAPIName,
-                                                                           serverName,
-                                                                           serviceName);
->>>>>>> 04244618
         }
         if (log.isDebugEnabled()) {
             log.debug("<== Method: " + methodName);
@@ -963,7 +628,6 @@
             EntityDetail entity = getOMRSMetadataCollection(restAPIName).classifyEntity(userId, entityGUID, classificationName, instanceProperties);
             response = new EntityDetailResponse(entity);
         } catch (org.odpi.openmetadata.repositoryservices.ffdc.exception.InvalidParameterException e) {
-<<<<<<< HEAD
            response = ErrorHandler.handleInvalidParameterException(e,
                     restAPIName,
                     serverName,
@@ -1006,49 +670,6 @@
                     restAPIName,
                     serverName,
                     serviceName);
-=======
-            response = this.errorHandler.handleInvalidParameterException(e,
-                                                                         restAPIName,
-                                                                         serverName,
-                                                                         serviceName);
-        } catch (org.odpi.openmetadata.repositoryservices.ffdc.exception.RepositoryErrorException e) {
-            response = this.errorHandler.handleRepositoryError(e,
-                                                               restAPIName,
-                                                               serverName,
-                                                               serviceName);
-        } catch (org.odpi.openmetadata.repositoryservices.ffdc.exception.UserNotAuthorizedException e) {
-
-            response = this.errorHandler.handleUnauthorizedUser(userId,
-                                                                restAPIName,
-                                                                serverName,
-                                                                serviceName);
-        } catch (org.odpi.openmetadata.repositoryservices.ffdc.exception.EntityNotKnownException e) {
-            response = this.errorHandler.handleEntityNotKnownError(entityGUID,
-                                                                   restAPIName,
-                                                                   serverName,
-                                                                   serviceName);
-        } catch (org.odpi.openmetadata.repositoryservices.ffdc.exception.PropertyErrorException e) {
-            response = this.errorHandler.handlePropertyErrorException(e,
-                                                                      restAPIName,
-                                                                      serverName,
-                                                                      serviceName);
-        } catch (org.odpi.openmetadata.repositoryservices.ffdc.exception.ClassificationErrorException e) {
-            response = this.errorHandler.handleClassificationErrorException(e,
-                                                                            restAPIName,
-                                                                            serverName,
-                                                                            serviceName);
-
-        } catch (org.odpi.openmetadata.repositoryservices.ffdc.exception.FunctionNotSupportedException e) {
-            response = this.errorHandler.handleFunctionNotSupportedException(e,
-                                                                             restAPIName,
-                                                                             serverName,
-                                                                             serviceName);
-        } catch (MetadataServerUncontactableException e) {
-            response = this.errorHandler.handleMetadataServerUnContactable(e,
-                                                                           restAPIName,
-                                                                           serverName,
-                                                                           serviceName);
->>>>>>> 04244618
         }
         if (log.isDebugEnabled()) {
             log.debug("<== Method: " + methodName);
@@ -1072,7 +693,6 @@
             EntityDetail entity = getOMRSMetadataCollection(restAPIName).declassifyEntity(userId, entityGUID, classificationName);
             response = new EntityDetailResponse(entity);
         } catch (org.odpi.openmetadata.repositoryservices.ffdc.exception.InvalidParameterException e) {
-<<<<<<< HEAD
            response = ErrorHandler.handleInvalidParameterException(e,
                     restAPIName,
                     serverName,
@@ -1111,45 +731,6 @@
                     restAPIName,
                     serverName,
                     serviceName);
-=======
-            response = this.errorHandler.handleInvalidParameterException(e,
-                                                                         restAPIName,
-                                                                         serverName,
-                                                                         serviceName);
-        } catch (RepositoryErrorException e) {
-            response = this.errorHandler.handleRepositoryError(e,
-                                                               restAPIName,
-                                                               serverName,
-                                                               serviceName);
-        } catch (org.odpi.openmetadata.repositoryservices.ffdc.exception.UserNotAuthorizedException e) {
-
-            response = this.errorHandler.handleUnauthorizedUser(userId,
-                                                                restAPIName,
-                                                                serverName,
-                                                                serviceName);
-        } catch (org.odpi.openmetadata.repositoryservices.ffdc.exception.EntityNotKnownException e) {
-            response = this.errorHandler.handleEntityNotKnownError(entityGUID,
-                                                                   restAPIName,
-                                                                   serverName,
-                                                                   serviceName);
-
-        } catch (org.odpi.openmetadata.repositoryservices.ffdc.exception.ClassificationErrorException e) {
-            response = this.errorHandler.handleClassificationErrorException(e,
-                                                                            restAPIName,
-                                                                            serverName,
-                                                                            serviceName);
-
-        } catch (org.odpi.openmetadata.repositoryservices.ffdc.exception.FunctionNotSupportedException e) {
-            response = this.errorHandler.handleFunctionNotSupportedException(e,
-                                                                             restAPIName,
-                                                                             serverName,
-                                                                             serviceName);
-        } catch (MetadataServerUncontactableException e) {
-            response = this.errorHandler.handleMetadataServerUnContactable(e,
-                                                                           restAPIName,
-                                                                           serverName,
-                                                                           serviceName);
->>>>>>> 04244618
         }
         if (log.isDebugEnabled()) {
             log.debug("<== Method: " + methodName);
@@ -1177,7 +758,6 @@
             response = new RelationshipResponse(addedRelationship);
         } catch (org.odpi.openmetadata.repositoryservices.ffdc.exception.InvalidParameterException e) {
 
-<<<<<<< HEAD
            response = response = ErrorHandler.handleInvalidParameterException(e,
                     restAPIName,
                     serverName,
@@ -1199,33 +779,9 @@
                     restAPIName,
                     serverName,
                     serviceName);
-=======
-            response = this.errorHandler.handleInvalidParameterException(e,
-                                                                         restAPIName,
-                                                                         serverName,
-                                                                         serviceName);
-
-        } catch (org.odpi.openmetadata.repositoryservices.ffdc.exception.RepositoryErrorException e) {
-            response = this.errorHandler.handleRepositoryError(e,
-                                                               restAPIName,
-                                                               serverName,
-                                                               serviceName);
-        } catch (org.odpi.openmetadata.repositoryservices.ffdc.exception.UserNotAuthorizedException e) {
-
-            response = this.errorHandler.handleUnauthorizedUser(userId,
-                                                                restAPIName,
-                                                                serverName,
-                                                                serviceName);
-        } catch (org.odpi.openmetadata.repositoryservices.ffdc.exception.StatusNotSupportedException e) {
-            response = this.errorHandler.handleStatusNotSupportedException(e,
-                                                                           restAPIName,
-                                                                           serverName,
-                                                                           serviceName);
->>>>>>> 04244618
         } catch (org.odpi.openmetadata.repositoryservices.ffdc.exception.EntityNotKnownException e) {
             //TODO this is the wrong guid. We should pass the entity guid that is not found. But that is not yet in the the Exception we get
 
-<<<<<<< HEAD
            response = ErrorHandler.handleEntityNotKnownError(relationship.getGUID(),
                     restAPIName,
                     serverName,
@@ -1252,33 +808,6 @@
                     restAPIName,
                     serverName,
                     serviceName);
-=======
-            response = this.errorHandler.handleEntityNotKnownError(relationship.getGUID(),
-                                                                   restAPIName,
-                                                                   serverName,
-                                                                   serviceName);
-        } catch (org.odpi.openmetadata.repositoryservices.ffdc.exception.PropertyErrorException e) {
-            response = this.errorHandler.handlePropertyErrorException(e,
-                                                                      restAPIName,
-                                                                      serverName,
-                                                                      serviceName);
-
-        } catch (org.odpi.openmetadata.repositoryservices.ffdc.exception.TypeErrorException e) {
-            response = this.errorHandler.handleTypeErrorException(e,
-                                                                  restAPIName,
-                                                                  serverName,
-                                                                  serviceName);
-        } catch (org.odpi.openmetadata.repositoryservices.ffdc.exception.FunctionNotSupportedException e) {
-            response = this.errorHandler.handleFunctionNotSupportedException(e,
-                                                                             restAPIName,
-                                                                             serverName,
-                                                                             serviceName);
-        } catch (MetadataServerUncontactableException e) {
-            response = this.errorHandler.handleMetadataServerUnContactable(e,
-                                                                           restAPIName,
-                                                                           serverName,
-                                                                           serviceName);
->>>>>>> 04244618
         }
         if (log.isDebugEnabled()) {
             log.debug("<== Method: " + methodName);
@@ -1296,7 +825,6 @@
             Relationship relationship = getOMRSMetadataCollection(restAPIName).getRelationship(userId, relationshipGUID);
             response = new RelationshipResponse(relationship);
         } catch (org.odpi.openmetadata.repositoryservices.ffdc.exception.InvalidParameterException e) {
-<<<<<<< HEAD
            response = ErrorHandler.handleInvalidParameterException(e,
                     restAPIName,
                     serverName,
@@ -1323,33 +851,6 @@
                     restAPIName,
                     serverName,
                     serviceName);
-=======
-            response = this.errorHandler.handleInvalidParameterException(e,
-                                                                         restAPIName,
-                                                                         serverName,
-                                                                         serviceName);
-        } catch (org.odpi.openmetadata.repositoryservices.ffdc.exception.RepositoryErrorException e) {
-            response = this.errorHandler.handleRepositoryError(e,
-                                                               restAPIName,
-                                                               serverName,
-                                                               serviceName);
-        } catch (org.odpi.openmetadata.repositoryservices.ffdc.exception.UserNotAuthorizedException e) {
-
-            response = this.errorHandler.handleUnauthorizedUser(userId,
-                                                                restAPIName,
-                                                                serverName,
-                                                                serviceName);
-        } catch (org.odpi.openmetadata.repositoryservices.ffdc.exception.RelationshipNotKnownException e) {
-            response = this.errorHandler.handleRelationshipNotKnownException(relationshipGUID,
-                                                                             restAPIName,
-                                                                             serverName,
-                                                                             serviceName);
-        } catch (MetadataServerUncontactableException e) {
-            response = this.errorHandler.handleMetadataServerUnContactable(e,
-                                                                           restAPIName,
-                                                                           serverName,
-                                                                           serviceName);
->>>>>>> 04244618
         }
         if (log.isDebugEnabled()) {
             log.debug("<== Method: " + methodName);
@@ -1377,7 +878,6 @@
             }
             response = new RelationshipResponse(updatedRelationship);
         } catch (org.odpi.openmetadata.repositoryservices.ffdc.exception.InvalidParameterException e) {
-<<<<<<< HEAD
            response = ErrorHandler.handleInvalidParameterException(e,
                     restAPIName,
                     serverName,
@@ -1419,48 +919,6 @@
                     restAPIName,
                     serverName,
                     serviceName);
-=======
-            response = this.errorHandler.handleInvalidParameterException(e,
-                                                                         restAPIName,
-                                                                         serverName,
-                                                                         serviceName);
-        } catch (RepositoryErrorException e) {
-            response = this.errorHandler.handleRepositoryError(e,
-                                                               restAPIName,
-                                                               serverName,
-                                                               serviceName);
-        } catch (org.odpi.openmetadata.repositoryservices.ffdc.exception.UserNotAuthorizedException e) {
-
-            response = this.errorHandler.handleUnauthorizedUser(userId,
-                                                                restAPIName,
-                                                                serverName,
-                                                                serviceName);
-        } catch (org.odpi.openmetadata.repositoryservices.ffdc.exception.RelationshipNotKnownException e) {
-            response = this.errorHandler.handleRelationshipNotKnownException(relationship.getGUID(),
-                                                                             restAPIName,
-                                                                             serverName,
-                                                                             serviceName);
-        } catch (org.odpi.openmetadata.repositoryservices.ffdc.exception.PropertyErrorException e) {
-            response = this.errorHandler.handlePropertyErrorException(e,
-                                                                      restAPIName,
-                                                                      serverName,
-                                                                      serviceName);
-        } catch (org.odpi.openmetadata.repositoryservices.ffdc.exception.StatusNotSupportedException e) {
-            response = this.errorHandler.handleStatusNotSupportedException(e,
-                                                                           restAPIName,
-                                                                           serverName,
-                                                                           serviceName);
-        } catch (org.odpi.openmetadata.repositoryservices.ffdc.exception.FunctionNotSupportedException e) {
-            response = this.errorHandler.handleFunctionNotSupportedException(e,
-                                                                             restAPIName,
-                                                                             serverName,
-                                                                             serviceName);
-        } catch (MetadataServerUncontactableException e) {
-            response = this.errorHandler.handleMetadataServerUnContactable(e,
-                                                                           restAPIName,
-                                                                           serverName,
-                                                                           serviceName);
->>>>>>> 04244618
         }
         if (log.isDebugEnabled()) {
             log.debug("<== Method: " + methodName);
@@ -1480,7 +938,6 @@
             Relationship deletedRelationship = getOMRSMetadataCollection(restAPIName).deleteRelationship(userId, typeGuid, typeName, guid);
             response = new RelationshipResponse(deletedRelationship);
         } catch (org.odpi.openmetadata.repositoryservices.ffdc.exception.InvalidParameterException e) {
-<<<<<<< HEAD
            response = ErrorHandler.handleInvalidParameterException(e,
                     restAPIName,
                     serverName,
@@ -1512,38 +969,6 @@
                     restAPIName,
                     serverName,
                     serviceName);
-=======
-            response = this.errorHandler.handleInvalidParameterException(e,
-                                                                         restAPIName,
-                                                                         serverName,
-                                                                         serviceName);
-        } catch (org.odpi.openmetadata.repositoryservices.ffdc.exception.RepositoryErrorException e) {
-            response = this.errorHandler.handleRepositoryError(e,
-                                                               restAPIName,
-                                                               serverName,
-                                                               serviceName);
-        } catch (org.odpi.openmetadata.repositoryservices.ffdc.exception.UserNotAuthorizedException e) {
-
-            response = this.errorHandler.handleUnauthorizedUser(userId,
-                                                                restAPIName,
-                                                                serverName,
-                                                                serviceName);
-        } catch (org.odpi.openmetadata.repositoryservices.ffdc.exception.FunctionNotSupportedException e) {
-            response = this.errorHandler.handleFunctionNotSupportedException(e,
-                                                                             restAPIName,
-                                                                             serverName,
-                                                                             serviceName);
-        } catch (org.odpi.openmetadata.repositoryservices.ffdc.exception.RelationshipNotKnownException e) {
-            response = this.errorHandler.handleRelationshipNotKnownException(guid,
-                                                                             restAPIName,
-                                                                             serverName,
-                                                                             serviceName);
-        } catch (MetadataServerUncontactableException e) {
-            response = this.errorHandler.handleMetadataServerUnContactable(e,
-                                                                           restAPIName,
-                                                                           serverName,
-                                                                           serviceName);
->>>>>>> 04244618
         }
         if (log.isDebugEnabled()) {
             log.debug("<== Method: " + methodName);
@@ -1563,7 +988,6 @@
             restoredRelationship = getOMRSMetadataCollection(restAPIName).restoreRelationship(userId, guid);
             response = new RelationshipResponse(restoredRelationship);
         } catch (org.odpi.openmetadata.repositoryservices.ffdc.exception.InvalidParameterException e) {
-<<<<<<< HEAD
            response = ErrorHandler.handleInvalidParameterException(e,
                     restAPIName,
                     serverName,
@@ -1602,44 +1026,6 @@
                     restAPIName,
                     serverName,
                     serviceName);
-=======
-            response = this.errorHandler.handleInvalidParameterException(e,
-                                                                         restAPIName,
-                                                                         serverName,
-                                                                         serviceName);
-        } catch (org.odpi.openmetadata.repositoryservices.ffdc.exception.RepositoryErrorException e) {
-            response = this.errorHandler.handleRepositoryError(e,
-                                                               restAPIName,
-                                                               serverName,
-                                                               serviceName);
-        } catch (org.odpi.openmetadata.repositoryservices.ffdc.exception.UserNotAuthorizedException e) {
-
-            response = this.errorHandler.handleUnauthorizedUser(userId,
-                                                                restAPIName,
-                                                                serverName,
-                                                                serviceName);
-        } catch (org.odpi.openmetadata.repositoryservices.ffdc.exception.FunctionNotSupportedException e) {
-            response = this.errorHandler.handleFunctionNotSupportedException(e,
-                                                                             restAPIName,
-                                                                             serverName,
-                                                                             serviceName);
-        } catch (org.odpi.openmetadata.repositoryservices.ffdc.exception.RelationshipNotKnownException e) {
-            response = this.errorHandler.handleRelationshipNotKnownException(guid,
-                                                                             restAPIName,
-                                                                             serverName,
-                                                                             serviceName);
-        } catch (RelationshipNotDeletedException e) {
-            response = this.errorHandler.handleRelationshipNotDeletedException(guid,
-                                                                               restAPIName,
-                                                                               serverName,
-                                                                               serviceName
-                                                                              );
-        } catch (MetadataServerUncontactableException e) {
-            response = this.errorHandler.handleMetadataServerUnContactable(e,
-                                                                           restAPIName,
-                                                                           serverName,
-                                                                           serviceName);
->>>>>>> 04244618
         }
         if (log.isDebugEnabled()) {
             log.debug("<== Method: " + methodName);
@@ -1659,7 +1045,6 @@
             getOMRSMetadataCollection(restAPIName).purgeRelationship(userId, typeGuid, typeName, guid);
             response = new VoidResponse();
         } catch (org.odpi.openmetadata.repositoryservices.ffdc.exception.InvalidParameterException e) {
-<<<<<<< HEAD
            response = ErrorHandler.handleInvalidParameterException(e,
                     restAPIName,
                     serverName,
@@ -1696,43 +1081,6 @@
                     restAPIName,
                     serverName,
                     serviceName);
-=======
-            response = this.errorHandler.handleInvalidParameterException(e,
-                                                                         restAPIName,
-                                                                         serverName,
-                                                                         serviceName);
-        } catch (org.odpi.openmetadata.repositoryservices.ffdc.exception.RepositoryErrorException e) {
-            response = this.errorHandler.handleRepositoryError(e,
-                                                               restAPIName,
-                                                               serverName,
-                                                               serviceName);
-        } catch (org.odpi.openmetadata.repositoryservices.ffdc.exception.UserNotAuthorizedException e) {
-
-            response = this.errorHandler.handleUnauthorizedUser(userId,
-                                                                restAPIName,
-                                                                serverName,
-                                                                serviceName);
-        } catch (org.odpi.openmetadata.repositoryservices.ffdc.exception.RelationshipNotKnownException e) {
-            response = this.errorHandler.handleRelationshipNotKnownException(guid,
-                                                                             restAPIName,
-                                                                             serverName,
-                                                                             serviceName);
-        } catch (org.odpi.openmetadata.repositoryservices.ffdc.exception.RelationshipNotDeletedException e) {
-            response = this.errorHandler.handleRelationshipNotPurgedException(guid,
-                                                                              restAPIName,
-                                                                              serverName,
-                                                                              serviceName);
-        } catch (org.odpi.openmetadata.repositoryservices.ffdc.exception.FunctionNotSupportedException e) {
-            response = this.errorHandler.handleFunctionNotSupportedException(e,
-                                                                             restAPIName,
-                                                                             serverName,
-                                                                             serviceName);
-        } catch (MetadataServerUncontactableException e) {
-            response = this.errorHandler.handleMetadataServerUnContactable(e,
-                                                                           restAPIName,
-                                                                           serverName,
-                                                                           serviceName);
->>>>>>> 04244618
         }
         if (log.isDebugEnabled()) {
             log.debug("<== Method: " + methodName);
@@ -1773,7 +1121,6 @@
                                                                                             );
             response = new RelationshipsResponse(relationships);
         } catch (org.odpi.openmetadata.repositoryservices.ffdc.exception.InvalidParameterException e) {
-<<<<<<< HEAD
            response = ErrorHandler.handleInvalidParameterException(e,
                     restAPIName,
                     serverName,
@@ -1820,53 +1167,6 @@
                     restAPIName,
                     serverName,
                     serviceName);
-=======
-            response = this.errorHandler.handleInvalidParameterException(e,
-                                                                         restAPIName,
-                                                                         serverName,
-                                                                         serviceName);
-        } catch (RepositoryErrorException e) {
-            response = this.errorHandler.handleRepositoryError(e,
-                                                               restAPIName,
-                                                               serverName,
-                                                               serviceName);
-        } catch (org.odpi.openmetadata.repositoryservices.ffdc.exception.UserNotAuthorizedException e) {
-
-            response = this.errorHandler.handleUnauthorizedUser(userId,
-                                                                restAPIName,
-                                                                serverName,
-                                                                serviceName);
-        } catch (org.odpi.openmetadata.repositoryservices.ffdc.exception.TypeErrorException e) {
-            response = this.errorHandler.handleTypeErrorException(e,
-                                                                  restAPIName,
-                                                                  serverName,
-                                                                  serviceName);
-        } catch (org.odpi.openmetadata.repositoryservices.ffdc.exception.PropertyErrorException e) {
-            response = this.errorHandler.handlePropertyErrorException(e,
-                                                                      restAPIName,
-                                                                      serverName,
-                                                                      serviceName);
-        } catch (org.odpi.openmetadata.repositoryservices.ffdc.exception.EntityNotKnownException e) {
-            response = this.errorHandler.handleEntityNotKnownError(entityGUID,
-                                                                   restAPIName,
-                                                                   serverName,
-                                                                   serviceName);
-        } catch (org.odpi.openmetadata.repositoryservices.ffdc.exception.FunctionNotSupportedException e) {
-            response = this.errorHandler.handleFunctionNotSupportedException(e,
-                                                                             restAPIName,
-                                                                             serverName,
-                                                                             serviceName);
-        } catch (org.odpi.openmetadata.repositoryservices.ffdc.exception.PagingErrorException e) {
-            response = this.errorHandler.handlePagingErrorException(e,
-                                                                    restAPIName,
-                                                                    serverName,
-                                                                    serviceName);
-        } catch (MetadataServerUncontactableException e) {
-            response = this.errorHandler.handleMetadataServerUnContactable(e,
-                                                                           restAPIName,
-                                                                           serverName,
-                                                                           serviceName);
->>>>>>> 04244618
         }
         if (log.isDebugEnabled()) {
             log.debug("<== Method: " + methodName);
@@ -1897,7 +1197,6 @@
                                                                                                                 sequencingProperty, sequencingOrder, pageSize);
             response = new RelationshipsResponse(relationships);
         } catch (org.odpi.openmetadata.repositoryservices.ffdc.exception.InvalidParameterException e) {
-<<<<<<< HEAD
            response = ErrorHandler.handleInvalidParameterException(e,
                     restAPIName,
                     serverName,
@@ -1944,53 +1243,6 @@
                     restAPIName,
                     serverName,
                     serviceName);
-=======
-            response = this.errorHandler.handleInvalidParameterException(e,
-                                                                         restAPIName,
-                                                                         serverName,
-                                                                         serviceName);
-        } catch (org.odpi.openmetadata.repositoryservices.ffdc.exception.RepositoryErrorException e) {
-            response = this.errorHandler.handleRepositoryError(e,
-                                                               restAPIName,
-                                                               serverName,
-                                                               serviceName);
-        } catch (org.odpi.openmetadata.repositoryservices.ffdc.exception.UserNotAuthorizedException e) {
-
-            response = this.errorHandler.handleUnauthorizedUser(userId,
-                                                                restAPIName,
-                                                                serverName,
-                                                                serviceName);
-        } catch (org.odpi.openmetadata.repositoryservices.ffdc.exception.TypeErrorException e) {
-            response = this.errorHandler.handleTypeErrorException(e,
-                                                                  restAPIName,
-                                                                  serverName,
-                                                                  serviceName);
-        } catch (org.odpi.openmetadata.repositoryservices.ffdc.exception.PropertyErrorException e) {
-            response = this.errorHandler.handlePropertyErrorException(e,
-                                                                      restAPIName,
-                                                                      serverName,
-                                                                      serviceName);
-        } catch (org.odpi.openmetadata.repositoryservices.ffdc.exception.EntityNotKnownException e) {
-            response = this.errorHandler.handleEntityNotKnownError(entityGUID,
-                                                                   restAPIName,
-                                                                   serverName,
-                                                                   serviceName);
-        } catch (org.odpi.openmetadata.repositoryservices.ffdc.exception.FunctionNotSupportedException e) {
-            response = this.errorHandler.handleFunctionNotSupportedException(e,
-                                                                             restAPIName,
-                                                                             serverName,
-                                                                             serviceName);
-        } catch (org.odpi.openmetadata.repositoryservices.ffdc.exception.PagingErrorException e) {
-            response = this.errorHandler.handlePagingErrorException(e,
-                                                                    restAPIName,
-                                                                    serverName,
-                                                                    serviceName);
-        } catch (MetadataServerUncontactableException e) {
-            response = this.errorHandler.handleMetadataServerUnContactable(e,
-                                                                           restAPIName,
-                                                                           serverName,
-                                                                           serviceName);
->>>>>>> 04244618
         }
         if (log.isDebugEnabled()) {
             log.debug("<== Method: " + methodName);
@@ -2023,7 +1275,6 @@
                                                                                                        asOfTime,
                                                                                                        level);
             return new InstanceGraphResponse(instanceGraph);
-<<<<<<< HEAD
         } catch (UserNotAuthorizedException e)
         {
            response = ErrorHandler.handleUnauthorizedUser(userId,
@@ -2073,69 +1324,15 @@
                     restAPIName,
                     serverName,
                     serviceName);
-=======
-        } catch (UserNotAuthorizedException e) {
-            response = this.errorHandler.handleUnauthorizedUser(userId,
-                                                                restAPIName,
-                                                                serverName,
-                                                                serviceName);
-        } catch (MetadataServerUncontactableException e) {
-            response = this.errorHandler.handleMetadataServerUnContactable(e,
-                                                                           restAPIName,
-                                                                           serverName,
-                                                                           serviceName);
-        } catch (RepositoryErrorException e) {
-            // check to see if the method is not implemented. in this case do not error.
-            String method_not_implemented_msg_id = OMRSErrorCode.METHOD_NOT_IMPLEMENTED.getMessageDefinition().getMessageId();
-            if (!e.getReportedErrorMessage().startsWith(method_not_implemented_msg_id)) {
-                response = this.errorHandler.handleRepositoryError(e, restAPIName, serverName, serviceName);
-            }
-        } catch (TypeErrorException e) {
-            response = this.errorHandler.handleTypeErrorException(e,
-                                                                  restAPIName,
-                                                                  serverName,
-                                                                  serviceName);
-        } catch (EntityNotKnownException e) {
-            response = this.errorHandler.handleEntityNotKnownError(entityGUID,
-                                                                   restAPIName,
-                                                                   serverName,
-                                                                   serviceName);
-        } catch (InvalidParameterException e) {
-            response = this.errorHandler.handleInvalidParameterException(e,
-                                                                         restAPIName,
-                                                                         serverName,
-                                                                         serviceName);
-        } catch (PropertyErrorException e) {
-            response = this.errorHandler.handlePropertyErrorException(e,
-                                                                      restAPIName,
-                                                                      serverName,
-                                                                      serviceName);
-        } catch (FunctionNotSupportedException e) {
-            response = this.errorHandler.handleFunctionNotSupportedException(e,
-                                                                             restAPIName,
-                                                                             serverName,
-                                                                             serviceName);
->>>>>>> 04244618
-        }
-        return response;
-    }
-
-
-<<<<<<< HEAD
+        }
+        return response;
+    }
+
+
     public SubjectAreaOMASAPIResponse findEntitiesByPropertyValue(String restAPIName, String userId, String typeName, String searchCriteria, Date asOfTime, int offset, int pageSize, org.odpi.openmetadata.accessservices.subjectarea.properties.objects.common.SequencingOrder sequencingOrder, String sequencingProperty, String methodName) {
+        // if offset or pagesize were not supplied then default them, so they can be converted to primitives.
+        SubjectAreaOMASAPIResponse response = null;
         if (sequencingProperty !=null) {
-=======
-    public SubjectAreaOMASAPIResponse findEntitiesByPropertyValue(String restAPIName, String userId, String typeName, String searchCriteria, Date asOfTime, Integer offset, Integer pageSize, org.odpi.openmetadata.accessservices.subjectarea.properties.objects.common.SequencingOrder sequencingOrder, String sequencingProperty, String methodName) {
-        // if offset or pagesize were not supplied then default them, so they can be converted to primitives.
-        SubjectAreaOMASAPIResponse response = null;
-        if (offset == null) {
-            offset = new Integer(0);
-        }
-        if (pageSize == null) {
-            pageSize = new Integer(0);
-        }
-        if (sequencingProperty != null) {
->>>>>>> 04244618
             try {
                 sequencingProperty = URLDecoder.decode(sequencingProperty, "UTF-8");
             } catch (UnsupportedEncodingException e) {
@@ -2165,24 +1362,6 @@
                 );
             }
         }
-<<<<<<< HEAD
-
-        SequencingOrder omrsSequencingOrder =  SubjectAreaUtils.convertOMASToOMRSSequencingOrder(sequencingOrder);
-        TypeDef typeDef = this.omrsRepositoryHelper.getTypeDefByName("findEntitiesByPropertyValue",typeName);
-        String entityTypeGUID = typeDef.getGUID();
-        return  this.callFindEntitiesByPropertyValue(
-                restAPIName,
-                userId,
-                entityTypeGUID,
-                searchCriteria,
-                offset,
-                null,       // TODO limit by status ?
-                null,  // TODO limit by classification ?
-                asOfTime,
-                sequencingProperty,
-                omrsSequencingOrder,
-                pageSize);
-=======
         if (response == null) {
             SequencingOrder omrsSequencingOrder = SubjectAreaUtils.convertOMASToOMRSSequencingOrder(sequencingOrder);
             TypeDef typeDef = this.omrsRepositoryHelper.getTypeDefByName("findEntitiesByPropertyValue", typeName);
@@ -2192,7 +1371,7 @@
                     userId,
                     entityTypeGUID,
                     searchCriteria,
-                    offset.intValue(),
+                    offset,
                     null,       // TODO limit by status ?
                     null,  // TODO limit by classification ?
                     asOfTime,
@@ -2201,11 +1380,9 @@
                     pageSize);
         }
         return response;
->>>>>>> 04244618
     }
 
     public SubjectAreaOMASAPIResponse getEntitiesByType(OMRSAPIHelper oMRSAPIHelper,
-<<<<<<< HEAD
                                                                String restAPIName,
                                                                String userId,
                                                                String typeName,
@@ -2214,23 +1391,6 @@
                                                                int pageSize
     ) {
         TypeDef typeDef = this.omrsRepositoryHelper.getTypeDefByName("getEntitiesByType",typeName);
-=======
-                                                        String restAPIName,
-                                                        String userId,
-                                                        String typeName,
-                                                        Date asOfTime,
-                                                        Integer offset,
-                                                        Integer pageSize
-                                                       ) {
-        if (offset == null) {
-            offset = new Integer(0);
-        }
-        if (pageSize == null) {
-            pageSize = new Integer(0);
-        }
-
-        TypeDef typeDef = this.omrsRepositoryHelper.getTypeDefByName("getEntitiesByType", typeName);
->>>>>>> 04244618
         String entityTypeGUID = typeDef.getGUID();
         return oMRSAPIHelper.callGetEntitiesByType(
                 restAPIName,

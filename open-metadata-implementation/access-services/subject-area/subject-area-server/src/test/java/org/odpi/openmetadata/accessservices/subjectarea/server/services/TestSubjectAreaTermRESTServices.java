--- conflicted
+++ resolved
@@ -344,10 +344,6 @@
         String examples = "test examples";
         EntityDetail mockEntityGet = createMockGlossaryTerm(displayName,summary,description,testguid1, abbreviation, examples);
 
-<<<<<<< HEAD
-=======
-        EntityUniverse mockEntityGet = createMockGlossaryTerm(displayName,summary,description,testguid1, abbreviation, examples);
->>>>>>> 647d25da
         when( oMRSAPIHelper.callOMRSGetEntityByGuid(anyString(),any())).thenReturn(mockEntityGet);
 
         // the deletion method returns void so we need to mock it out differently.
@@ -378,12 +374,7 @@
 
         String abbreviation = "test abbrev";
         String examples = "test examples";
-<<<<<<< HEAD
-
         EntityDetail mockEntityGet = createMockGlossaryTerm(displayName,summary,description,testguid1, abbreviation, examples);
-=======
-        EntityUniverse mockEntityGet = createMockGlossaryTerm(displayName,summary,description,testguid1, abbreviation, examples);
->>>>>>> 647d25da
         when( oMRSAPIHelper.callOMRSGetEntityByGuid(anyString(),any())).thenReturn(mockEntityGet);
 
         // set the mock omrs in to the rest file.

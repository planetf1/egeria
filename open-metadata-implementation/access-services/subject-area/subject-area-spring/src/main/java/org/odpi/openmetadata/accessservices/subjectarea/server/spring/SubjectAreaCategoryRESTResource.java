--- conflicted
+++ resolved
@@ -127,10 +127,7 @@
     ) {
         return restAPI.findCategory(serverName, userId, searchCriteria, asOfTime, offset, pageSize, sequencingOrder, sequencingProperty);
     }
-<<<<<<< HEAD
-
-=======
->>>>>>> 04244618
+
     /**
      * Get Category relationships
      *

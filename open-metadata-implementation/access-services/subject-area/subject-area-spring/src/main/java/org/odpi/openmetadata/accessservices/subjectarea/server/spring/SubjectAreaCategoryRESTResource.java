/* SPDX-License-Identifier: Apache-2.0 */
/* Copyright Contributors to the ODPi Egeria project. */
package org.odpi.openmetadata.accessservices.subjectarea.server.spring;


import io.swagger.v3.oas.annotations.ExternalDocumentation;
import io.swagger.v3.oas.annotations.tags.Tag;
import org.odpi.openmetadata.accessservices.subjectarea.properties.objects.category.Category;
import org.odpi.openmetadata.accessservices.subjectarea.properties.objects.common.SequencingOrder;
import org.odpi.openmetadata.accessservices.subjectarea.responses.SubjectAreaOMASAPIResponse;
import org.odpi.openmetadata.accessservices.subjectarea.server.services.SubjectAreaCategoryRESTServices;
import org.odpi.openmetadata.accessservices.subjectarea.server.services.SubjectAreaRESTServicesInstance;
import org.springframework.web.bind.annotation.*;

import java.util.Date;


/**
 * The SubjectAreaRESTServicesInstance provides the org.odpi.openmetadata.accessservices.subjectarea.server-side implementation of the SubjectArea Open Metadata
 * Access Service (OMAS).  This interface provides category authoring interfaces for subject area experts.
 */
@RestController
@RequestMapping("/servers/{serverName}/open-metadata/access-services/subject-area")

@Tag(name = "Subject Area OMAS", description = "The Subject Area OMAS supports subject matter experts who are documenting their knowledge about a particular subject. This includes glossary terms, reference data, validation rules.", externalDocs = @ExternalDocumentation(description = "Subject Area Open Metadata Access Service (OMAS)", url = "https://egeria.odpi.org/open-metadata-implementation/access-services/subject-area/"))

public class SubjectAreaCategoryRESTResource extends SubjectAreaRESTServicesInstance {
    private SubjectAreaCategoryRESTServices restAPI = new SubjectAreaCategoryRESTServices();

    /**
     * Default constructor
     */
    public SubjectAreaCategoryRESTResource() {

    }

    /**
     * Create a Category. There is specialization of a Category that can also be created using this operation.
     * To create this specialization, you should specify a nodeType other than Category in the supplied category.
     * <p>
     * Valid nodeTypes for this request are:
     * <ul>
     *     <li>SubjectAreaDefinition to create a Category that represents a subject area </li>
     *     <li>Category to create a category that is not a subject area</li>
     * </ul>
     * <p>
     * The qualifiedName can be specified and will be honoured. If it is specified then the caller may wish to ensure that it is
     * unique. If this qualifiedName is not specified then one will be generated as GlossaryCategory concatinated with the the guid.
     *
     * <p>
     * Failure to create the Categories classifications, link to its glossary or its icon, results in the create failing and the category being deleted
     *
     * @param serverName       serverName under which this request is performed, this is used in multi tenanting to identify the tenant
     * @param userId           unique identifier for requesting user, under which the request is performed
     * @param suppliedCategory category to create
     * @return response, when successful contains the created category.
     * when not successful the following Exception responses can occur
     * <ul>
     * <li> UserNotAuthorizedException           the requesting user is not authorized to issue this request.</li>
     * <li> MetadataServerUncontactableException not able to communicate with a Metadata respository service.</li>
     * <li> InvalidParameterException            one of the parameters is null or invalid.</li>
     * <li> UnrecognizedGUIDException            the supplied guid was not recognised</li>
     * <li> ClassificationException              Error processing a classification</li>
     * <li> StatusNotSupportedException          A status value is not supported</li>
     * </ul>
     */
    @PostMapping(path = "/users/{userId}/categories")
    public SubjectAreaOMASAPIResponse createCategory(@PathVariable String serverName,
                                                     @PathVariable String userId,
                                                     @RequestBody Category suppliedCategory) {
        return restAPI.createCategory(serverName, userId, suppliedCategory);
    }

    /**
     * Get a Category
     *
     * @param serverName serverName under which this request is performed, this is used in multi tenanting to identify the tenant
     * @param userId     unique identifier for requesting user, under which the request is performed
     * @param guid       guid of the category to get
     * @return response, when successful contains the category associated with the requested guid.
     * n not successful the following Exception responses can occur
     * <ul>
     * <li> UserNotAuthorizedException           the requesting user is not authorized to issue this request.</li>
     * <li> MetadataServerUncontactableException not able to communicate with a Metadata respository service.</li>
     * <li> InvalidParameterException            one of the parameters is null or invalid.</li>
     * <li> UnrecognizedGUIDException            the supplied guid was not recognised</li>
     * <li> FunctionNotSupportedException        Function not supported</li>
     * </ul>
     */
    @GetMapping(path = "/users/{userId}/categories/{guid}")
    public SubjectAreaOMASAPIResponse getCategoryByGuid(@PathVariable String serverName,
                                                        @PathVariable String userId,
                                                        @PathVariable String guid) {
        return restAPI.getCategory(serverName, userId, guid);
    }

    /**
     * Find Category
     *
     * @param serverName         serverName under which this request is performed, this is used in multi tenanting to identify the tenant
     * @param userId             unique identifier for requesting user, under which the request is performed
     * @param searchCriteria     String expression matching Category property values (this does not include the GlossarySummary content).
     * @param asOfTime           the categories returned as they were at this time. null indicates at the current time.
     * @param offset             the starting element number for this set of results.  This is used when retrieving elements
     *                           beyond the first page of results. Zero means the results start from the first element.
     * @param pageSize           the maximum number of elements that can be returned on this request.
     *                           0 means there is no limit to the page size
     * @param sequencingOrder    the sequencing order for the results.
     * @param sequencingProperty the name of the property that should be used to sequence the results.
     * @return A list of Categories meeting the search Criteria
     *
     * <ul>
     * <li> UserNotAuthorizedException           the requesting user is not authorized to issue this request.</li>
     * <li> MetadataServerUncontactableException not able to communicate with a Metadata respository service.</li>
     * <li> InvalidParameterException            one of the parameters is null or invalid.</li>
     * <li> FunctionNotSupportedException        Function not supported this indicates that a find was issued but the repository does not implement find functionality in some way.</li>
     * </ul>
     */
    @GetMapping(path = "/users/{userId}/categories")
    public SubjectAreaOMASAPIResponse findTerm(@PathVariable String serverName, @PathVariable String userId,
                                               @RequestParam(value = "searchCriteria", required = false) String searchCriteria,
                                               @RequestParam(value = "asOfTime", required = false) Date asOfTime,
                                               @RequestParam(value = "offset", required = false, defaultValue = PAGE_OFFSET_DEFAULT_VALUE) Integer offset,
                                               @RequestParam(value = "pageSize", required = false, defaultValue = PAGE_SIZE_DEFAULT_VALUE) Integer pageSize,
                                               @RequestParam(value = "sequencingOrder", required = false) SequencingOrder sequencingOrder,
                                               @RequestParam(value = "SequencingProperty", required = false) String sequencingProperty
    ) {
        return restAPI.findCategory(serverName, userId, searchCriteria, asOfTime, offset, pageSize, sequencingOrder, sequencingProperty);
    }
<<<<<<< HEAD

=======
>>>>>>> 296bbc82
    /**
     * Get Category relationships
     *
     * @param serverName serverName under which this request is performed, this is used in multi tenanting to identify the tenant
     * @param userId unique identifier for requesting user, under which the request is performed
     * @param guid   guid of the category to get
     * @param asOfTime the relationships returned as they were at this time. null indicates at the current time. If specified, the date is in milliseconds since 1970-01-01 00:00:00.
     * @param offset  the starting element number for this set of results.  This is used when retrieving elements
     *                 beyond the first page of results. Zero means the results start from the first element.
     * @param pageSize the maximum number of elements that can be returned on this request.
     *                 0 means there is not limit to the page size
     * @param sequencingOrder the sequencing order for the results.
     * @param sequencingProperty the name of the property that should be used to sequence the results.
     * @return a response which when successful contains the category relationships
     * when not successful the following Exception responses can occur
     * <ul>
     * <li> UnrecognizedGUIDException            the supplied guid was not recognised</li>
     * <li> UserNotAuthorizedException           the requesting user is not authorized to issue this request.</li>
     * <li> InvalidParameterException            one of the parameters is null or invalid.</li>
     * <li> MetadataServerUncontactableException not able to communicate with a Metadata respository service.</li>
     * </ul>
     */
    @GetMapping(path = "/users/{userId}/categories/{guid}/relationships")
    public SubjectAreaOMASAPIResponse getCategoryRelationships(@PathVariable String serverName, @PathVariable String userId,
                                                               @PathVariable String guid,
                                                               @RequestParam(value = "asOfTime", required = false) Date asOfTime,
                                                               @RequestParam(value = "offset", required = false, defaultValue = PAGE_OFFSET_DEFAULT_VALUE) Integer offset,
                                                               @RequestParam(value = "pageSize", required = false, defaultValue = PAGE_SIZE_DEFAULT_VALUE) Integer pageSize,
                                                               @RequestParam(value = "sequencingOrder", required = false) SequencingOrder sequencingOrder,
                                                               @RequestParam(value = "SequencingProperty", required = false) String sequencingProperty
    ) {
        return restAPI.getCategoryRelationships(serverName, userId, guid, asOfTime, offset, pageSize, sequencingOrder, sequencingProperty);
    }

    /**
     * Update a Category
     * <p>
     * Status is not updated using this call.
     *
     * @param serverName       serverName under which this request is performed, this is used in multi tenanting to identify the tenant
     * @param userId           userId under which the request is performed
     * @param guid             guid of the category to update
     * @param suppliedCategory category to be updated
     * @param isReplace        flag to indicate that this update is a replace. When not set only the supplied (non null) fields are updated.
     * @return a response which when successful contains the updated category
     * when not successful the following Exception responses can occur
     * <ul>
     * <li> UnrecognizedGUIDException            the supplied guid was not recognised</li>
     * <li> UserNotAuthorizedException           the requesting user is not authorized to issue this request.</li>
     * <li> InvalidParameterException            one of the parameters is null or invalid.</li>
     * <li> MetadataServerUncontactableException not able to communicate with a Metadata respository service.</li>
     * </ul>
     */
    @PutMapping(path = "/users/{userId}/categories/{guid}")
    public SubjectAreaOMASAPIResponse updateCategory(@PathVariable String serverName,
                                                     @PathVariable String userId,
                                                     @PathVariable String guid,
                                                     @RequestBody Category suppliedCategory,
                                                     @RequestParam(value = "isReplace", required = false, defaultValue = FALSE_DEFAULT_VALUE) Boolean isReplace) {
        return restAPI.updateCategory(serverName, userId, guid, suppliedCategory, isReplace);
    }

    /**
     * Delete a Category or SubjectAreaDefinition instance
     * <p>
     * There are 2 types of deletion, a soft delete and a hard delete (also known as a purge). All repositories support hard deletes. Soft deletes support
     * is optional. Soft delete is the default.
     * <p>
     * A soft delete means that the category instance will exist in a deleted state in the repository after the delete operation. This means
     * that it is possible to undo the delete.
     * A hard delete means that the category will not exist after the operation.
     * when not successful the following Exception responses can occur
     *
     * @param serverName serverName under which this request is performed, this is used in multi tenanting to identify the tenant
     * @param userId     userId under which the request is performed
     * @param guid       guid of the category to be deleted.
     * @param isPurge    true indicates a hard delete, false is a soft delete.
     * @return a void response
     * when not successful the following Exception responses can occur
     * <ul>
     * <li> UnrecognizedGUIDException            the supplied guid was not recognised</li>
     * <li> UserNotAuthorizedException           the requesting user is not authorized to issue this request.</li>
     * <li> FunctionNotSupportedException        Function not supported this indicates that a soft delete was issued but the repository does not support it.</li>
     * <li> InvalidParameterException            one of the parameters is null or invalid.</li>
     * <li> MetadataServerUncontactableException not able to communicate with a Metadata respository service. There is a problem retrieving properties from the metadata repository.</li>
     * <li> EntityNotDeletedException            a soft delete was issued but the category was not deleted.</li>
     * <li> EntityNotPurgedException               a hard delete was issued but the category was not purged</li>
     * </ul>
     */
    @DeleteMapping(path = "/users/{userId}/categories/{guid}")
    public SubjectAreaOMASAPIResponse deleteCategory(@PathVariable String serverName,
                                                     @PathVariable String userId,
                                                     @PathVariable String guid,
                                                     @RequestParam(value = "isPurge", required = false, defaultValue = FALSE_DEFAULT_VALUE) Boolean isPurge) {
        return restAPI.deleteCategory(serverName, userId, guid, isPurge);
    }

    /**
     * Restore a Category
     * <p>
     * Restore allows the deleted Category to be made active again. Restore allows deletes to be undone. Hard deletes are not stored in the repository so cannot be restored.
     *
     * @param serverName serverName under which this request is performed, this is used in multi tenanting to identify the tenant
     * @param userId     unique identifier for requesting user, under which the request is performed
     * @param guid       guid of the category to restore
     * @return response which when successful contains the restored category
     * when not successful the following Exception responses can occur
     * <ul>
     * <li> UnrecognizedGUIDException            the supplied guid was not recognised</li>
     * <li> UserNotAuthorizedException           the requesting user is not authorized to issue this request.</li>
     * <li> FunctionNotSupportedException        Function not supported this indicates that a soft delete was issued but the repository does not support it.</li>
     * <li> InvalidParameterException            one of the parameters is null or invalid.</li>
     * <li> MetadataServerUncontactableException not able to communicate with a Metadata respository service. There is a problem retrieving properties from the metadata repository.</li>
     * </ul>
     */
    @PostMapping(path = "/users/{userId}/categories/{guid}")
    public SubjectAreaOMASAPIResponse restoreCategory(@PathVariable String serverName,
                                                      @PathVariable String userId,
                                                      @PathVariable String guid) {
        return restAPI.restoreCategory(serverName, userId, guid);
    }
}<|MERGE_RESOLUTION|>--- conflicted
+++ resolved
@@ -127,10 +127,7 @@
     ) {
         return restAPI.findCategory(serverName, userId, searchCriteria, asOfTime, offset, pageSize, sequencingOrder, sequencingProperty);
     }
-<<<<<<< HEAD
-
-=======
->>>>>>> 296bbc82
+
     /**
      * Get Category relationships
      *

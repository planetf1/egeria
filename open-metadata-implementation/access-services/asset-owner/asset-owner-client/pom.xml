<?xml version="1.0" encoding="UTF-8"?>

<!-- SPDX-License-Identifier: Apache-2.0 -->
<!-- Copyright Contributors to the ODPi Egeria project.  -->

<project xmlns="http://maven.apache.org/POM/4.0.0"
         xmlns:xsi="http://www.w3.org/2001/XMLSchema-instance"
         xsi:schemaLocation="http://maven.apache.org/POM/4.0.0 http://maven.apache.org/xsd/maven-4.0.0.xsd">

    <parent>
        <artifactId>asset-owner</artifactId>
        <groupId>org.odpi.egeria</groupId>
        <version>1.1-SNAPSHOT</version>
    </parent>

    <modelVersion>4.0.0</modelVersion>

    <name>Asset Owner OMAS Client</name>
    <description>
        Client library for the Asset Owner Open Metadata Access Service (OMAS).
    </description>

    <artifactId>asset-owner-client</artifactId>

    <dependencies>

        <dependency>
            <groupId>org.odpi.egeria</groupId>
            <artifactId>asset-owner-api</artifactId>
        </dependency>

        <dependency>
            <groupId>org.odpi.egeria</groupId>
            <artifactId>ffdc-services</artifactId>
<<<<<<< HEAD
            <version>${open-metadata.version}</version>
=======
>>>>>>> 6af38d79
        </dependency>

        <dependency>
            <groupId>org.odpi.egeria</groupId>
            <artifactId>open-connector-framework</artifactId>
<<<<<<< HEAD
            <version>${open-metadata.version}</version>
=======
        </dependency>

        <dependency>
            <groupId>org.odpi.egeria</groupId>
            <artifactId>odf-metadata-api</artifactId>
        </dependency>

        <dependency>
            <groupId>org.odpi.egeria</groupId>
            <artifactId>ocf-metadata-api</artifactId>
        </dependency>

        <dependency>
            <groupId>org.odpi.egeria</groupId>
            <artifactId>open-discovery-framework</artifactId>
        </dependency>

        <dependency>
            <groupId>org.odpi.egeria</groupId>
            <artifactId>ocf-metadata-client</artifactId>
        </dependency>

        <dependency>
            <groupId>org.odpi.egeria</groupId>
            <artifactId>odf-metadata-client</artifactId>
>>>>>>> 6af38d79
        </dependency>

    </dependencies>

</project><|MERGE_RESOLUTION|>--- conflicted
+++ resolved
@@ -32,18 +32,11 @@
         <dependency>
             <groupId>org.odpi.egeria</groupId>
             <artifactId>ffdc-services</artifactId>
-<<<<<<< HEAD
-            <version>${open-metadata.version}</version>
-=======
->>>>>>> 6af38d79
         </dependency>
 
         <dependency>
             <groupId>org.odpi.egeria</groupId>
             <artifactId>open-connector-framework</artifactId>
-<<<<<<< HEAD
-            <version>${open-metadata.version}</version>
-=======
         </dependency>
 
         <dependency>
@@ -69,7 +62,6 @@
         <dependency>
             <groupId>org.odpi.egeria</groupId>
             <artifactId>odf-metadata-client</artifactId>
->>>>>>> 6af38d79
         </dependency>
 
     </dependencies>

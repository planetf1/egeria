--- conflicted
+++ resolved
@@ -31,11 +31,4 @@
         <module>asset-owner-spring</module>
     </modules>
 
-<<<<<<< HEAD
-    <!-- Asset Owner consumes OCF Connected Asset -->
-    <dependencies>
-    </dependencies>
-
-=======
->>>>>>> 6af38d79
 </project>
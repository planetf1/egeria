/* SPDX-License-Identifier: Apache-2.0 */
/* Copyright Contributors to the ODPi Egeria project. */

package org.odpi.openmetadata.accessservices.assetowner.server.spring;

import io.swagger.v3.oas.annotations.ExternalDocumentation;
import io.swagger.v3.oas.annotations.tags.Tag;
import org.odpi.openmetadata.accessservices.assetowner.rest.*;
import org.odpi.openmetadata.accessservices.assetowner.server.AssetOwnerRESTServices;
import org.odpi.openmetadata.commonservices.ffdc.rest.*;
import org.odpi.openmetadata.commonservices.gaf.metadatamanagement.rest.SecurityTagsRequestBody;
import org.odpi.openmetadata.commonservices.ocf.metadatamanagement.rest.*;
import org.odpi.openmetadata.commonservices.odf.metadatamanagement.rest.AnnotationListResponse;
import org.odpi.openmetadata.commonservices.odf.metadatamanagement.rest.DiscoveryAnalysisReportListResponse;
import org.odpi.openmetadata.commonservices.odf.metadatamanagement.rest.StatusRequestBody;
import org.odpi.openmetadata.frameworks.connectors.properties.beans.SchemaAttribute;
import org.springframework.web.bind.annotation.*;

import java.util.List;

/**
 * AssetOwnerResource provides the generic server-side interface for the Asset Owner Open Metadata Access Service (OMAS).
 * There are other resources that provide specialized methods for specific types of Asset.
 */
@RestController
@RequestMapping("/servers/{serverName}/open-metadata/access-services/asset-owner/users/{userId}")

@Tag(name="Asset Owner OMAS", description="The Asset Owner OMAS provides APIs and notifications for tools and applications supporting the work of Asset Owners in protecting and enhancing their assets.\n" +
        "\n", externalDocs=@ExternalDocumentation(description="Asset Owner Open Metadata Access Service (OMAS)",url="https://egeria.odpi.org/open-metadata-implementation/access-services/asset-owner/"))

public class AssetOwnerResource
{
    private AssetOwnerRESTServices restAPI = new AssetOwnerRESTServices();


    /**
     * Default constructor
     */
    public AssetOwnerResource()
    {
    }



    /*
     * ==============================================
     * AssetKnowledgeInterface
     * ==============================================
     */



    /**
     * Return the asset subtype names.
     *
     * @param serverName name of the server instance to connect to
     * @param userId calling user
     * @return list of type names that are subtypes of asset or
     * throws InvalidParameterException full path or userId is null or
     * throws PropertyServerException problem accessing property server or
     * throws UserNotAuthorizedException security access problem.
     */
    @GetMapping(path = "/assets/sub-types")

    public NameListResponse getTypesOfAsset(@PathVariable String           serverName,
                                            @PathVariable String           userId)
    {
        return restAPI.getTypesOfAsset(serverName, userId);
    }


    /**
     * Return the asset subtype names mapped to their descriptions.
     *
     * @param serverName name of the server instance to connect to
     * @param userId calling user
     * @return list of type names that are subtypes of asset or
     * throws InvalidParameterException full path or userId is null or
     * throws PropertyServerException problem accessing property server or
     * throws UserNotAuthorizedException security access problem.
     */
    @GetMapping(path = "/assets/sub-types/descriptions")

    public StringMapResponse getTypesOfAssetDescriptions(@PathVariable String           serverName,
                                                         @PathVariable String           userId)
    {
        return restAPI.getTypesOfAssetDescriptions(serverName, userId);
    }


    /*
     * ==============================================
     * AssetOnboardingInterface
     * ==============================================
     */


    /**
     * Add a simple asset description to the catalog.
     *
     * @param serverName name of the server instance to connect to
     * @param userId calling user (assumed to be the owner)
     * @param typeName specific type of the asset - this must match a defined subtype
     * @param requestBody other properties for asset
     *
     * @return unique identifier (guid) of the asset or
     * InvalidParameterException full path or userId is null or
     * PropertyServerException problem accessing property server or
     * UserNotAuthorizedException security access problem
     */
    @PostMapping(path = "/assets/{typeName}")

    public GUIDResponse addAssetToCatalog(@PathVariable String           serverName,
                                          @PathVariable String           userId,
                                          @PathVariable String           typeName,
                                          @RequestBody  AssetRequestBody requestBody)
    {
        return restAPI.addAssetToCatalog(serverName, userId, typeName, requestBody);
    }


    /**
     * Stores the supplied schema details in the catalog and attaches it to the asset.  If another schema is currently
     * attached to the asset, it is unlinked and deleted.  If more attributes need to be added in addition to the
     * ones supplied then this can be done with addSchemaAttributesToSchemaType().
     *
     * @param serverName name of the server instance to connect to
     * @param userId calling user
     * @param assetGUID unique identifier of the asset that the schema is to be attached to
     * @param schemaInformation schema type to create and attach directly to the asset.
     *
     * @return guid of the schema type or
     * InvalidParameterException full path or userId is null, or
     * PropertyServerException problem accessing property server or
     * UserNotAuthorizedException security access problem
     */
    @PostMapping(path = "/assets/{assetGUID}/schemas/top-level-schema-type-with-attributes")

    public GUIDResponse   addCombinedSchemaToAsset(@PathVariable String                    serverName,
                                                   @PathVariable String                    userId,
                                                   @PathVariable String                    assetGUID,
                                                   @RequestBody  CombinedSchemaRequestBody schemaInformation)
    {
        return restAPI.addCombinedSchemaToAsset(serverName, userId, assetGUID, schemaInformation);
    }



    /**
     * Stores the supplied schema type in the catalog and attaches it to the asset.  If another schema is currently
     * attached to the asset, it is unlinked and deleted.
     *
     * @param serverName name of the server instance to connect to
     * @param userId calling user
     * @param assetGUID unique identifier of the asset that the schema is to be attached to
     * @param schemaType schema type to create and attach directly to the asset.
     *
     * @return guid of the new schema type or
     * InvalidParameterException full path or userId is null, or
     * PropertyServerException problem accessing property server or
     * UserNotAuthorizedException security access problem
     */
    @PostMapping(path = "/assets/{assetGUID}/schemas/top-level-schema-type")

    public GUIDResponse   addSchemaTypeToAsset(@PathVariable String                serverName,
                                               @PathVariable String                userId,
                                               @PathVariable String                assetGUID,
                                               @RequestBody  SchemaTypeRequestBody schemaType)
    {
        return restAPI.addSchemaTypeToAsset(serverName, userId, assetGUID, schemaType);
    }


    /**
     * Links the supplied schema type directly to the asset.  If this schema is either not found, or
     * already attached to an asset, then an error occurs.  If another schema is currently
     * attached to the asset, it is unlinked and deleted.
     *
     * @param serverName name of the server instance to connect to
     * @param userId calling user
     * @param assetGUID unique identifier of the asset that the schema is to be attached to
     * @param schemaTypeGUID unique identifier of the schema type to attach
     * @param requestBody null
     *
     * @return void or
     * InvalidParameterException full path or userId or one of the GUIDs is null or
     * PropertyServerException problem accessing property server or
     * UserNotAuthorizedException security access problem
     */
    @PostMapping(path = "/assets/{assetGUID}/schemas/top-level-schema-type/{schemaTypeGUID}/attach")

    public VoidResponse   attachSchemaTypeToAsset(@PathVariable                   String            serverName,
                                                  @PathVariable                   String            userId,
                                                  @PathVariable                   String            assetGUID,
                                                  @PathVariable                   String            schemaTypeGUID,
                                                  @RequestBody(required = false)  NullRequestBody   requestBody)
    {
        return restAPI.attachSchemaTypeToAsset(serverName, userId, assetGUID, schemaTypeGUID, requestBody);
    }


    /**
     * Unlinks the schema from the asset but does not delete it.  This means it can be be reattached to a different asset.
     *
     * @param serverName name of the server instance to connect to
     * @param userId calling user
     * @param assetGUID unique identifier of the asset that the schema is to be attached to
     * @param requestBody null
     *
     * @return guid of the schema type or
     * InvalidParameterException full path or userId or one of the GUIDs is null or
     * PropertyServerException problem accessing property server or
     * UserNotAuthorizedException security access problem
     */
    @PostMapping(path = "/assets/{assetGUID}/schemas/top-level-schema-type/detach")

    public GUIDResponse   detachSchemaTypeFromAsset(@PathVariable                  String          serverName,
                                                    @PathVariable                  String          userId,
                                                    @PathVariable                  String          assetGUID,
                                                    @RequestBody(required = false) NullRequestBody requestBody)
    {
        return restAPI.detachSchemaTypeFromAsset(serverName, userId, assetGUID, requestBody);
    }


    /**
     * Detaches and deletes an asset's schema.
     *
     * @param serverName name of the server instance to connect to
     * @param userId calling user
     * @param assetGUID unique identifier of the asset that the schema is to be attached to
     * @param requestBody null
     *
     * @return void or
     * InvalidParameterException full path or userId is null, or
     * PropertyServerException problem accessing property server or
     * UserNotAuthorizedException security access problem
     */
    @PostMapping(path = "/assets/{assetGUID}/schemas/top-level-schema-type/delete")

    public VoidResponse  deleteAssetSchemaType(@PathVariable                  String          serverName,
                                               @PathVariable                  String          userId,
                                               @PathVariable                  String          assetGUID,
                                               @RequestBody(required = false) NullRequestBody requestBody)
    {
        return restAPI.deleteAssetSchemaType(serverName, userId, assetGUID, requestBody);
    }


    /**
     * Adds attributes to a complex schema type like a relational table, avro schema or a structured document.
     * This method can be called repeatedly to add many attributes to a schema.
     *
     * @param serverName name of the server instance to connect to
     * @param userId calling user
     * @param assetGUID unique identifier of the asset that the schema is to be attached to
     * @param parentGUID unique identifier of the schema element to anchor these attributes to.
     * @param schemaAttributes list of schema attribute objects.
     *
     * @return list of unique identifiers for the new schema attributes returned in the same order as the supplied attribute or
     * InvalidParameterException full path or userId is null or
     * PropertyServerException problem accessing property server or
     * UserNotAuthorizedException security access problem
     */
    @PostMapping(path = "/assets/{assetGUID}/schemas/{parentGUID}/schema-attributes/list")

    public VoidResponse addSchemaAttributes(@PathVariable String                      serverName,
                                            @PathVariable String                      userId,
                                            @PathVariable String                      assetGUID,
                                            @PathVariable String                      parentGUID,
                                            @RequestBody  SchemaAttributesRequestBody schemaAttributes)
    {
        return restAPI.addSchemaAttributes(serverName, userId, assetGUID, parentGUID, schemaAttributes);
    }


    /**
     * Adds the attribute to a complex schema type like a relational table, avro schema or a structured document.
     * This method can be called repeatedly to add many attributes to a schema.  The GUID returned can be used to add
     * nested attributes.
     *
     * @param serverName name of the server instance to connect to
     * @param userId calling user
     * @param assetGUID unique identifier of the asset that the schema is to be attached to
     * @param parentGUID unique identifier of the schema element to anchor these attributes to.
     * @param schemaAttribute schema attribute object.
     *
     * @return list of unique identifiers for the new schema attributes returned in the same order as the supplied attribute or
     * InvalidParameterException full path or userId is null or
     * PropertyServerException problem accessing property server or
     * UserNotAuthorizedException security access problem
     */
    @PostMapping(path = "/assets/{assetGUID}/schemas/{parentGUID}/schema-attributes")

    public GUIDResponse addSchemaAttribute(@PathVariable String                      serverName,
                                           @PathVariable String                      userId,
                                           @PathVariable String                      assetGUID,
                                           @PathVariable String                      parentGUID,
                                           @RequestBody  SchemaAttributeRequestBody schemaAttribute)
    {
        return restAPI.addSchemaAttribute(serverName, userId, assetGUID, parentGUID, schemaAttribute);
    }


    /**
     * Links the supplied schema to the asset.  If the schema has the GUID set, it is assumed to refer to
     * an existing schema defined in the metadata repository.  If this schema is either not found, or
     * already attached to an asset, then an error occurs.  If the GUID is null then a new schemaType
     * is added to the metadata repository and attached to the asset.  If another schema is currently
     * attached to the asset, it is unlinked and deleted.  This method is deprecated in favour of the use of
     * Asset Owner specific request body objects that do not have the element header.
     *
     * @param serverName name of the server instance to connect to
     * @param userId calling user
     * @param assetGUID unique identifier of the asset that the schema is to be attached to
     * @param requestBody schema to attach
     *
     * @return guid of the schema type or
     * InvalidParameterException full path or userId is null or
     * PropertyServerException problem accessing property server or
     * UserNotAuthorizedException security access problem
     */
    @PostMapping(path = "/assets/{assetGUID}/schema-type")
    @Deprecated
    public GUIDResponse addSchemaToAsset(@PathVariable String            serverName,
                                         @PathVariable String            userId,
                                         @PathVariable String            assetGUID,
                                         @RequestBody  SchemaRequestBody requestBody)
    {
        return restAPI.addSchemaToAsset(serverName, userId, assetGUID, requestBody);
    }


    /**
     * Adds attributes to a complex schema type like a relational table or a structured document.
     * This method can be called repeatedly to add many attributes to a schema.
     * It is deprecated because it does not supply the assetGUID which is needed to ensure that
     * the caller has a right to update the attachments of the asset.  With this original version of the
     * API, the asset has to be located to validate the authorization of the user.  This extra processing
     * is unnecessary in the Asset Owner's case because the assetGUID is known.
     *
     * @param serverName name of the server instance to connect to
     * @param userId calling user
     * @param schemaTypeGUID unique identifier if the schema to anchor these attributes to.
     * @param schemaAttributes list of schema attribute objects.
     *
     * @return void or
     * InvalidParameterException full path or userId is null or
     * PropertyServerException problem accessing property server or
     * UserNotAuthorizedException security access problem
     */
    @PostMapping(path = "/schemas/{schemaTypeGUID}/schema-attributes")
    @Deprecated
    public VoidResponse addSchemaAttributesToSchema(@PathVariable String                 serverName,
                                                    @PathVariable String                 userId,
                                                    @PathVariable String                 schemaTypeGUID,
                                                    @RequestBody  List<SchemaAttribute>  schemaAttributes)
    {
        return restAPI.addSchemaAttributesToSchema(serverName, userId, schemaTypeGUID, schemaAttributes);
    }


    /**
     * Adds a connection to an asset.  Assets can have multiple connections attached.
     *
     * @param serverName name of the server instance to connect to
     * @param userId calling user
     * @param assetGUID unique identifier of the asset to attach the connection to
     * @param requestBody request body including a summary and connection object.
     *                   If the connection is already stored (matching guid)
     *                   then the existing connection is used.
     *
     * @return void or
     * InvalidParameterException full path or userId is null or
     * PropertyServerException problem accessing property server or
     * UserNotAuthorizedException security access problem
     */
    @PostMapping(path = "/assets/{assetGUID}/connection")

    public VoidResponse addConnectionToAsset(@PathVariable String                serverName,
                                             @PathVariable String                userId,
                                             @PathVariable String                assetGUID,
                                             @RequestBody  ConnectionRequestBody requestBody)
    {
        return restAPI.addConnectionToAsset(serverName, userId, assetGUID, requestBody);
    }



    /*
     * ==============================================
     * AssetClassificationInterface
     * ==============================================
     */


    /**
     * Create a simple relationship between a glossary term and an Asset description.
     *
     * @param serverName name of the server instance to connect to
     * @param userId calling user
     * @param assetGUID unique identifier of the asset that is being described
     * @param glossaryTermGUID unique identifier of the glossary term
     * @param requestBody null request body to satisfy POST request.
     *
     * @return void or
     * InvalidParameterException full path or userId is null or
     * PropertyServerException problem accessing property server or
     * UserNotAuthorizedException security access problem
     */
    @PostMapping(path = "/assets/{assetGUID}/meanings/{glossaryTermGUID}")

    public VoidResponse  addSemanticAssignment(@PathVariable                  String          serverName,
                                               @PathVariable                  String          userId,
                                               @PathVariable                  String          assetGUID,
                                               @PathVariable                  String          glossaryTermGUID,
                                               @RequestBody(required = false) NullRequestBody requestBody)
    {
        return restAPI.addSemanticAssignment(serverName,
                                             userId,
                                             assetGUID,
                                             glossaryTermGUID,
                                             requestBody);
    }


    /**
     * Create a simple relationship between a glossary term and an element in an Asset description (typically
     * a field in the schema).
     *
     * @param serverName name of the server instance to connect to
     * @param userId calling user
     * @param assetGUID unique identifier of the asset that is being described
     * @param glossaryTermGUID unique identifier of the glossary term
     * @param assetElementGUID element to link it to - its type must inherit from Referenceable.
     * @param requestBody null request body to satisfy POST request.
     *
     * @return void or
     * InvalidParameterException full path or userId is null or
     * PropertyServerException problem accessing property server or
     * UserNotAuthorizedException security access problem
     */
    @PostMapping(path = "/assets/{assetGUID}/attachments/{assetElementGUID}/meanings/{glossaryTermGUID}")

    public VoidResponse  addSemanticAssignment(@PathVariable                  String          serverName,
                                               @PathVariable                  String          userId,
                                               @PathVariable                  String          assetGUID,
                                               @PathVariable                  String          glossaryTermGUID,
                                               @PathVariable                  String          assetElementGUID,
                                               @RequestBody(required = false) NullRequestBody requestBody)
    {
        return restAPI.addSemanticAssignment(serverName,
                                             userId,
                                             assetGUID,
                                             glossaryTermGUID,
                                             assetElementGUID,
                                             requestBody);
    }


    /**
     * Remove the relationship between a glossary term and an element in an Asset description (typically
     * a field in the schema).
     *
     * @param serverName name of the server instance to connect to
     * @param userId calling user
     * @param assetGUID unique identifier of asset
     * @param glossaryTermGUID unique identifier of the glossary term
     * @param requestBody null request body
     *
     * @return void or
     * InvalidParameterException one of the parameters is null or invalid or
     * PropertyServerException problem accessing property server or
     * UserNotAuthorizedException security access problem
     */
    @PostMapping(path = "/assets/{assetGUID}/meanings/{glossaryTermGUID}/delete")

    public VoidResponse  removeSemanticAssignment(@PathVariable                  String          serverName,
<<<<<<< HEAD
                                                  @PathVariable                  String          userId,
                                                  @PathVariable                  String          assetGUID,
                                                  @PathVariable                  String          glossaryTermGUID,
                                                  @RequestBody(required = false) NullRequestBody requestBody)
=======
                                           @PathVariable                  String          userId,
                                           @PathVariable                  String          assetGUID,
                                           @PathVariable                  String          glossaryTermGUID,
                                           @RequestBody(required = false) NullRequestBody requestBody)
>>>>>>> 12e1f6fd
    {
        return restAPI.removeSemanticAssignment(serverName, userId, assetGUID, glossaryTermGUID, requestBody);
    }


    /**
     * Remove the relationship between a glossary term and an element in an Asset description (typically
     * a field in the schema).
     *
     * @param serverName name of the server instance to connect to
     * @param userId calling user
     * @param assetGUID unique identifier of asset
     * @param glossaryTermGUID unique identifier of the glossary term
     * @param assetElementGUID element to link it to - its type must inherit from Referenceable.
     * @param requestBody null request body
     *
     * @return void or
     * InvalidParameterException one of the parameters is null or invalid or
     * PropertyServerException problem accessing property server or
     * UserNotAuthorizedException security access problem
     */
    @PostMapping(path = "/assets/{assetGUID}/attachments/{assetElementGUID}/meanings/{glossaryTermGUID}/delete")

    public VoidResponse  removeSemanticAssignment(@PathVariable                   String          serverName,
                                                  @PathVariable                   String          userId,
                                                  @PathVariable                   String          assetGUID,
                                                  @PathVariable                   String          glossaryTermGUID,
                                                  @PathVariable                   String          assetElementGUID,
                                                  @PathVariable(required = false) NullRequestBody requestBody)
    {
        return restAPI.removeSemanticAssignment(serverName, userId, assetGUID, glossaryTermGUID, assetElementGUID, requestBody);
    }


    /**
     * Set up the labels that classify an asset's origin.
     *
     * @param serverName name of the server instance to connect to
     * @param userId calling user
     * @param assetGUID unique identifier of asset
     * @param requestBody Descriptive labels describing origin of the asset
     *
     * @return void or
     * InvalidParameterException full path or userId is null or
     * PropertyServerException problem accessing property server or
     * UserNotAuthorizedException security access problem
     */
    @PostMapping(path = "/assets/{assetGUID}/origin")

    public VoidResponse  addAssetOrigin(@PathVariable String            serverName,
                                        @PathVariable String            userId,
                                        @PathVariable String            assetGUID,
                                        @RequestBody  OriginRequestBody requestBody)
    {
        return restAPI.addAssetOrigin(serverName, userId, assetGUID, requestBody);
    }


    /**
     * Remove the asset origin classification to an asset.
     *
     * @param serverName name of the server instance to connect to
     * @param userId calling user
     * @param assetGUID unique identifier of asset
     * @param requestBody null request body
     *
     * @return void or
     * InvalidParameterException full path or userId is null or
     * PropertyServerException problem accessing property server or
     * UserNotAuthorizedException security access problem
     */
    @PostMapping(path = "/assets/{assetGUID}/origin/delete")

    public VoidResponse  removeAssetOrigin(@PathVariable                   String                serverName,
                                           @PathVariable                   String                userId,
                                           @PathVariable                   String                assetGUID,
                                           @RequestBody(required = false)  NullRequestBody       requestBody)
    {
        return restAPI.removeAssetOrigin(serverName, userId, assetGUID, requestBody);
    }


    /**
     * Update the zones for a specific asset.
     *
     * @param serverName name of the server instance to connect to
     * @param userId calling user
     * @param assetGUID unique identifier for the asset to update
     * @param assetZones list of zones for the asset - these values override the current values - null means belongs
     *                   to no zones.
     *
     * @return void or
     * InvalidParameterException full path or userId is null or
     * PropertyServerException problem accessing property server or
     * UserNotAuthorizedException security access problem
     */
    @PostMapping(path = "/assets/{assetGUID}/governance-zones")

    public VoidResponse updateAssetZones(@PathVariable String        serverName,
                                         @PathVariable String        userId,
                                         @PathVariable String        assetGUID,
                                         @RequestBody  List<String>  assetZones)
    {
        return restAPI.updateAssetZones(serverName, userId, assetGUID, assetZones);
    }



    /**
     * Update the owner information for a specific asset.
     *
     * @param serverName name of the server instance to connect to
     * @param userId calling user
     * @param assetGUID unique identifier for the asset to update
     * @param requestBody values describing the new owner
     *
     * @return void or
     * InvalidParameterException full path or userId is null or
     * PropertyServerException problem accessing property server or
     * UserNotAuthorizedException security access problem
     */
    @PostMapping(path = "/assets/{assetGUID}/owner")

    public VoidResponse  updateAssetOwner(@PathVariable String           serverName,
                                          @PathVariable String           userId,
                                          @PathVariable String           assetGUID,
                                          @RequestBody  OwnerRequestBody requestBody)
    {
        return restAPI.updateAssetOwner(serverName, userId, assetGUID, requestBody);
    }


    /**
     * Add or replace the security tags for an asset or one of its elements.
     *
     * @param serverName name of the server instance to connect to
     * @param userId calling user
     * @param assetGUID unique identifier of asset
     * @param requestBody list of security labels and properties
     *
     * @return void or
     * InvalidParameterException full path or userId is null or
     * PropertyServerException problem accessing property server or
     * UserNotAuthorizedException security access problem
     */
    @PostMapping(path = "/assets/{assetGUID}/security-tags")

    public VoidResponse  addSecurityTags(@PathVariable String                  serverName,
                                         @PathVariable String                  userId,
                                         @PathVariable String                  assetGUID,
                                         @RequestBody  SecurityTagsRequestBody requestBody)
    {
        return restAPI.addSecurityTags(serverName, userId, assetGUID, requestBody);
    }


    /**
     * Add or replace the security tags for an asset or one of its elements.
     *
     * @param serverName name of the server instance to connect to
     * @param userId calling user
     * @param assetGUID unique identifier of asset
     * @param assetElementGUID element to link it to - its type must inherit from Referenceable.
     * @param requestBody list of security labels and properties
     *
     * @return void or
     * InvalidParameterException full path or userId is null or
     * PropertyServerException problem accessing property server or
     * UserNotAuthorizedException security access problem
     */
    @PostMapping(path = "/assets/{assetGUID}/attachments/{assetElementGUID}/security-tags")

    public VoidResponse  addSecurityTags(@PathVariable String                  serverName,
                                         @PathVariable String                  userId,
                                         @PathVariable String                  assetGUID,
                                         @PathVariable String                  assetElementGUID,
                                         @RequestBody  SecurityTagsRequestBody requestBody)
    {
        return restAPI.addSecurityTags(serverName, userId, assetGUID, assetElementGUID, requestBody);
    }


    /**
     * Remove the security tags classification from an asset.
     *
     * @param serverName name of the server instance to connect to
     * @param userId calling user
     * @param assetGUID unique identifier of asset
     * @param requestBody null request body
     *
     * @return void or
     * InvalidParameterException full path or userId is null or
     * PropertyServerException problem accessing property server or
     * UserNotAuthorizedException security access problem
     */
    @PostMapping(path = "/assets/{assetGUID}/security-tags/delete")

    public VoidResponse  removeSecurityTags(@PathVariable                   String                serverName,
                                            @PathVariable                   String                userId,
                                            @PathVariable                   String                assetGUID,
                                            @RequestBody (required = false) NullRequestBody       requestBody)
    {
        return restAPI.removeSecurityTags(serverName, userId, assetGUID, requestBody);
    }


    /**
     * Remove the security tags classification to one of an asset's elements.
     *
     * @param serverName name of the server instance to connect to
     * @param userId calling user
     * @param assetGUID unique identifier of asset
     * @param assetElementGUID element where the security tags need to be removed.
     * @param requestBody null request body
     *
     * @return void or
     * InvalidParameterException full path or userId is null or
     * PropertyServerException problem accessing property server or
     * UserNotAuthorizedException security access problem
     */
    @PostMapping(path = "/assets/{assetGUID}/attachments/{assetElementGUID}/security-tags/delete")

    public VoidResponse  removeSecurityTags(@PathVariable                  String                serverName,
                                            @PathVariable                  String                userId,
                                            @PathVariable                  String                assetGUID,
                                            @PathVariable                  String                assetElementGUID,
                                            @RequestBody(required = false) NullRequestBody       requestBody)
    {
        return restAPI.removeSecurityTags(serverName, userId, assetGUID, assetElementGUID, requestBody);
    }


    /*
     * ==============================================
     * AssetReviewInterface
     * ==============================================
     */


    /**
     * Return a list of assets with the requested name.
     *
     * @param serverName name of the server instances for this request
     * @param userId calling user
     * @param name name to search for
     * @param startFrom starting element (used in paging through large result sets)
     * @param pageSize maximum number of results to return
     *
     * @return list of Asset summaries or
     * InvalidParameterException the name is invalid or
     * PropertyServerException there is a problem access in the property server or
     * UserNotAuthorizedException the user does not have access to the properties
     */
    @PostMapping(path = "/assets/by-name")

    public AssetsResponse getAssetsByName(@PathVariable String   serverName,
                                          @PathVariable String   userId,
                                          @RequestParam int      startFrom,
                                          @RequestParam int      pageSize,
                                          @RequestBody  String   name)
    {
        return restAPI.getAssetsByName(serverName, userId, name, startFrom, pageSize);
    }


    /**
     * Return a list of assets with the requested search string in their name, qualified name
     * or description.
     *
     * @param serverName name of the server instances for this request
     * @param userId calling user
     * @param searchString string to search for in text
     * @param startFrom starting element (used in paging through large result sets)
     * @param pageSize maximum number of results to return
     *
     * @return list of assets that match the search string or
     * InvalidParameterException the searchString is invalid or
     * PropertyServerException there is a problem access in the property server or
     * UserNotAuthorizedException the user does not have access to the properties
     */
    @PostMapping(path = "/assets/by-search-string")

    public AssetsResponse  findAssets(@PathVariable String   serverName,
                                      @PathVariable String   userId,
                                      @RequestParam int      startFrom,
                                      @RequestParam int      pageSize,
                                      @RequestBody  String   searchString)
    {
        return restAPI.findAssets(serverName, userId, searchString, startFrom, pageSize);
    }


    /**
     * Return the discovery analysis reports about the asset.
     *
     * @param serverName name of the server instance to connect to
     * @param userId calling user
     * @param assetGUID unique identifier of the asset
     * @param startingFrom position in the list (used when there are so many reports that paging is needed
     * @param maximumResults maximum number of elements to return an this call
     *
     * @return list of discovery analysis reports or
     * InvalidParameterException full path or userId is null or
     * PropertyServerException problem accessing property server or
     * UserNotAuthorizedException security access problem
     */
    @GetMapping(path = "/assets/{assetGUID}/discovery-analysis-reports")

    public DiscoveryAnalysisReportListResponse getDiscoveryAnalysisReports(@PathVariable String  serverName,
                                                                           @PathVariable String  userId,
                                                                           @PathVariable String  assetGUID,
                                                                           @RequestParam int     startingFrom,
                                                                           @RequestParam int     maximumResults)
    {
        return restAPI.getDiscoveryAnalysisReports(serverName,
                                                   userId,
                                                   assetGUID,
                                                   startingFrom,
                                                   maximumResults);
    }



    /**
     * Return the annotations linked directly to the report.
     *
     * @param serverName name of the server instance to connect to
     * @param userId identifier of calling user
     * @param discoveryReportGUID identifier of the discovery request.
     * @param startingFrom initial position in the stored list.
     * @param maximumResults maximum number of definitions to return on this call.
     * @param requestBody status of the desired annotations - null means all statuses.
     *
     * @return list of annotations or
     * InvalidParameterException full path or userId is null or
     * PropertyServerException problem accessing property server or
     * UserNotAuthorizedException security access problem
     */
    @GetMapping(path = "/discovery-analysis-reports/{discoveryReportGUID}/annotations")

    public AnnotationListResponse getDiscoveryReportAnnotations(@PathVariable String            serverName,
                                                                @PathVariable String            userId,
                                                                @PathVariable String            discoveryReportGUID,
                                                                @RequestParam int               startingFrom,
                                                                @RequestParam int               maximumResults,
                                                                @RequestBody  StatusRequestBody requestBody)
    {
        return restAPI.getDiscoveryReportAnnotations(serverName,
                                                     userId,
                                                     discoveryReportGUID,
                                                     startingFrom,
                                                     maximumResults,
                                                     requestBody);
    }



    /**
     * Return any annotations attached to this annotation.
     *
     * @param serverName name of the server instance to connect to
     * @param userId identifier of calling user
     * @param annotationGUID anchor annotation
     * @param startingFrom starting position in the list
     * @param maximumResults maximum number of annotations that can be returned.
     * @param requestBody status of the desired annotations - null means all statuses.
     *
     * @return list of Annotation objects or
     * InvalidParameterException full path or userId is null or
     * PropertyServerException problem accessing property server or
     * UserNotAuthorizedException security access problem
     */
    @GetMapping(path = "/annotations/{annotationGUID}/annotations")

    public AnnotationListResponse  getExtendedAnnotations(@PathVariable String            serverName,
                                                          @PathVariable String            userId,
                                                          @PathVariable String            annotationGUID,
                                                          @RequestParam int               startingFrom,
                                                          @RequestParam int               maximumResults,
                                                          @RequestBody  StatusRequestBody requestBody)
    {
        return restAPI.getExtendedAnnotations(serverName,
                                              userId,
                                              annotationGUID,
                                              startingFrom,
                                              maximumResults,
                                              requestBody);
    }



    /*
     * ==============================================
     * AssetDecommissioningInterface
     * ==============================================
     */


    /**
     * Deletes an asset and all of its associated elements such as schema, connections (unless they are linked to
     * another asset), discovery reports and associated feedback.
     *
     * Given the depth of the delete performed by this call, it should be used with care.
     *
     * @param serverName name of the server instance to connect to
     * @param userId calling user
     * @param assetGUID unique identifier of the attest to attach the connection to
     * @param requestBody dummy request body to satisfy POST protocol.
     *
     * @return void or
     *  InvalidParameterException full path or userId is null or
     *  PropertyServerException problem accessing property server or
     *  UserNotAuthorizedException security access problem
     */
    @PostMapping(path = "/assets/{assetGUID}/delete")

    public VoidResponse deleteAsset(@PathVariable                   String          serverName,
                                    @PathVariable                   String          userId,
                                    @PathVariable                   String          assetGUID,
                                    @RequestBody(required = false)  NullRequestBody requestBody)
    {
        return restAPI.deleteAsset(serverName, userId, assetGUID, requestBody);
    }
}<|MERGE_RESOLUTION|>--- conflicted
+++ resolved
@@ -476,17 +476,10 @@
     @PostMapping(path = "/assets/{assetGUID}/meanings/{glossaryTermGUID}/delete")
 
     public VoidResponse  removeSemanticAssignment(@PathVariable                  String          serverName,
-<<<<<<< HEAD
                                                   @PathVariable                  String          userId,
                                                   @PathVariable                  String          assetGUID,
                                                   @PathVariable                  String          glossaryTermGUID,
                                                   @RequestBody(required = false) NullRequestBody requestBody)
-=======
-                                           @PathVariable                  String          userId,
-                                           @PathVariable                  String          assetGUID,
-                                           @PathVariable                  String          glossaryTermGUID,
-                                           @RequestBody(required = false) NullRequestBody requestBody)
->>>>>>> 12e1f6fd
     {
         return restAPI.removeSemanticAssignment(serverName, userId, assetGUID, glossaryTermGUID, requestBody);
     }

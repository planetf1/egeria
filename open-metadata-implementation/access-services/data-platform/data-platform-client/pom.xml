<?xml version="1.0" encoding="UTF-8"?>

<!-- SPDX-License-Identifier: Apache-2.0 -->
<!-- Copyright Contributors to the ODPi Egeria project.  -->

<project xmlns="http://maven.apache.org/POM/4.0.0"
         xmlns:xsi="http://www.w3.org/2001/XMLSchema-instance"
         xsi:schemaLocation="http://maven.apache.org/POM/4.0.0 http://maven.apache.org/xsd/maven-4.0.0.xsd">

    <parent>
        <artifactId>data-platform</artifactId>
        <groupId>org.odpi.egeria</groupId>
        <version>1.1-SNAPSHOT</version>
    </parent>

    <modelVersion>4.0.0</modelVersion>

    <name>Data Platform OMAS Client</name>
    <description>
        Client library for the Data Platform Open Metadata Access Service (OMAS).
    </description>

    <artifactId>data-platform-client</artifactId>

    <dependencies>

        <dependency>
            <groupId>org.odpi.egeria</groupId>
            <artifactId>data-platform-api</artifactId>
<<<<<<< HEAD
            <version>${open-metadata.version}</version>
=======
>>>>>>> 6af38d79
        </dependency>

    </dependencies>

</project><|MERGE_RESOLUTION|>--- conflicted
+++ resolved
@@ -27,10 +27,6 @@
         <dependency>
             <groupId>org.odpi.egeria</groupId>
             <artifactId>data-platform-api</artifactId>
-<<<<<<< HEAD
-            <version>${open-metadata.version}</version>
-=======
->>>>>>> 6af38d79
         </dependency>
 
     </dependencies>

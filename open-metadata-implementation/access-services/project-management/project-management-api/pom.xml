<?xml version="1.0" encoding="UTF-8"?>

<!-- SPDX-License-Identifier: Apache-2.0 -->
<!-- Copyright Contributors to the ODPi Egeria project.  -->

<project xmlns="http://maven.apache.org/POM/4.0.0"
         xmlns:xsi="http://www.w3.org/2001/XMLSchema-instance"
         xsi:schemaLocation="http://maven.apache.org/POM/4.0.0 http://maven.apache.org/xsd/maven-4.0.0.xsd">

    <parent>
        <artifactId>project-management</artifactId>
        <groupId>org.odpi.egeria</groupId>
        <version>1.1-SNAPSHOT</version>
    </parent>

    <modelVersion>4.0.0</modelVersion>

    <name>Project Management OMAS API</name>
    <description>
        API classes for the Project Management Open Metadata Access Service (OMAS).
    </description>

    <artifactId>project-management-api</artifactId>

    <dependencies>

        <dependency>
            <groupId>com.fasterxml.jackson.core</groupId>
            <artifactId>jackson-annotations</artifactId>
<<<<<<< HEAD
            <version>${jackson.version}</version>
=======
>>>>>>> 6af38d79
        </dependency>

        <dependency>
            <groupId>com.fasterxml.jackson.core</groupId>
            <artifactId>jackson-databind</artifactId>
<<<<<<< HEAD
            <version>${jackson.version}</version>
=======
>>>>>>> 6af38d79
        </dependency>

        <dependency>
            <groupId>org.slf4j</groupId>
            <artifactId>slf4j-api</artifactId>
<<<<<<< HEAD
            <version>${slf4j.version}</version>
=======
>>>>>>> 6af38d79
        </dependency>

        <dependency>
            <groupId>org.testng</groupId>
            <artifactId>testng</artifactId>
<<<<<<< HEAD
            <version>${testng.version}</version>
=======
>>>>>>> 6af38d79
            <scope>test</scope>
        </dependency>

    </dependencies>
</project><|MERGE_RESOLUTION|>--- conflicted
+++ resolved
@@ -27,37 +27,21 @@
         <dependency>
             <groupId>com.fasterxml.jackson.core</groupId>
             <artifactId>jackson-annotations</artifactId>
-<<<<<<< HEAD
-            <version>${jackson.version}</version>
-=======
->>>>>>> 6af38d79
         </dependency>
 
         <dependency>
             <groupId>com.fasterxml.jackson.core</groupId>
             <artifactId>jackson-databind</artifactId>
-<<<<<<< HEAD
-            <version>${jackson.version}</version>
-=======
->>>>>>> 6af38d79
         </dependency>
 
         <dependency>
             <groupId>org.slf4j</groupId>
             <artifactId>slf4j-api</artifactId>
-<<<<<<< HEAD
-            <version>${slf4j.version}</version>
-=======
->>>>>>> 6af38d79
         </dependency>
 
         <dependency>
             <groupId>org.testng</groupId>
             <artifactId>testng</artifactId>
-<<<<<<< HEAD
-            <version>${testng.version}</version>
-=======
->>>>>>> 6af38d79
             <scope>test</scope>
         </dependency>
 

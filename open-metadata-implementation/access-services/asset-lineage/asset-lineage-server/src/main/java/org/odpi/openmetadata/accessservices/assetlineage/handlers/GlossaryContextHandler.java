--- conflicted
+++ resolved
@@ -222,13 +222,8 @@
         String methodName = "getRelationshipsByTypeGUID";
         String relationshipTypeGUID = handlerHelper.getTypeByName(userId, relationshipTypeName);
 
-<<<<<<< HEAD
-        return repositoryHandler.getRelationshipsByType(userId,
+        List<Relationship> relationshipsByType = repositoryHandler.getRelationshipsByType(userId,
                 entityGUID,
-=======
-        List<Relationship> relationshipsByType = repositoryHandler.getRelationshipsByType(userId,
-                entityTypeGUID,
->>>>>>> 678e8df3
                 entityTypeName,
                 relationshipTypeGUID,
                 relationshipTypeName,

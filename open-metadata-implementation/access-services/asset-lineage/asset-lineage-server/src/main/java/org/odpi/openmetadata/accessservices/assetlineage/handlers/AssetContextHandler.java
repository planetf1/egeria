/* SPDX-License-Identifier: Apache-2.0 */
/* Copyright Contributors to the ODPi Egeria project. */
package org.odpi.openmetadata.accessservices.assetlineage.handlers;

import org.apache.commons.lang3.StringUtils;
import org.odpi.openmetadata.accessservices.assetlineage.event.AssetLineageEventType;
import org.odpi.openmetadata.accessservices.assetlineage.model.GraphContext;
import org.odpi.openmetadata.accessservices.assetlineage.model.RelationshipsContext;
import org.odpi.openmetadata.commonservices.ffdc.InvalidParameterHandler;
import org.odpi.openmetadata.commonservices.repositoryhandler.RepositoryHandler;
import org.odpi.openmetadata.frameworks.connectors.ffdc.InvalidParameterException;
import org.odpi.openmetadata.frameworks.connectors.ffdc.OCFCheckedExceptionBase;
import org.odpi.openmetadata.frameworks.connectors.ffdc.PropertyServerException;
import org.odpi.openmetadata.frameworks.connectors.ffdc.UserNotAuthorizedException;
import org.odpi.openmetadata.repositoryservices.connectors.stores.metadatacollectionstore.properties.instances.EntityDetail;
import org.odpi.openmetadata.repositoryservices.connectors.stores.metadatacollectionstore.properties.instances.InstancePropertyValue;
import org.odpi.openmetadata.repositoryservices.connectors.stores.metadatacollectionstore.repositoryconnector.OMRSRepositoryHelper;

import java.util.HashMap;
import java.util.HashSet;
import java.util.List;
import java.util.Map;
import java.util.Set;

import static org.odpi.openmetadata.accessservices.assetlineage.util.AssetLineageConstants.ANCHOR_GUID;
import static org.odpi.openmetadata.accessservices.assetlineage.util.AssetLineageConstants.ASSET_SCHEMA_TYPE;
import static org.odpi.openmetadata.accessservices.assetlineage.util.AssetLineageConstants.ATTRIBUTE_FOR_SCHEMA;
import static org.odpi.openmetadata.accessservices.assetlineage.util.AssetLineageConstants.CONNECTION_ENDPOINT;
import static org.odpi.openmetadata.accessservices.assetlineage.util.AssetLineageConstants.CONNECTION_TO_ASSET;
import static org.odpi.openmetadata.accessservices.assetlineage.util.AssetLineageConstants.DATA_CONTENT_FOR_DATA_SET;
import static org.odpi.openmetadata.accessservices.assetlineage.util.AssetLineageConstants.DATA_FILE;
import static org.odpi.openmetadata.accessservices.assetlineage.util.AssetLineageConstants.FOLDER_HIERARCHY;
import static org.odpi.openmetadata.accessservices.assetlineage.util.AssetLineageConstants.NESTED_FILE;
import static org.odpi.openmetadata.accessservices.assetlineage.util.AssetLineageConstants.NESTED_SCHEMA_ATTRIBUTE;
import static org.odpi.openmetadata.accessservices.assetlineage.util.AssetLineageConstants.PROCESS;
import static org.odpi.openmetadata.accessservices.assetlineage.util.AssetLineageConstants.RELATIONAL_COLUMN;
import static org.odpi.openmetadata.accessservices.assetlineage.util.AssetLineageConstants.RELATIONAL_TABLE;
import static org.odpi.openmetadata.accessservices.assetlineage.util.AssetLineageConstants.TABULAR_COLUMN;

/**
 * The Asset Context Handler provides methods to build graph context for schema elements.
 */
public class AssetContextHandler {

    private final RepositoryHandler repositoryHandler;
    private final InvalidParameterHandler invalidParameterHandler;
    private final HandlerHelper handlerHelper;
    private final List<String> supportedZones;


    /**
     * Construct the handler information needed to interact with the repository services
     *
     * @param invalidParameterHandler    handler for invalid parameters
     * @param repositoryHelper           helper used by the converters
     * @param repositoryHandler          handler for calling the repository services
     * @param supportedZones             configurable list of zones that Asset Lineage is allowed to retrieve Assets from
     * @param lineageClassificationTypes lineage classification list
     */
    public AssetContextHandler(InvalidParameterHandler invalidParameterHandler, OMRSRepositoryHelper repositoryHelper,
                               RepositoryHandler repositoryHandler, List<String> supportedZones, Set<String> lineageClassificationTypes) {
        this.invalidParameterHandler = invalidParameterHandler;
        this.repositoryHandler = repositoryHandler;
        this.handlerHelper = new HandlerHelper(invalidParameterHandler, repositoryHelper, repositoryHandler, lineageClassificationTypes);
        this.supportedZones = supportedZones;
    }

    /**
     * Builds the context for a schema element without the asset context.
     *
     * @param userId       the unique identifier for the user
     * @param entityDetail the entity for which the context is build
     *
     * @return the context of the schema element
     *
     * @throws OCFCheckedExceptionBase checked exception for reporting errors found when using OCF connectors
     */
    public Map<String, RelationshipsContext> buildSchemaElementContext(String userId, EntityDetail entityDetail) throws OCFCheckedExceptionBase {
        final String methodName = "buildSchemaElementContext";

        handlerHelper.validateAsset(entityDetail, methodName, supportedZones);

        Map<String, RelationshipsContext> context = new HashMap<>();
        Set<GraphContext> columnContext = new HashSet<>();

        final String typeDefName = entityDetail.getType().getTypeDefName();
        switch (typeDefName) {
            case TABULAR_COLUMN:
                if (!isInternalTabularColumn(userId, entityDetail)) {
                    EntityDetail schemaType = handlerHelper.addContextForRelationships(userId, entityDetail, ATTRIBUTE_FOR_SCHEMA, columnContext);

                    handlerHelper.addContextForRelationships(userId, schemaType, ASSET_SCHEMA_TYPE, columnContext);

                    context.put(AssetLineageEventType.COLUMN_CONTEXT_EVENT.getEventTypeName(), new RelationshipsContext(entityDetail.getGUID(),
                            columnContext));
                }
                break;
            case RELATIONAL_COLUMN:
                handlerHelper.addContextForRelationships(userId, entityDetail, NESTED_SCHEMA_ATTRIBUTE, columnContext);

                context.put(AssetLineageEventType.COLUMN_CONTEXT_EVENT.getEventTypeName(), new RelationshipsContext(entityDetail.getGUID(),
                        columnContext));
                break;
        }

        return context;
    }


    /**
     * Builds the asset context for a schema element.
     *
     * @param userId       the unique identifier for the user
     * @param entityDetail the entity for which the context is build
     *
     * @return the asset context of the schema element
     *
     * @throws OCFCheckedExceptionBase checked exception for reporting errors found when using OCF connectors
     */
    public RelationshipsContext buildAssetContext(String userId, EntityDetail entityDetail) throws OCFCheckedExceptionBase {
        final String methodName = "buildAssetContext";

        handlerHelper.validateAsset(entityDetail, methodName, supportedZones);
        RelationshipsContext context = new RelationshipsContext();

        final String typeDefName = entityDetail.getType().getTypeDefName();
        switch (typeDefName) {
            case DATA_FILE:
                context = buildDataFileContext(userId, entityDetail);
                break;

            case RELATIONAL_TABLE:
                context = buildRelationalTableContext(userId, entityDetail);
                break;
        }

        return context;
    }

    /**
     * Validates that an entity is internal to DataEngine OMAS
     *
     * @param userId        the unique identifier for the user
     * @param tabularColumn the column to validate
     *
     * @return true if it's internal, false otherwise
     *
     * @throws InvalidParameterException  one of the parameters is null or invalid
     * @throws PropertyServerException    problem accessing property server
     * @throws UserNotAuthorizedException security access problem
     */
    private boolean isInternalTabularColumn(String userId, EntityDetail tabularColumn) throws InvalidParameterException, PropertyServerException,
                                                                                              UserNotAuthorizedException {
        String methodName = "isInternalTabularColumn";

        InstancePropertyValue anchorGUIDProperty = tabularColumn.getProperties().getPropertyValue(ANCHOR_GUID);
<<<<<<< HEAD
        if (anchorGUIDProperty == null) {
=======
        if(anchorGUIDProperty == null) {
>>>>>>> f3427076
            return false;
        }

        String anchorGUID = anchorGUIDProperty.valueAsString();
        if (StringUtils.isEmpty(anchorGUID)) {
            return false;
        }

        return repositoryHandler.isEntityATypeOf(userId, anchorGUID, ANCHOR_GUID, PROCESS, methodName);
    }

    /**
     * Builds the relational table context for a relational column.
     *
     * @param userId       the unique identifier for the user
     * @param entityDetail the entity for which the context is build
     *
     * @return the relational table context of the relational column
     *
     * @throws OCFCheckedExceptionBase checked exception for reporting errors found when using OCF connectors
     */
    private RelationshipsContext buildRelationalTableContext(String userId, EntityDetail entityDetail) throws OCFCheckedExceptionBase {
        Set<GraphContext> context = new HashSet<>();

        EntityDetail schemaType = handlerHelper.addContextForRelationships(userId, entityDetail, ATTRIBUTE_FOR_SCHEMA, context);

        EntityDetail deployedSchemaType = handlerHelper.addContextForRelationships(userId, schemaType, ASSET_SCHEMA_TYPE, context);

        EntityDetail database = handlerHelper.addContextForRelationships(userId, deployedSchemaType, DATA_CONTENT_FOR_DATA_SET, context);

        if (database != null) {
            addConnectionToAssetContext(userId, database, context);
        }

        return new RelationshipsContext(entityDetail.getGUID(), context);
    }

    /**
     * Adds the connection to asset context for an asset.
     *
     * @param userId       the unique identifier for the user
     * @param entityDetail the entity for which the context is build
     * @param context      the context to be updated
     *
     * @throws OCFCheckedExceptionBase checked exception for reporting errors found when using OCF connectors
     */
    private void addConnectionToAssetContext(String userId, EntityDetail entityDetail, Set<GraphContext> context) throws OCFCheckedExceptionBase {
        EntityDetail connection = handlerHelper.addContextForRelationships(userId, entityDetail, CONNECTION_TO_ASSET, context);

        handlerHelper.addContextForRelationships(userId, connection, CONNECTION_ENDPOINT, context);
    }

    /**
     * Builds the data file context for a tabular column.
     *
     * @param userId       the unique identifier for the user
     * @param entityDetail the entity for which the context is build
     *
     * @return the data file context of the tabular column
     *
     * @throws OCFCheckedExceptionBase checked exception for reporting errors found when using OCF connectors
     */
    private RelationshipsContext buildDataFileContext(String userId, EntityDetail entityDetail) throws OCFCheckedExceptionBase {
        Set<GraphContext> context = new HashSet<>();

        addConnectionToAssetContext(userId, entityDetail, context);

        EntityDetail fileFolder = handlerHelper.addContextForRelationships(userId, entityDetail, NESTED_FILE, context);

        addContextForFileFolder(userId, fileFolder, context);

        return new RelationshipsContext(entityDetail.getGUID(), context);
    }

    /**
     * Adds the file folder context for a data file.
     *
     * @param userId       the unique identifier for the user
     * @param entityDetail the entity for which the context is build
     * @param context      the context to be updated
     *
     * @throws OCFCheckedExceptionBase checked exception for reporting errors found when using OCF connectors
     */
    private void addContextForFileFolder(String userId, EntityDetail entityDetail, Set<GraphContext> context) throws OCFCheckedExceptionBase {

        if (entityDetail == null) {
            return;
        }

        EntityDetail fileFolder = handlerHelper.addContextForRelationships(userId, entityDetail, FOLDER_HIERARCHY, context);

        if (fileFolder != null) {
            //recursively build the nested folder structure
            addContextForFileFolder(userId, fileFolder, context);
        } else {
            // build the context for the Connection
            addConnectionToAssetContext(userId, entityDetail, context);
        }
    }
}<|MERGE_RESOLUTION|>--- conflicted
+++ resolved
@@ -154,11 +154,7 @@
         String methodName = "isInternalTabularColumn";
 
         InstancePropertyValue anchorGUIDProperty = tabularColumn.getProperties().getPropertyValue(ANCHOR_GUID);
-<<<<<<< HEAD
-        if (anchorGUIDProperty == null) {
-=======
         if(anchorGUIDProperty == null) {
->>>>>>> f3427076
             return false;
         }
 

--- conflicted
+++ resolved
@@ -30,19 +30,11 @@
         <dependency>
             <groupId>org.odpi.egeria</groupId>
             <artifactId>open-connector-framework</artifactId>
-<<<<<<< HEAD
-            <version>${open-metadata.version}</version>
-=======
->>>>>>> e12c9568
         </dependency>
 
         <dependency>
             <groupId>org.odpi.egeria</groupId>
             <artifactId>ffdc-services</artifactId>
-<<<<<<< HEAD
-            <version>${open-metadata.version}</version>
-=======
->>>>>>> e12c9568
         </dependency>
     </dependencies>
 

--- conflicted
+++ resolved
@@ -149,6 +149,8 @@
         requestBody.setProcesses(Collections.singletonList(new Process(qualifiedName, processName, description,
                 latestChange, zoneMembership, displayName, formula, owner, ownerType, portImplementations,
                 portAliases, lineageMappings, UpdateSemantic.REPLACE)));
+        requestBody.setExternalSourceGUID(externalSourceGUID);
+        requestBody.setExternalSourceName(externalSourceName);
 
         return callProcessListPostRESTCall(userId, methodName, PROCESS_URL_TEMPLATE, requestBody).get(0);
     }
@@ -193,22 +195,14 @@
     }
 
     @Override
-<<<<<<< HEAD
-    public String createOrUpdateExternalDataEngine(String userId, String qualifiedName, String name,
-                                                   String description, String type, String version,
-                                                   String patchLevel, String source) throws
+    public String createExternalDataEngine(String userId, String qualifiedName, String name,
+                                           String description, String type, String version,
+                                           String patchLevel, String source) throws
                                                                                            InvalidParameterException,
                                                                                            UserNotAuthorizedException,
                                                                                            PropertyServerException {
-=======
-    public String createSoftwareServerCapability(String userId, String qualifiedName, String name, String description,
-                                                 String type, String version, String patchLevel, String source) throws
-                                                                                                                InvalidParameterException,
-                                                                                                                UserNotAuthorizedException,
-                                                                                                                PropertyServerException {
->>>>>>> b17766c9
-
-        final String methodName = "createOrUpdateExternalDataEngine";
+
+        final String methodName = "createExternalDataEngine";
 
         invalidParameterHandler.validateUserId(userId, methodName);
         invalidParameterHandler.validateName(qualifiedName, QUALIFIED_NAME_PARAMETER, methodName);
@@ -224,20 +218,12 @@
     }
 
     @Override
-<<<<<<< HEAD
-    public String createOrUpdateExternalDataEngine(String userId,
-                                                   SoftwareServerCapability softwareServerCapability) throws
+    public String createExternalDataEngine(String userId,
+                                           SoftwareServerCapability softwareServerCapability) throws
                                                                                                       InvalidParameterException,
                                                                                                       UserNotAuthorizedException,
                                                                                                       PropertyServerException {
-        final String methodName = "createOrUpdateExternalDataEngine";
-=======
-    public String createSoftwareServerCapability(String userId, SoftwareServerCapability softwareServerCapability) throws
-                                                                                                                   InvalidParameterException,
-                                                                                                                   UserNotAuthorizedException,
-                                                                                                                   PropertyServerException {
-        final String methodName = "createOrUpdateSoftwareServerCapability";
->>>>>>> b17766c9
+        final String methodName = "createExternalDataEngine";
 
         invalidParameterHandler.validateUserId(userId, methodName);
 
@@ -298,13 +284,10 @@
         invalidParameterHandler.validateName(qualifiedName, QUALIFIED_NAME_PARAMETER, methodName);
 
         PortImplementationRequestBody requestBody = new PortImplementationRequestBody();
-<<<<<<< HEAD
-        requestBody.setPortImplementation(new PortImplementation(qualifiedName, displayName, portType, schemaType));
-        requestBody.setExternalSourceGUID(externalSourceGUID);
-        requestBody.setExternalSourceName(externalSourceName);
-=======
         requestBody.setPortImplementation(new PortImplementation(qualifiedName, displayName, portType, schemaType,
                 UpdateSemantic.REPLACE));
+        requestBody.setExternalSourceGUID(externalSourceGUID);
+        requestBody.setExternalSourceName(externalSourceName);
 
         return callGUIDPostRESTCall(userId, methodName, PORT_IMPLEMENTATION_URL_TEMPLATE, requestBody);
     }
@@ -323,7 +306,8 @@
         PortImplementationRequestBody requestBody = new PortImplementationRequestBody();
         requestBody.setPortImplementation(new PortImplementation(qualifiedName, displayName, portType, schemaType,
                 updateSemantic));
->>>>>>> b17766c9
+        requestBody.setExternalSourceGUID(externalSourceGUID);
+        requestBody.setExternalSourceName(externalSourceName);
 
         return callGUIDPostRESTCall(userId, methodName, PORT_IMPLEMENTATION_URL_TEMPLATE, requestBody);
     }

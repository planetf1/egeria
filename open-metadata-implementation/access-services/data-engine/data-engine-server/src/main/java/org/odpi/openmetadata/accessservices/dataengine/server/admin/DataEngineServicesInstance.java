/* SPDX-License-Identifier: Apache 2.0 */
/* Copyright Contributors to the ODPi Egeria project. */
package org.odpi.openmetadata.accessservices.dataengine.server.admin;

import org.odpi.openmetadata.accessservices.dataengine.ffdc.DataEngineErrorCode;
import org.odpi.openmetadata.accessservices.dataengine.model.Attribute;
import org.odpi.openmetadata.accessservices.dataengine.model.Database;
import org.odpi.openmetadata.accessservices.dataengine.model.DatabaseSchema;
<<<<<<< HEAD
import org.odpi.openmetadata.accessservices.dataengine.model.Port;
=======
>>>>>>> 7604d813
import org.odpi.openmetadata.accessservices.dataengine.model.Process;
import org.odpi.openmetadata.accessservices.dataengine.model.RelationalColumn;
import org.odpi.openmetadata.accessservices.dataengine.model.RelationalTable;
import org.odpi.openmetadata.accessservices.dataengine.model.SchemaType;
<<<<<<< HEAD
import org.odpi.openmetadata.accessservices.dataengine.model.TransformationProject;
=======
import org.odpi.openmetadata.accessservices.dataengine.model.Collection;
>>>>>>> 7604d813
import org.odpi.openmetadata.accessservices.dataengine.server.converters.DatabaseColumnConverter;
import org.odpi.openmetadata.accessservices.dataengine.server.converters.DatabaseConverter;
import org.odpi.openmetadata.accessservices.dataengine.server.converters.DatabaseSchemaConverter;
import org.odpi.openmetadata.accessservices.dataengine.server.converters.DatabaseTableConverter;
<<<<<<< HEAD
import org.odpi.openmetadata.accessservices.dataengine.server.converters.PortConverter;
=======
>>>>>>> 7604d813
import org.odpi.openmetadata.accessservices.dataengine.server.converters.ProcessConverter;
import org.odpi.openmetadata.accessservices.dataengine.server.converters.SchemaAttributeConverter;
import org.odpi.openmetadata.accessservices.dataengine.server.converters.SchemaTypeConverter;
import org.odpi.openmetadata.accessservices.dataengine.server.converters.CollectionCoverter;
import org.odpi.openmetadata.accessservices.dataengine.server.handlers.DataEngineCommonHandler;
import org.odpi.openmetadata.accessservices.dataengine.server.handlers.DataEnginePortHandler;
import org.odpi.openmetadata.accessservices.dataengine.server.handlers.DataEngineProcessHandler;
import org.odpi.openmetadata.accessservices.dataengine.server.handlers.DataEngineRegistrationHandler;
import org.odpi.openmetadata.accessservices.dataengine.server.handlers.DataEngineRelationalDataHandler;
import org.odpi.openmetadata.accessservices.dataengine.server.handlers.DataEngineSchemaTypeHandler;
import org.odpi.openmetadata.accessservices.dataengine.server.handlers.DataEngineCollectionHandler;
import org.odpi.openmetadata.adminservices.configuration.registration.AccessServiceDescription;
import org.odpi.openmetadata.commonservices.generichandlers.AssetHandler;
import org.odpi.openmetadata.commonservices.generichandlers.PortHandler;
import org.odpi.openmetadata.commonservices.generichandlers.OpenMetadataAPIGenericHandler;
import org.odpi.openmetadata.commonservices.generichandlers.RelationalDataHandler;
import org.odpi.openmetadata.commonservices.generichandlers.SchemaAttributeHandler;
import org.odpi.openmetadata.commonservices.generichandlers.SchemaTypeHandler;
import org.odpi.openmetadata.commonservices.multitenant.OMASServiceInstance;
import org.odpi.openmetadata.commonservices.multitenant.ffdc.exceptions.NewInstanceException;
import org.odpi.openmetadata.frameworks.auditlog.AuditLog;
import org.odpi.openmetadata.frameworks.connectors.properties.beans.Connection;
import org.odpi.openmetadata.repositoryservices.connectors.stores.metadatacollectionstore.repositoryconnector.OMRSRepositoryConnector;

import java.util.List;

/**
 * DataEngineServicesInstance caches references to OMRS objects for a specific server.
 * It is also responsible for registering itself in the instance map.
 */
public class DataEngineServicesInstance extends OMASServiceInstance {
    private static final AccessServiceDescription description = AccessServiceDescription.DATA_ENGINE_OMAS;

    private final DataEngineProcessHandler processHandler;
    private final DataEngineRegistrationHandler dataEngineRegistrationHandler;
    private final DataEngineSchemaTypeHandler dataEngineSchemaTypeHandler;
    private final DataEngineCollectionHandler dataEngineCollectionHandler;
    private final DataEnginePortHandler dataEnginePortHandler;
    private final DataEngineRelationalDataHandler dataEngineRelationalDataHandler;
    private final Connection inTopicConnection;

    /**
     * Set up the local repository connector that will service the REST Calls
     *
     * @param repositoryConnector link to the repository responsible for servicing the REST calls
     * @param supportedZones      list of zones that DataEngine is allowed to serve Assets from
     * @param defaultZones        list of zones that DataEngine sets up in new Asset instances
     * @param auditLog            logging destination
     * @param localServerUserId   userId used for server initiated actions
     * @param maxPageSize         max number of results to return on single request
     *
     * @throws NewInstanceException a problem occurred during initialization
     */
    DataEngineServicesInstance(OMRSRepositoryConnector repositoryConnector, List<String> supportedZones, List<String> defaultZones,
                               AuditLog auditLog, String localServerUserId, int maxPageSize, Connection inTopicConnection) throws
                                                                                                                           NewInstanceException {


        super(description.getAccessServiceFullName(), repositoryConnector, supportedZones, defaultZones, null, auditLog,
                localServerUserId, maxPageSize);

        this.inTopicConnection = inTopicConnection;

        if (repositoryHandler != null) {

            final AssetHandler<Process> assetHandler = new AssetHandler<>(new ProcessConverter<>(repositoryHelper, serviceName, serverName),
                    Process.class, serviceName, serverName, invalidParameterHandler, repositoryHandler, repositoryHelper, localServerUserId,
                    securityVerifier, supportedZones, defaultZones, publishZones, auditLog);

<<<<<<< HEAD
            final SchemaTypeHandler<SchemaType> schemaTypeHandler = new SchemaTypeHandler<>(new SchemaTypeConverter<>(repositoryHelper, serviceName,
                    serverName), SchemaType.class, serviceName, serverName, invalidParameterHandler, repositoryHandler, repositoryHelper,
                    localServerUserId, securityVerifier, supportedZones, defaultZones, publishZones, auditLog);

            final OpenMetadataAPIGenericHandler<TransformationProject> transformationProjectOpenMetadataAPIGenericHandler =
                    new OpenMetadataAPIGenericHandler<>(new TransformationProjectCoverter<>(repositoryHelper, serviceName, serverName), TransformationProject.class,
                    serviceName, serverName, invalidParameterHandler, repositoryHandler, repositoryHelper, localServerUserId,
                    securityVerifier, supportedZones, defaultZones, publishZones, auditLog);

=======
            final OpenMetadataAPIGenericHandler<Collection> collectionOpenMetadataAPIGenericHandler =
                    new OpenMetadataAPIGenericHandler<>(new CollectionCoverter<>(repositoryHelper, serviceName, serverName), Collection.class,
                    serviceName, serverName, invalidParameterHandler, repositoryHandler, repositoryHelper, localServerUserId,
                    securityVerifier, supportedZones, defaultZones, publishZones, auditLog);

            final SchemaTypeHandler<SchemaType> schemaTypeHandler = new SchemaTypeHandler<>(new SchemaTypeConverter<>(repositoryHelper, serviceName,
                    serverName), SchemaType.class, serviceName, serverName, invalidParameterHandler, repositoryHandler, repositoryHelper,
                    localServerUserId, securityVerifier, supportedZones, defaultZones, publishZones, auditLog);

>>>>>>> 7604d813
            final SchemaAttributeHandler<Attribute, SchemaType> schemaAttributeHandler =
                    new SchemaAttributeHandler<>(new SchemaAttributeConverter<>(repositoryHelper, serviceName, serverName),
                            Attribute.class, new SchemaTypeConverter<>(repositoryHelper, serviceName, serverName),
                            SchemaType.class, serviceName, serverName, invalidParameterHandler, repositoryHandler, repositoryHelper,
                            localServerUserId, securityVerifier, supportedZones, defaultZones, publishZones, auditLog);

            final RelationalDataHandler<Database, DatabaseSchema, RelationalTable, RelationalTable, RelationalColumn, SchemaType> relationalDataHandler =
                    new RelationalDataHandler<>(new DatabaseConverter<>(repositoryHelper, serviceName, serverName),
                            Database.class,
                            new DatabaseSchemaConverter<>(repositoryHelper, serviceName, serverName),
                            DatabaseSchema.class,
                            new DatabaseTableConverter<>(repositoryHelper, serviceName, serverName),
                            RelationalTable.class,
                            new DatabaseTableConverter<>(repositoryHelper, serviceName, serverName),
                            RelationalTable.class,
                            new DatabaseColumnConverter<>(repositoryHelper, serviceName, serverName),
                            RelationalColumn.class,
                            new SchemaTypeConverter<>(repositoryHelper, serviceName, serverName),
                            SchemaType.class,
                            serviceName,
                            serverName,
                            invalidParameterHandler,
                            repositoryHandler,
                            repositoryHelper,
                            localServerUserId,
                            securityVerifier,
                            supportedZones,
                            defaultZones,
                            publishZones,
                            auditLog);
<<<<<<< HEAD

            final PortHandler<Port> portHandler = new PortHandler<>(new PortConverter<>(repositoryHelper, serviceName, serverName), Port.class,
                    serviceName, serverName, invalidParameterHandler, repositoryHandler,repositoryHelper, localServerUserId, securityVerifier,
                    supportedZones, defaultZones, publishZones, auditLog);
=======
>>>>>>> 7604d813

            dataEngineRegistrationHandler = new DataEngineRegistrationHandler(serviceName, serverName, invalidParameterHandler, repositoryHandler,
                    repositoryHelper);

            DataEngineCommonHandler dataEngineCommonHandler = new DataEngineCommonHandler(serviceName, serverName, invalidParameterHandler,
                    repositoryHandler, repositoryHelper, dataEngineRegistrationHandler);
            processHandler = new DataEngineProcessHandler(serviceName, serverName, invalidParameterHandler, repositoryHandler, repositoryHelper,
                    assetHandler, dataEngineRegistrationHandler, dataEngineCommonHandler);
            dataEngineSchemaTypeHandler = new DataEngineSchemaTypeHandler(serviceName, serverName, invalidParameterHandler, repositoryHandler,
                    repositoryHelper, schemaTypeHandler, schemaAttributeHandler, dataEngineRegistrationHandler, dataEngineCommonHandler);

            dataEngineCollectionHandler = new DataEngineCollectionHandler(serviceName, serverName, invalidParameterHandler,
                    repositoryHelper, collectionOpenMetadataAPIGenericHandler, dataEngineRegistrationHandler, dataEngineCommonHandler);

            dataEnginePortHandler = new DataEnginePortHandler(serviceName, serverName, invalidParameterHandler, repositoryHandler, repositoryHelper,
<<<<<<< HEAD
                    dataEngineCommonHandler, portHandler, dataEngineRegistrationHandler);
=======
                    dataEngineCommonHandler);
>>>>>>> 7604d813
            dataEngineRelationalDataHandler = new DataEngineRelationalDataHandler(serviceName, serverName, invalidParameterHandler,
                    repositoryHandler, repositoryHelper, relationalDataHandler, dataEngineRegistrationHandler, dataEngineCommonHandler);

        } else {
            final String methodName = "new ServiceInstance";

            throw new NewInstanceException(DataEngineErrorCode.OMRS_NOT_INITIALIZED.getMessageDefinition(methodName), this.getClass().getName(),
                    methodName);
        }
    }

    /**
     * Return the handler for process requests
     *
     * @return handler object
     */
    DataEngineProcessHandler getProcessHandler() {
        return processHandler;
    }

    /**
     * Return the handler for registration requests
     *
     * @return handler object
     */
    DataEngineRegistrationHandler getDataEngineRegistrationHandler() {
        return dataEngineRegistrationHandler;
    }

    /**
     * Return the handler for schema types requests
     *
     * @return handler object
     */
    DataEngineSchemaTypeHandler getDataEngineSchemaTypeHandler() {
        return dataEngineSchemaTypeHandler;
    }

    /**
     * Return the handler for port requests
     *
     * @return handler object
     */
    DataEnginePortHandler getPortHandler() {
        return dataEnginePortHandler;
    }

    public DataEngineCollectionHandler getDataEngineCollecttionHandler() {
        return dataEngineCollectionHandler;
    }

    /**
     * Return the handler for database and relational table requests
     *
     * @return handler object
     */
    DataEngineRelationalDataHandler getDataEngineRelationalDataHandler() {
        return dataEngineRelationalDataHandler;
    }

    /**
     * Return the handler for database and relational table requests
     *
     * @return handler object
     */
    DataEngineRelationalDataHandler getDataEngineRelationalDataHandler() {
        return dataEngineRelationalDataHandler;
    }

    /**
     * Return the connection used in the client to create a connector that produces events on the input topic
     *
     * @return connection object for client
     */
    Connection getInTopicConnection() {
        return inTopicConnection;
    }
}<|MERGE_RESOLUTION|>--- conflicted
+++ resolved
@@ -6,27 +6,17 @@
 import org.odpi.openmetadata.accessservices.dataengine.model.Attribute;
 import org.odpi.openmetadata.accessservices.dataengine.model.Database;
 import org.odpi.openmetadata.accessservices.dataengine.model.DatabaseSchema;
-<<<<<<< HEAD
 import org.odpi.openmetadata.accessservices.dataengine.model.Port;
-=======
->>>>>>> 7604d813
 import org.odpi.openmetadata.accessservices.dataengine.model.Process;
 import org.odpi.openmetadata.accessservices.dataengine.model.RelationalColumn;
 import org.odpi.openmetadata.accessservices.dataengine.model.RelationalTable;
 import org.odpi.openmetadata.accessservices.dataengine.model.SchemaType;
-<<<<<<< HEAD
-import org.odpi.openmetadata.accessservices.dataengine.model.TransformationProject;
-=======
 import org.odpi.openmetadata.accessservices.dataengine.model.Collection;
->>>>>>> 7604d813
 import org.odpi.openmetadata.accessservices.dataengine.server.converters.DatabaseColumnConverter;
 import org.odpi.openmetadata.accessservices.dataengine.server.converters.DatabaseConverter;
 import org.odpi.openmetadata.accessservices.dataengine.server.converters.DatabaseSchemaConverter;
 import org.odpi.openmetadata.accessservices.dataengine.server.converters.DatabaseTableConverter;
-<<<<<<< HEAD
 import org.odpi.openmetadata.accessservices.dataengine.server.converters.PortConverter;
-=======
->>>>>>> 7604d813
 import org.odpi.openmetadata.accessservices.dataengine.server.converters.ProcessConverter;
 import org.odpi.openmetadata.accessservices.dataengine.server.converters.SchemaAttributeConverter;
 import org.odpi.openmetadata.accessservices.dataengine.server.converters.SchemaTypeConverter;
@@ -96,17 +86,6 @@
                     Process.class, serviceName, serverName, invalidParameterHandler, repositoryHandler, repositoryHelper, localServerUserId,
                     securityVerifier, supportedZones, defaultZones, publishZones, auditLog);
 
-<<<<<<< HEAD
-            final SchemaTypeHandler<SchemaType> schemaTypeHandler = new SchemaTypeHandler<>(new SchemaTypeConverter<>(repositoryHelper, serviceName,
-                    serverName), SchemaType.class, serviceName, serverName, invalidParameterHandler, repositoryHandler, repositoryHelper,
-                    localServerUserId, securityVerifier, supportedZones, defaultZones, publishZones, auditLog);
-
-            final OpenMetadataAPIGenericHandler<TransformationProject> transformationProjectOpenMetadataAPIGenericHandler =
-                    new OpenMetadataAPIGenericHandler<>(new TransformationProjectCoverter<>(repositoryHelper, serviceName, serverName), TransformationProject.class,
-                    serviceName, serverName, invalidParameterHandler, repositoryHandler, repositoryHelper, localServerUserId,
-                    securityVerifier, supportedZones, defaultZones, publishZones, auditLog);
-
-=======
             final OpenMetadataAPIGenericHandler<Collection> collectionOpenMetadataAPIGenericHandler =
                     new OpenMetadataAPIGenericHandler<>(new CollectionCoverter<>(repositoryHelper, serviceName, serverName), Collection.class,
                     serviceName, serverName, invalidParameterHandler, repositoryHandler, repositoryHelper, localServerUserId,
@@ -116,7 +95,6 @@
                     serverName), SchemaType.class, serviceName, serverName, invalidParameterHandler, repositoryHandler, repositoryHelper,
                     localServerUserId, securityVerifier, supportedZones, defaultZones, publishZones, auditLog);
 
->>>>>>> 7604d813
             final SchemaAttributeHandler<Attribute, SchemaType> schemaAttributeHandler =
                     new SchemaAttributeHandler<>(new SchemaAttributeConverter<>(repositoryHelper, serviceName, serverName),
                             Attribute.class, new SchemaTypeConverter<>(repositoryHelper, serviceName, serverName),
@@ -147,13 +125,10 @@
                             defaultZones,
                             publishZones,
                             auditLog);
-<<<<<<< HEAD
 
             final PortHandler<Port> portHandler = new PortHandler<>(new PortConverter<>(repositoryHelper, serviceName, serverName), Port.class,
                     serviceName, serverName, invalidParameterHandler, repositoryHandler,repositoryHelper, localServerUserId, securityVerifier,
                     supportedZones, defaultZones, publishZones, auditLog);
-=======
->>>>>>> 7604d813
 
             dataEngineRegistrationHandler = new DataEngineRegistrationHandler(serviceName, serverName, invalidParameterHandler, repositoryHandler,
                     repositoryHelper);
@@ -169,11 +144,7 @@
                     repositoryHelper, collectionOpenMetadataAPIGenericHandler, dataEngineRegistrationHandler, dataEngineCommonHandler);
 
             dataEnginePortHandler = new DataEnginePortHandler(serviceName, serverName, invalidParameterHandler, repositoryHandler, repositoryHelper,
-<<<<<<< HEAD
                     dataEngineCommonHandler, portHandler, dataEngineRegistrationHandler);
-=======
-                    dataEngineCommonHandler);
->>>>>>> 7604d813
             dataEngineRelationalDataHandler = new DataEngineRelationalDataHandler(serviceName, serverName, invalidParameterHandler,
                     repositoryHandler, repositoryHelper, relationalDataHandler, dataEngineRegistrationHandler, dataEngineCommonHandler);
 
@@ -235,15 +206,6 @@
     }
 
     /**
-     * Return the handler for database and relational table requests
-     *
-     * @return handler object
-     */
-    DataEngineRelationalDataHandler getDataEngineRelationalDataHandler() {
-        return dataEngineRelationalDataHandler;
-    }
-
-    /**
      * Return the connection used in the client to create a connector that produces events on the input topic
      *
      * @return connection object for client

<?xml version="1.0" encoding="UTF-8"?>

<!-- SPDX-License-Identifier: Apache-2.0 -->
<!-- Copyright Contributors to the ODPi Egeria project.  -->

<project xmlns="http://maven.apache.org/POM/4.0.0"
         xmlns:xsi="http://www.w3.org/2001/XMLSchema-instance"
         xsi:schemaLocation="http://maven.apache.org/POM/4.0.0 http://maven.apache.org/xsd/maven-4.0.0.xsd">

    <parent>
        <artifactId>data-engine</artifactId>
        <groupId>org.odpi.egeria</groupId>
        <version>1.1-SNAPSHOT</version>
    </parent>

    <modelVersion>4.0.0</modelVersion>

    <name>Data Engine OMAS Server-side</name>
    <description>
        Server-side support for the Data Engine Open Metadata Access Service (OMAS).
    </description>

    <artifactId>data-engine-server</artifactId>

    <dependencies>

        <dependency>
            <groupId>org.testng</groupId>
            <artifactId>testng</artifactId>
<<<<<<< HEAD
            <version>${testng.version}</version>
=======
>>>>>>> e12c9568
            <scope>test</scope>
        </dependency>


        <dependency>
            <groupId>org.mockito</groupId>
            <artifactId>mockito-junit-jupiter</artifactId>
<<<<<<< HEAD
        <version>${mockito.version}</version>
=======
            <scope>test</scope>
>>>>>>> e12c9568
        </dependency>

        <dependency>
            <groupId>org.springframework</groupId>
            <artifactId>spring-core</artifactId>
<<<<<<< HEAD
            <version>${spring-web.version}</version>
=======
>>>>>>> e12c9568
        </dependency>

        <dependency>
            <groupId>org.odpi.egeria</groupId>
            <artifactId>repository-services-apis</artifactId>
<<<<<<< HEAD
            <version>${open-metadata.version}</version>
=======
>>>>>>> e12c9568
        </dependency>

        <dependency>
            <groupId>org.odpi.egeria</groupId>
            <artifactId>admin-services-api</artifactId>
<<<<<<< HEAD
            <version>${open-metadata.version}</version>
=======
>>>>>>> e12c9568
        </dependency>

        <dependency>
            <groupId>org.slf4j</groupId>
            <artifactId>slf4j-api</artifactId>
<<<<<<< HEAD
            <version>${slf4j.version}</version>
=======
>>>>>>> e12c9568
        </dependency>

        <dependency>
            <groupId>org.odpi.egeria</groupId>
            <artifactId>data-engine-api</artifactId>
        </dependency>

        <dependency>
            <groupId>org.junit.jupiter</groupId>
            <artifactId>junit-jupiter-api</artifactId>
<<<<<<< HEAD
            <version>${junit.jupiter.version}</version>
            <scope>runtime</scope>
=======
            <scope>test</scope>
>>>>>>> e12c9568
        </dependency>

        <dependency>
            <groupId>org.mockito</groupId>
            <artifactId>mockito-core</artifactId>
<<<<<<< HEAD
            <version>${mockito.version}</version>
=======
>>>>>>> e12c9568
            <scope>test</scope>
        </dependency>

    </dependencies>
</project><|MERGE_RESOLUTION|>--- conflicted
+++ resolved
@@ -27,10 +27,6 @@
         <dependency>
             <groupId>org.testng</groupId>
             <artifactId>testng</artifactId>
-<<<<<<< HEAD
-            <version>${testng.version}</version>
-=======
->>>>>>> e12c9568
             <scope>test</scope>
         </dependency>
 
@@ -38,47 +34,27 @@
         <dependency>
             <groupId>org.mockito</groupId>
             <artifactId>mockito-junit-jupiter</artifactId>
-<<<<<<< HEAD
-        <version>${mockito.version}</version>
-=======
             <scope>test</scope>
->>>>>>> e12c9568
         </dependency>
 
         <dependency>
             <groupId>org.springframework</groupId>
             <artifactId>spring-core</artifactId>
-<<<<<<< HEAD
-            <version>${spring-web.version}</version>
-=======
->>>>>>> e12c9568
         </dependency>
 
         <dependency>
             <groupId>org.odpi.egeria</groupId>
             <artifactId>repository-services-apis</artifactId>
-<<<<<<< HEAD
-            <version>${open-metadata.version}</version>
-=======
->>>>>>> e12c9568
         </dependency>
 
         <dependency>
             <groupId>org.odpi.egeria</groupId>
             <artifactId>admin-services-api</artifactId>
-<<<<<<< HEAD
-            <version>${open-metadata.version}</version>
-=======
->>>>>>> e12c9568
         </dependency>
 
         <dependency>
             <groupId>org.slf4j</groupId>
             <artifactId>slf4j-api</artifactId>
-<<<<<<< HEAD
-            <version>${slf4j.version}</version>
-=======
->>>>>>> e12c9568
         </dependency>
 
         <dependency>
@@ -89,21 +65,12 @@
         <dependency>
             <groupId>org.junit.jupiter</groupId>
             <artifactId>junit-jupiter-api</artifactId>
-<<<<<<< HEAD
-            <version>${junit.jupiter.version}</version>
-            <scope>runtime</scope>
-=======
             <scope>test</scope>
->>>>>>> e12c9568
         </dependency>
 
         <dependency>
             <groupId>org.mockito</groupId>
             <artifactId>mockito-core</artifactId>
-<<<<<<< HEAD
-            <version>${mockito.version}</version>
-=======
->>>>>>> e12c9568
             <scope>test</scope>
         </dependency>
 

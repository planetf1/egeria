<?xml version="1.0" encoding="UTF-8"?>

<!-- SPDX-License-Identifier: Apache-2.0 -->
<!-- Copyright Contributors to the ODPi Egeria project.  -->

<project xmlns="http://maven.apache.org/POM/4.0.0"
         xmlns:xsi="http://www.w3.org/2001/XMLSchema-instance"
         xsi:schemaLocation="http://maven.apache.org/POM/4.0.0 http://maven.apache.org/xsd/maven-4.0.0.xsd">

    <parent>
        <artifactId>data-engine</artifactId>
        <groupId>org.odpi.egeria</groupId>
        <version>1.1-SNAPSHOT</version>
    </parent>

    <modelVersion>4.0.0</modelVersion>

    <name>Data Engine OMAS API</name>
    <description>
        API classes for the Data Engine Open Metadata Access Service (OMAS).
    </description>

    <artifactId>data-engine-api</artifactId>

    <dependencies>
        <dependency>
            <groupId>com.fasterxml.jackson.core</groupId>
            <artifactId>jackson-annotations</artifactId>
<<<<<<< HEAD
            <version>${jackson.version}</version>
=======
>>>>>>> 6af38d79
        </dependency>
    </dependencies>
</project><|MERGE_RESOLUTION|>--- conflicted
+++ resolved
@@ -26,10 +26,6 @@
         <dependency>
             <groupId>com.fasterxml.jackson.core</groupId>
             <artifactId>jackson-annotations</artifactId>
-<<<<<<< HEAD
-            <version>${jackson.version}</version>
-=======
->>>>>>> 6af38d79
         </dependency>
     </dependencies>
 </project>
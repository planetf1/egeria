--- conflicted
+++ resolved
@@ -5,14 +5,11 @@
 import com.fasterxml.jackson.annotation.JsonAutoDetect;
 import com.fasterxml.jackson.annotation.JsonIgnoreProperties;
 import com.fasterxml.jackson.annotation.JsonInclude;
-<<<<<<< HEAD
-import com.fasterxml.jackson.annotation.JsonProperty;
-=======
 import lombok.EqualsAndHashCode;
 import lombok.Getter;
 import lombok.Setter;
 import lombok.ToString;
->>>>>>> 6b6bb1b3
+import com.fasterxml.jackson.annotation.JsonProperty;
 import org.odpi.openmetadata.accessservices.dataengine.model.SchemaType;
 
 import static com.fasterxml.jackson.annotation.JsonAutoDetect.Visibility.NONE;
@@ -24,18 +21,11 @@
 @JsonAutoDetect(getterVisibility = PUBLIC_ONLY, setterVisibility = PUBLIC_ONLY, fieldVisibility = NONE)
 @JsonInclude(JsonInclude.Include.NON_NULL)
 @JsonIgnoreProperties(ignoreUnknown = true)
-<<<<<<< HEAD
-public class SchemaTypeEvent extends DataEngineEventHeader{
-    private String portQualifiedName;
-    @JsonProperty("schema")
-    private SchemaType schemaType;
-=======
 @Getter
 @Setter
 @EqualsAndHashCode(callSuper = true)
 @ToString(callSuper = true)
 public class SchemaTypeEvent extends DataEngineEventHeader {
->>>>>>> 6b6bb1b3
 
     /**
      * The port qualified name
@@ -57,6 +47,7 @@
      * Sets up the schema type
      * @param schemaType the schema type
      */
+    @JsonProperty("schema")
     private SchemaType schemaType;
 
 }
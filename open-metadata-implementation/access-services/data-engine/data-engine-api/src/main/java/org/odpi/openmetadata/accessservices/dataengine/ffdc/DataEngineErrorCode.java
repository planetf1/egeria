--- conflicted
+++ resolved
@@ -55,9 +55,6 @@
             "Port with qualifiedName {0} was not found",
             "The system is unable to create a new PortDelegation relation.",
             "Correct the code in the caller to provide the correct port qualified name."),
-<<<<<<< HEAD
-    PROCESS_NOT_FOUND(400, "OMAS-DATA-ENGINE-400-007 ",
-=======
     NULL_TOPIC_CONNECTOR(400, "OMAS-DATA-ENGINE-400-007",
             "Unable to send or receive events for source {0} because the connector to the OMRS Topic failed to initialize",
             "The local server will not connect to the cohort.",
@@ -66,7 +63,6 @@
                                  "start up configuration. " +
                                  "Correct the configuration and reconnect the server to the cohort. "),
     PROCESS_NOT_FOUND(400, "OMAS-DATA-ENGINE-400-008 ",
->>>>>>> 2cf19275
             "Process with qualifiedName {0} was not found",
             "The system is unable to create a new ProcessHierarchy relation.",
             "Correct the code in the caller to provide the correct port qualified name.");

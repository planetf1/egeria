--- conflicted
+++ resolved
@@ -32,28 +32,16 @@
         <dependency>
             <groupId>org.odpi.egeria</groupId>
             <artifactId>ocf-metadata-api</artifactId>
-<<<<<<< HEAD
-            <version>${open-metadata.version}</version>
-=======
->>>>>>> 6af38d79
         </dependency>
 
         <dependency>
             <groupId>org.odpi.egeria</groupId>
             <artifactId>ffdc-services</artifactId>
-<<<<<<< HEAD
-            <version>${open-metadata.version}</version>
-=======
->>>>>>> 6af38d79
         </dependency>
 
         <dependency>
             <groupId>org.odpi.egeria</groupId>
             <artifactId>open-connector-framework</artifactId>
-<<<<<<< HEAD
-            <version>${open-metadata.version}</version>
-=======
->>>>>>> 6af38d79
         </dependency>
 
         <!-- Asset Consumer is built on Connected Asset -->

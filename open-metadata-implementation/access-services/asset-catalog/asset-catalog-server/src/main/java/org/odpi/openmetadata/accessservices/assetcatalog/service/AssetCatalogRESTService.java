/* SPDX-License-Identifier: Apache-2.0 */
/* Copyright Contributors to the ODPi Egeria project. */
package org.odpi.openmetadata.accessservices.assetcatalog.service;

import org.odpi.openmetadata.accessservices.assetcatalog.admin.AssetCatalogInstanceHandler;
import org.odpi.openmetadata.accessservices.assetcatalog.exception.AssetCatalogException;
import org.odpi.openmetadata.accessservices.assetcatalog.handlers.AssetCatalogHandler;
import org.odpi.openmetadata.accessservices.assetcatalog.model.AssetDescription;
import org.odpi.openmetadata.accessservices.assetcatalog.model.AssetElements;
import org.odpi.openmetadata.accessservices.assetcatalog.model.rest.body.SearchParameters;
import org.odpi.openmetadata.accessservices.assetcatalog.model.rest.responses.AssetCatalogSupportedTypes;
import org.odpi.openmetadata.accessservices.assetcatalog.model.rest.responses.AssetDescriptionResponse;
import org.odpi.openmetadata.accessservices.assetcatalog.model.rest.responses.AssetResponse;
import org.odpi.openmetadata.accessservices.assetcatalog.model.rest.responses.ClassificationsResponse;
import org.odpi.openmetadata.accessservices.assetcatalog.model.rest.responses.RelationshipsResponse;
import org.odpi.openmetadata.accessservices.assetcatalog.util.ExceptionHandler;
import org.odpi.openmetadata.commonservices.ffdc.RESTExceptionHandler;
import org.odpi.openmetadata.repositoryservices.ffdc.exception.FunctionNotSupportedException;
import org.odpi.openmetadata.repositoryservices.ffdc.exception.InvalidParameterException;
import org.odpi.openmetadata.repositoryservices.ffdc.exception.PagingErrorException;
import org.odpi.openmetadata.repositoryservices.ffdc.exception.PropertyErrorException;
import org.odpi.openmetadata.repositoryservices.ffdc.exception.RepositoryErrorException;
import org.odpi.openmetadata.repositoryservices.ffdc.exception.TypeErrorException;
import org.odpi.openmetadata.repositoryservices.ffdc.exception.UserNotAuthorizedException;
import org.slf4j.Logger;
import org.slf4j.LoggerFactory;

import java.util.Collections;
import java.util.List;

/**
 * The AssetCatalogService provides the server-side implementation of the Asset Catalog Open Metadata
 * Assess Service (OMAS).
 * This service provide the functionality to fetch asset's header, classification and properties.
 */
public class AssetCatalogRESTService {

    private static final Logger log = LoggerFactory.getLogger(AssetCatalogRESTService.class);
    private static final String CALLING_METHOD = "Calling method: {}";
    private static final String FROM_METHOD_WITH_RESPONSE = "Returning from method: {} with response: {}";

    private final AssetCatalogInstanceHandler instanceHandler = new AssetCatalogInstanceHandler();
    private final RESTExceptionHandler restExceptionHandler = new RESTExceptionHandler();
    private ExceptionHandler exceptionHandler = new ExceptionHandler();

    public AssetDescriptionResponse getAssetDetailsByGUID(String serverName,
                                                          String userId,
                                                          String assetGUID,
                                                          String assetTypeName) {
        String methodName = "getAssetDetailsByGUID";
        log.debug(CALLING_METHOD, methodName);
        AssetDescriptionResponse response = new AssetDescriptionResponse();

        try {
            AssetCatalogHandler assetCatalogHandler = instanceHandler.getAssetCatalogHandler(userId, serverName, methodName);
            AssetDescription assetDescription = assetCatalogHandler.getEntityDetails(userId, assetGUID, assetTypeName);
            response.setAssetDescriptionList(Collections.singletonList(assetDescription));
        } catch (org.odpi.openmetadata.frameworks.connectors.ffdc.InvalidParameterException e) {
            restExceptionHandler.captureInvalidParameterException(response, e);
        } catch (org.odpi.openmetadata.frameworks.connectors.ffdc.UserNotAuthorizedException e) {
            restExceptionHandler.captureUserNotAuthorizedException(response, e);
        } catch (org.odpi.openmetadata.frameworks.connectors.ffdc.PropertyServerException e) {
            restExceptionHandler.capturePropertyServerException(response, e);
        }

        log.debug(FROM_METHOD_WITH_RESPONSE, methodName, response);

        return response;
    }

    public AssetDescriptionResponse getAssetUniverseByGUID(String serverName,
                                                           String userId,
                                                           String assetGUID,
                                                           String assetTypeName) {
        String methodName = "getAssetUniverseByGUID";

        log.debug(CALLING_METHOD, methodName);

        AssetDescriptionResponse response = new AssetDescriptionResponse();
        try {
            AssetCatalogHandler assetCatalogHandler = instanceHandler.getAssetCatalogHandler(userId, serverName, methodName);
            AssetDescription assetDescription = assetCatalogHandler.getEntityDetails(userId, assetGUID, assetTypeName);
<<<<<<< HEAD
            assetDescription.setRelationships(assetCatalogHandler.getRelationshipsByEntityGUID(userId, assetGUID, assetDescription.getTypeDefName(), ""));
=======
            assetDescription.setRelationships(assetCatalogHandler.getRelationshipsByEntityGUID(userId, assetGUID, assetDescription.getType().getName(), ""));
>>>>>>> 0020b9f6

            response.setAssetDescriptionList(Collections.singletonList(assetDescription));
        } catch (org.odpi.openmetadata.frameworks.connectors.ffdc.InvalidParameterException e) {
            restExceptionHandler.captureInvalidParameterException(response, e);
        } catch (org.odpi.openmetadata.frameworks.connectors.ffdc.UserNotAuthorizedException e) {
            restExceptionHandler.captureUserNotAuthorizedException(response, e);
        } catch (org.odpi.openmetadata.frameworks.connectors.ffdc.PropertyServerException e) {
            restExceptionHandler.capturePropertyServerException(response, e);
        }

        log.debug(FROM_METHOD_WITH_RESPONSE, methodName, response);

        return response;
    }

    public ClassificationsResponse getClassificationByAssetGUID(String serverName,
                                                                String userId,
                                                                String assetGUID,
                                                                String assetTypeName,
                                                                String classificationName) {
        String methodName = "getClassificationByAssetGUID";
        log.debug(CALLING_METHOD, methodName);

        ClassificationsResponse response = new ClassificationsResponse();
        try {
            AssetCatalogHandler assetCatalogHandler = instanceHandler.getAssetCatalogHandler(userId, serverName, methodName);
            response.setClassifications(assetCatalogHandler.getEntityClassificationByName(userId,
                    assetGUID, assetTypeName, classificationName));
        } catch (org.odpi.openmetadata.frameworks.connectors.ffdc.InvalidParameterException e) {
            restExceptionHandler.captureInvalidParameterException(response, e);
        } catch (org.odpi.openmetadata.frameworks.connectors.ffdc.UserNotAuthorizedException e) {
            restExceptionHandler.captureUserNotAuthorizedException(response, e);
        } catch (org.odpi.openmetadata.frameworks.connectors.ffdc.PropertyServerException e) {
            restExceptionHandler.capturePropertyServerException(response, e);
        }

        log.debug(FROM_METHOD_WITH_RESPONSE, methodName, response);

        return response;
    }

    public RelationshipsResponse getLinkingRelationships(String serverName,
                                                         String userId,
                                                         String startAssetId,
                                                         String endAssetId) {
        String methodName = "getLinkingRelationships";
        log.debug(CALLING_METHOD, methodName);

        RelationshipsResponse response = new RelationshipsResponse();
        try {

            AssetCatalogHandler assetCatalogHandler = instanceHandler.getAssetCatalogHandler(userId, serverName, methodName);
            response.setRelationships(assetCatalogHandler.getLinkingRelationshipsBetweenAssets(serverName,
                    userId, startAssetId, endAssetId));
        } catch (AssetCatalogException e) {
            exceptionHandler.captureAssetCatalogExeption(response, e);
        } catch (org.odpi.openmetadata.frameworks.connectors.ffdc.UserNotAuthorizedException e) {
            restExceptionHandler.captureUserNotAuthorizedException(response, e);
        } catch (org.odpi.openmetadata.frameworks.connectors.ffdc.InvalidParameterException e) {
            restExceptionHandler.captureInvalidParameterException(response, e);
        } catch (org.odpi.openmetadata.frameworks.connectors.ffdc.PropertyServerException e) {
            restExceptionHandler.capturePropertyServerException(response, e);
        }

        log.debug(FROM_METHOD_WITH_RESPONSE, methodName, response);

        return response;
    }

    public RelationshipsResponse getAssetRelationships(String serverName,
                                                       String userId,
                                                       String assetGUID,
                                                       String assetTypeName,
                                                       String relationshipTypeName,
                                                       Integer startFrom,
                                                       Integer limit) {
        String methodName = "getAssetRelationships";
        log.debug(CALLING_METHOD, methodName);

        RelationshipsResponse response = new RelationshipsResponse();
        try {
            AssetCatalogHandler assetCatalogHandler = instanceHandler.getAssetCatalogHandler(userId, serverName, methodName);
            response.setRelationships(assetCatalogHandler.getRelationships(userId, assetGUID,
                    assetTypeName, relationshipTypeName, startFrom, limit));
        } catch (org.odpi.openmetadata.frameworks.connectors.ffdc.UserNotAuthorizedException e) {
            restExceptionHandler.captureUserNotAuthorizedException(response, e);
        } catch (org.odpi.openmetadata.frameworks.connectors.ffdc.InvalidParameterException e) {
            restExceptionHandler.captureInvalidParameterException(response, e);
        } catch (org.odpi.openmetadata.frameworks.connectors.ffdc.PropertyServerException e) {
            restExceptionHandler.capturePropertyServerException(response, e);
        }

        log.debug(FROM_METHOD_WITH_RESPONSE, methodName, response);

        return response;
    }

    public AssetDescriptionResponse getLinkingAssets(String serverName,
                                                     String userId,
                                                     String startAssetId,
                                                     String endAssetId) {
        String methodName = "getLinkingAssets";
        log.debug(CALLING_METHOD, methodName);

        AssetDescriptionResponse response = new AssetDescriptionResponse();
        try {
            AssetCatalogHandler assetCatalogHandler = instanceHandler.getAssetCatalogHandler(userId, serverName, methodName);
            response.setAssetDescriptionList(assetCatalogHandler.getIntermediateAssets(userId, startAssetId, endAssetId));
        } catch (AssetCatalogException e) {
            exceptionHandler.captureAssetCatalogExeption(response, e);
        } catch (org.odpi.openmetadata.frameworks.connectors.ffdc.UserNotAuthorizedException e) {
            restExceptionHandler.captureUserNotAuthorizedException(response, e);
        } catch (org.odpi.openmetadata.frameworks.connectors.ffdc.InvalidParameterException e) {
            restExceptionHandler.captureInvalidParameterException(response, e);
        } catch (org.odpi.openmetadata.frameworks.connectors.ffdc.PropertyServerException e) {
            restExceptionHandler.capturePropertyServerException(response, e);
        }

        log.debug(FROM_METHOD_WITH_RESPONSE, methodName, response);

        return response;
    }

    public AssetDescriptionResponse getAssetsFromNeighborhood(String serverName,
                                                              String userId,
                                                              String entityGUID,
                                                              SearchParameters searchParameters) {
        String methodName = "getAssetsFromNeighborhood";
        log.debug(CALLING_METHOD, methodName);

        AssetDescriptionResponse response = new AssetDescriptionResponse();
        try {
            AssetCatalogHandler assetCatalogHandler = instanceHandler.getAssetCatalogHandler(userId, serverName, methodName);
            List<AssetDescription> entitiesFromNeighborhood = assetCatalogHandler.getEntitiesFromNeighborhood(serverName, userId, entityGUID, searchParameters);

            response.setAssetDescriptionList(entitiesFromNeighborhood);
        } catch (AssetCatalogException e) {
            exceptionHandler.captureAssetCatalogExeption(response, e);
        } catch (org.odpi.openmetadata.frameworks.connectors.ffdc.UserNotAuthorizedException e) {
            restExceptionHandler.captureUserNotAuthorizedException(response, e);
        } catch (org.odpi.openmetadata.frameworks.connectors.ffdc.InvalidParameterException e) {
            restExceptionHandler.captureInvalidParameterException(response, e);
        } catch (org.odpi.openmetadata.frameworks.connectors.ffdc.PropertyServerException e) {
            restExceptionHandler.capturePropertyServerException(response, e);
        }

        log.debug(FROM_METHOD_WITH_RESPONSE, methodName, response);

        return response;
    }

    public AssetResponse searchByType(String serverName,
                                      String userId,
                                      String searchCriteria,
                                      SearchParameters searchParameters) {
        String methodName = "searchByType";
        AssetResponse response = new AssetResponse();

        try {
            AssetCatalogHandler assetCatalogHandler = instanceHandler.getAssetCatalogHandler(userId, serverName, methodName);
            response.setAssets(assetCatalogHandler.searchByType(userId, searchCriteria, searchParameters));
        } catch (UserNotAuthorizedException
                | PagingErrorException
                | TypeErrorException
                | PropertyErrorException
                | RepositoryErrorException
                | InvalidParameterException
                | FunctionNotSupportedException e) {
            exceptionHandler.captureOMRSCheckedExceptionBase(response, e);
        } catch (org.odpi.openmetadata.frameworks.connectors.ffdc.UserNotAuthorizedException e) {
            restExceptionHandler.captureUserNotAuthorizedException(response, e);
        } catch (org.odpi.openmetadata.frameworks.connectors.ffdc.InvalidParameterException e) {
            restExceptionHandler.captureInvalidParameterException(response, e);
        } catch (org.odpi.openmetadata.frameworks.connectors.ffdc.PropertyServerException e) {
            restExceptionHandler.capturePropertyServerException(response, e);
        }

        return response;
    }

    public AssetResponse buildContext(String serverName, String userId, String assetGUID, String assetType) {
        AssetResponse response = new AssetResponse();
        String methodName = "buildContext";

        try {

            AssetCatalogHandler assetCatalogHandler = instanceHandler.getAssetCatalogHandler(userId, serverName, methodName);
            AssetElements assetElements = assetCatalogHandler.buildContextByType(userId, assetGUID, assetType);
            if (assetElements != null) {
                response.setAssets(Collections.singletonList(assetElements));
            }

        } catch (org.odpi.openmetadata.frameworks.connectors.ffdc.UserNotAuthorizedException e) {
            restExceptionHandler.captureUserNotAuthorizedException(response, e);
        } catch (org.odpi.openmetadata.frameworks.connectors.ffdc.InvalidParameterException e) {
            restExceptionHandler.captureInvalidParameterException(response, e);
        } catch (org.odpi.openmetadata.frameworks.connectors.ffdc.PropertyServerException e) {
            restExceptionHandler.capturePropertyServerException(response, e);
        }

        return response;
    }

    public AssetCatalogSupportedTypes getSupportedTypes(String serverName, String userId, String type) {
        AssetCatalogSupportedTypes response = new AssetCatalogSupportedTypes();
        String methodName = "getTypes";

        try {

            AssetCatalogHandler assetCatalogHandler = instanceHandler.getAssetCatalogHandler(userId, serverName, methodName);
            response.setTypes(assetCatalogHandler.getSupportedTypes(userId, type));

        } catch (org.odpi.openmetadata.frameworks.connectors.ffdc.UserNotAuthorizedException e) {
            restExceptionHandler.captureUserNotAuthorizedException(response, e);
        } catch (org.odpi.openmetadata.frameworks.connectors.ffdc.InvalidParameterException e) {
            restExceptionHandler.captureInvalidParameterException(response, e);
        } catch (org.odpi.openmetadata.frameworks.connectors.ffdc.PropertyServerException e) {
            restExceptionHandler.capturePropertyServerException(response, e);
        }

        return response;
    }
}<|MERGE_RESOLUTION|>--- conflicted
+++ resolved
@@ -80,11 +80,7 @@
         try {
             AssetCatalogHandler assetCatalogHandler = instanceHandler.getAssetCatalogHandler(userId, serverName, methodName);
             AssetDescription assetDescription = assetCatalogHandler.getEntityDetails(userId, assetGUID, assetTypeName);
-<<<<<<< HEAD
-            assetDescription.setRelationships(assetCatalogHandler.getRelationshipsByEntityGUID(userId, assetGUID, assetDescription.getTypeDefName(), ""));
-=======
             assetDescription.setRelationships(assetCatalogHandler.getRelationshipsByEntityGUID(userId, assetGUID, assetDescription.getType().getName(), ""));
->>>>>>> 0020b9f6
 
             response.setAssetDescriptionList(Collections.singletonList(assetDescription));
         } catch (org.odpi.openmetadata.frameworks.connectors.ffdc.InvalidParameterException e) {

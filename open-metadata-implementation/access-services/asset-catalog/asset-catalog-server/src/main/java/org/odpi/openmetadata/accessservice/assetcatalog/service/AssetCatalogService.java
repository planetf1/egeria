--- conflicted
+++ resolved
@@ -712,7 +712,6 @@
         return asset.getClassifications();
     }
 
-<<<<<<< HEAD
     private String getTypeID(String serverName, String userId, String relationshipType) throws AssetNotFoundException, PropertyServerException {
 
         OMRSMetadataCollection metadataCollection = instanceHandler.getMetadataCollection(serverName);
@@ -730,8 +729,6 @@
         return null;
     }
 
-=======
->>>>>>> 4028a74d
     private List<Relationship> getRelationships(String serverName, String userId, String assetId, Integer fromElement,
                                                 Integer pageSize, String property, String relationshipTypeID,
                                                 List<InstanceStatus> instanceStatuses, SequencingOrder sequencingOrder)

/* SPDX-License-Identifier: Apache-2.0 */
/* Copyright Contributors to the ODPi Egeria project. */
package org.odpi.openmetadata.accessservice.assetcatalog.service;


import org.odpi.openmetadata.accessservice.assetcatalog.exception.AssetCatalogErrorCode;
import org.odpi.openmetadata.accessservice.assetcatalog.exception.PropertyServerException;
import org.odpi.openmetadata.accessservice.assetcatalog.exception.RelationshipNotFoundException;
import org.odpi.openmetadata.accessservice.assetcatalog.model.SequenceOrderType;
import org.odpi.openmetadata.accessservice.assetcatalog.model.Status;
import org.odpi.openmetadata.accessservice.assetcatalog.model.rest.body.SearchParameters;
import org.odpi.openmetadata.accessservice.assetcatalog.model.rest.responses.RelationshipResponse;
import org.odpi.openmetadata.accessservice.assetcatalog.model.rest.responses.RelationshipsResponse;
import org.odpi.openmetadata.accessservice.assetcatalog.util.Converter;
import org.odpi.openmetadata.accessservice.assetcatalog.util.ExceptionHandler;
import org.odpi.openmetadata.repositoryservices.connectors.stores.metadatacollectionstore.OMRSMetadataCollection;
import org.odpi.openmetadata.repositoryservices.connectors.stores.metadatacollectionstore.properties.MatchCriteria;
import org.odpi.openmetadata.repositoryservices.connectors.stores.metadatacollectionstore.properties.SequencingOrder;
import org.odpi.openmetadata.repositoryservices.connectors.stores.metadatacollectionstore.properties.instances.InstanceProperties;
import org.odpi.openmetadata.repositoryservices.connectors.stores.metadatacollectionstore.properties.instances.InstanceStatus;
import org.odpi.openmetadata.repositoryservices.connectors.stores.metadatacollectionstore.properties.instances.Relationship;
import org.odpi.openmetadata.repositoryservices.ffdc.exception.FunctionNotSupportedException;
import org.odpi.openmetadata.repositoryservices.ffdc.exception.InvalidParameterException;
import org.odpi.openmetadata.repositoryservices.ffdc.exception.PagingErrorException;
import org.odpi.openmetadata.repositoryservices.ffdc.exception.PropertyErrorException;
import org.odpi.openmetadata.repositoryservices.ffdc.exception.RelationshipNotKnownException;
import org.odpi.openmetadata.repositoryservices.ffdc.exception.RepositoryErrorException;
import org.odpi.openmetadata.repositoryservices.ffdc.exception.TypeErrorException;
import org.odpi.openmetadata.repositoryservices.ffdc.exception.UserNotAuthorizedException;

import java.util.List;

/**
 * The AssetCatalogRelationshipService provides the server-side implementation of the Asset Catalog Open Metadata
 * Assess Service (OMAS).
 * This service provide the functionality to fetch asset relationships and details about specific relationships.
 */
public class AssetCatalogRelationshipService {

    static AssetCatalogInstanceHandler   assetCatalogInstanceHandler = new AssetCatalogInstanceHandler();

    private Converter converter = new Converter();
    private ExceptionHandler exceptionHandler = new ExceptionHandler();

    public AssetCatalogRelationshipService() {
    }



    public RelationshipResponse getRelationshipById(String serverName, String userId, String relationshipId) {

        RelationshipResponse response = new RelationshipResponse();

        try {
            Relationship relationship = getRelationship(serverName, userId, relationshipId);
            response.setRelationship(converter.toRelationship(relationship));
        } catch (PropertyServerException | RelationshipNotFoundException e) {
            exceptionHandler.captureAssetCatalogExeption(response, e);
        } catch (InvalidParameterException | RepositoryErrorException | RelationshipNotKnownException | UserNotAuthorizedException e) {
            exceptionHandler.captureOMRSCheckedExceptionBase(response, e);
        }

        return response;
    }


<<<<<<< HEAD
    public RelationshipsResponse getRelationshipByProperty(String userId, String matchProperty,
                                                           SearchParameters searchParameters) {
        RelationshipsResponse response = new RelationshipsResponse();
        try {

            String relationshipTypeGUID = null;
            String propertyValue = null;
            Integer pageSize = 0;
            Integer fromElement = 0;
            SequenceOrderType orderType = null;
            String orderProperty = null;
            Status status = null;

            if (searchParameters != null) {
                fromElement = searchParameters.getOffset();
                pageSize = searchParameters.getLimit();
                orderType = searchParameters.getOrderType();
                orderProperty = searchParameters.getOrderProperty();
                propertyValue = searchParameters.getPropertyValue();
                status = searchParameters.getStatus();
                if (searchParameters.getTypes() != null && !searchParameters.getTypes().isEmpty()) {
                    relationshipTypeGUID = searchParameters.getTypes().get(0);
                }
            }

            List<Relationship> relationshipsByProperty = getRelationshipsByProperty(userId,
=======
    public RelationshipsResponse getRelationshipByProperty(String serverName, String userId, String relationshipTypeGUID, String matchProperty,
                                                           String propertyValue, Integer pageSize, Integer fromElement, SequenceOrderType orderType,
                                                           String orderProperty, Status status) {
        RelationshipsResponse response = new RelationshipsResponse();
        try {
            List<Relationship> relationshipsByProperty = getRelationshipsByProperty(serverName, userId,
>>>>>>> eb011668
                    relationshipTypeGUID,
                    matchProperty,
                    propertyValue,
                    pageSize,
                    fromElement,
                    orderType,
                    orderProperty,
                    status);

            response.setRelationships(converter.toRelationships(relationshipsByProperty));
        } catch (PagingErrorException
                | FunctionNotSupportedException
                | UserNotAuthorizedException
                | TypeErrorException
                | PropertyErrorException
                | RepositoryErrorException
                | InvalidParameterException e) {
            exceptionHandler.captureOMRSCheckedExceptionBase(response, e);
        } catch (PropertyServerException | RelationshipNotFoundException e) {
            exceptionHandler.captureAssetCatalogExeption(response, e);
        }
        return response;
    }


<<<<<<< HEAD
    public RelationshipsResponse searchForRelationships(String userId, String relationshipTypeGUID,
                                                        String searchCriteria, SearchParameters searchParameters) {
        RelationshipsResponse response = new RelationshipsResponse();

        try {
            Integer pageSize = 0;
            Integer fromElement = 0;
            SequenceOrderType orderType = null;
            String orderProperty = null;
            Status status = null;

            if (searchParameters != null) {
                fromElement = searchParameters.getOffset();
                pageSize = searchParameters.getLimit();
                orderType = searchParameters.getOrderType();
                orderProperty = searchParameters.getOrderProperty();
                status = searchParameters.getStatus();
            }

            List<Relationship> relationships = searchRelationships(userId,
                    relationshipTypeGUID,
                    searchCriteria,
                    pageSize,
                    fromElement,
                    orderProperty,
                    orderType,
                    status);
=======
    public RelationshipsResponse searchForRelationships(String serverName, String userId, String relationshipTypeGUID,
                                                        String searchCriteria, Integer pageSize, Integer fromElement,
                                                        String orderProperty, SequenceOrderType orderType, Status status) {
        RelationshipsResponse response = new RelationshipsResponse();

        try {
            List<Relationship> relationships = searchRelationships(serverName, userId, relationshipTypeGUID, searchCriteria, pageSize, fromElement, orderProperty, orderType, status);
>>>>>>> eb011668
            response.setRelationships(converter.toRelationships(relationships));
        } catch (PropertyServerException | RelationshipNotFoundException e) {
            exceptionHandler.captureAssetCatalogExeption(response, e);
        } catch (InvalidParameterException
                | TypeErrorException
                | RepositoryErrorException
                | PropertyErrorException
                | FunctionNotSupportedException
                | UserNotAuthorizedException
                | PagingErrorException e) {
            exceptionHandler.captureOMRSCheckedExceptionBase(response, e);
        }

        return response;
    }

    private Relationship getRelationship(String serverName, String userId, String relationshipId) throws PropertyServerException, InvalidParameterException, RepositoryErrorException, RelationshipNotKnownException, UserNotAuthorizedException, RelationshipNotFoundException {
        OMRSMetadataCollection metadataCollection = assetCatalogInstanceHandler.getMetadataCollection(serverName);

        Relationship relationship = metadataCollection.getRelationship(userId, relationshipId);

        if (relationship == null) {
            AssetCatalogErrorCode errorCode = AssetCatalogErrorCode.RELATIONSHIP_NOT_FOUND;
            String errorMessage = errorCode.getErrorMessageId() +
                    errorCode.getFormattedErrorMessage(relationshipId, serverName);

            throw new RelationshipNotFoundException(errorCode.getHttpErrorCode(),
                    this.getClass().getName(),
                    "getRelationshipById",
                    errorMessage,
                    errorCode.getSystemAction(),
                    errorCode.getUserAction());
        }

        return relationship;
    }

<<<<<<< HEAD
    private List<Relationship> getRelationshipsByProperty(String userId, String relationshipTypeGUID, String matchProperty, String propertyValue, Integer pageSize, Integer fromElement, SequenceOrderType orderType, String orderProperty, Status status) throws PropertyServerException, InvalidParameterException, TypeErrorException, RepositoryErrorException, PropertyErrorException, PagingErrorException, FunctionNotSupportedException, UserNotAuthorizedException, RelationshipNotFoundException {
        OMRSMetadataCollection metadataCollection = repositoryHandler.getMetadataCollection();
=======

    private List<Relationship> getRelationshipsByProperty(String serverName, String userId, String relationshipTypeGUID, String matchProperty, String propertyValue, Integer pageSize, Integer fromElement, SequenceOrderType orderType, String orderProperty, Status status) throws PropertyServerException, InvalidParameterException, TypeErrorException, RepositoryErrorException, PropertyErrorException, PagingErrorException, FunctionNotSupportedException, UserNotAuthorizedException, RelationshipNotFoundException {
        OMRSMetadataCollection metadataCollection = assetCatalogInstanceHandler.getMetadataCollection(serverName);
>>>>>>> eb011668

        List<InstanceStatus> limitResultsByStatus = converter.getInstanceStatuses(status);
        SequencingOrder order = converter.getSequencingOrder(orderType);
        InstanceProperties matchProperties = converter.getMatchProperties(matchProperty, propertyValue);

        List<Relationship> relationshipsByProperty = metadataCollection.findRelationshipsByProperty(userId,
                relationshipTypeGUID,
                matchProperties,
                MatchCriteria.ANY,
                fromElement,
                limitResultsByStatus,
                null,
                orderProperty,
                order,
                pageSize);

        if (relationshipsByProperty == null || relationshipsByProperty.isEmpty()) {
            AssetCatalogErrorCode errorCode = AssetCatalogErrorCode.RELATIONSHIPS_WITH_PROPERTY_NOT_FOUND;
            String errorMessage = errorCode.getErrorMessageId() +
                    errorCode.getFormattedErrorMessage(matchProperty, serverName);

            throw new RelationshipNotFoundException(errorCode.getHttpErrorCode(),
                    this.getClass().getName(),
                    "getRelationshipByProperty",
                    errorMessage,
                    errorCode.getSystemAction(),
                    errorCode.getUserAction());
        }

        return relationshipsByProperty;
    }

    private List<Relationship> searchRelationships(String serverName, String userId, String relationshipTypeGUID, String searchCriteria, Integer pageSize, Integer fromElement, String orderProperty, SequenceOrderType orderType, Status status) throws PropertyServerException, InvalidParameterException, TypeErrorException, RepositoryErrorException, PropertyErrorException, PagingErrorException, FunctionNotSupportedException, UserNotAuthorizedException, RelationshipNotFoundException {
        OMRSMetadataCollection metadataCollection = assetCatalogInstanceHandler.getMetadataCollection(serverName);
        SequencingOrder order = converter.getSequencingOrder(orderType);
        List<InstanceStatus> statusList = converter.getInstanceStatuses(status);

        List<Relationship> relationshipsByPropertyValue = metadataCollection.findRelationshipsByPropertyValue(userId,
                relationshipTypeGUID,
                searchCriteria,
                fromElement,
                statusList,
                null,
                orderProperty,
                order,
                pageSize);

        if (relationshipsByPropertyValue == null || relationshipsByPropertyValue.isEmpty()) {
            AssetCatalogErrorCode errorCode = AssetCatalogErrorCode.RELATIONSHIPS_NOT_FOUND;
            String errorMessage = errorCode.getErrorMessageId() +
                    errorCode.getFormattedErrorMessage(searchCriteria, serverName);

            throw new RelationshipNotFoundException(errorCode.getHttpErrorCode(),
                    this.getClass().getName(),
                    "searchForRelationships",
                    errorMessage,
                    errorCode.getSystemAction(),
                    errorCode.getUserAction());
        }

        return relationshipsByPropertyValue;
    }
}<|MERGE_RESOLUTION|>--- conflicted
+++ resolved
@@ -64,8 +64,7 @@
     }
 
 
-<<<<<<< HEAD
-    public RelationshipsResponse getRelationshipByProperty(String userId, String matchProperty,
+    public RelationshipsResponse getRelationshipByProperty(String serverName, String userId, String matchProperty,
                                                            SearchParameters searchParameters) {
         RelationshipsResponse response = new RelationshipsResponse();
         try {
@@ -90,15 +89,7 @@
                 }
             }
 
-            List<Relationship> relationshipsByProperty = getRelationshipsByProperty(userId,
-=======
-    public RelationshipsResponse getRelationshipByProperty(String serverName, String userId, String relationshipTypeGUID, String matchProperty,
-                                                           String propertyValue, Integer pageSize, Integer fromElement, SequenceOrderType orderType,
-                                                           String orderProperty, Status status) {
-        RelationshipsResponse response = new RelationshipsResponse();
-        try {
             List<Relationship> relationshipsByProperty = getRelationshipsByProperty(serverName, userId,
->>>>>>> eb011668
                     relationshipTypeGUID,
                     matchProperty,
                     propertyValue,
@@ -124,8 +115,7 @@
     }
 
 
-<<<<<<< HEAD
-    public RelationshipsResponse searchForRelationships(String userId, String relationshipTypeGUID,
+    public RelationshipsResponse searchForRelationships(String serverName, String userId, String relationshipTypeGUID,
                                                         String searchCriteria, SearchParameters searchParameters) {
         RelationshipsResponse response = new RelationshipsResponse();
 
@@ -144,7 +134,7 @@
                 status = searchParameters.getStatus();
             }
 
-            List<Relationship> relationships = searchRelationships(userId,
+            List<Relationship> relationships = searchRelationships(serverName, userId,
                     relationshipTypeGUID,
                     searchCriteria,
                     pageSize,
@@ -152,15 +142,6 @@
                     orderProperty,
                     orderType,
                     status);
-=======
-    public RelationshipsResponse searchForRelationships(String serverName, String userId, String relationshipTypeGUID,
-                                                        String searchCriteria, Integer pageSize, Integer fromElement,
-                                                        String orderProperty, SequenceOrderType orderType, Status status) {
-        RelationshipsResponse response = new RelationshipsResponse();
-
-        try {
-            List<Relationship> relationships = searchRelationships(serverName, userId, relationshipTypeGUID, searchCriteria, pageSize, fromElement, orderProperty, orderType, status);
->>>>>>> eb011668
             response.setRelationships(converter.toRelationships(relationships));
         } catch (PropertyServerException | RelationshipNotFoundException e) {
             exceptionHandler.captureAssetCatalogExeption(response, e);
@@ -198,14 +179,8 @@
         return relationship;
     }
 
-<<<<<<< HEAD
-    private List<Relationship> getRelationshipsByProperty(String userId, String relationshipTypeGUID, String matchProperty, String propertyValue, Integer pageSize, Integer fromElement, SequenceOrderType orderType, String orderProperty, Status status) throws PropertyServerException, InvalidParameterException, TypeErrorException, RepositoryErrorException, PropertyErrorException, PagingErrorException, FunctionNotSupportedException, UserNotAuthorizedException, RelationshipNotFoundException {
-        OMRSMetadataCollection metadataCollection = repositoryHandler.getMetadataCollection();
-=======
-
     private List<Relationship> getRelationshipsByProperty(String serverName, String userId, String relationshipTypeGUID, String matchProperty, String propertyValue, Integer pageSize, Integer fromElement, SequenceOrderType orderType, String orderProperty, Status status) throws PropertyServerException, InvalidParameterException, TypeErrorException, RepositoryErrorException, PropertyErrorException, PagingErrorException, FunctionNotSupportedException, UserNotAuthorizedException, RelationshipNotFoundException {
         OMRSMetadataCollection metadataCollection = assetCatalogInstanceHandler.getMetadataCollection(serverName);
->>>>>>> eb011668
 
         List<InstanceStatus> limitResultsByStatus = converter.getInstanceStatuses(status);
         SequencingOrder order = converter.getSequencingOrder(orderType);

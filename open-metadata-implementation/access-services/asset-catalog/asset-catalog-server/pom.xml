<?xml version="1.0" encoding="UTF-8"?>

<!-- SPDX-License-Identifier: Apache-2.0 -->
<!-- Copyright Contributors to the ODPi Egeria project.  -->

<project xmlns="http://maven.apache.org/POM/4.0.0"
         xmlns:xsi="http://www.w3.org/2001/XMLSchema-instance"
         xsi:schemaLocation="http://maven.apache.org/POM/4.0.0 http://maven.apache.org/xsd/maven-4.0.0.xsd">

    <parent>
        <artifactId>asset-catalog</artifactId>
        <groupId>org.odpi.egeria</groupId>
        <version>1.1-SNAPSHOT</version>
    </parent>

    <modelVersion>4.0.0</modelVersion>

    <name>Asset Catalog OMAS Server-side</name>
    <description>
        Server-side support for the Asset Catalog Open Metadata Access Service (OMAS).
    </description>

    <artifactId>asset-catalog-server</artifactId>

    <dependencies>
        <dependency>
            <groupId>org.odpi.egeria</groupId>
            <artifactId>asset-catalog-api</artifactId>
        </dependency>

        <dependency>
            <groupId>org.odpi.egeria</groupId>
            <artifactId>admin-services-api</artifactId>
<<<<<<< HEAD
            <version>${open-metadata.version}</version>
=======
>>>>>>> 6af38d79
        </dependency>

        <dependency>
            <groupId>org.odpi.egeria</groupId>
            <artifactId>repository-services-apis</artifactId>
<<<<<<< HEAD
            <version>${open-metadata.version}</version>
=======
>>>>>>> 6af38d79
        </dependency>

    </dependencies>

</project><|MERGE_RESOLUTION|>--- conflicted
+++ resolved
@@ -31,19 +31,11 @@
         <dependency>
             <groupId>org.odpi.egeria</groupId>
             <artifactId>admin-services-api</artifactId>
-<<<<<<< HEAD
-            <version>${open-metadata.version}</version>
-=======
->>>>>>> 6af38d79
         </dependency>
 
         <dependency>
             <groupId>org.odpi.egeria</groupId>
             <artifactId>repository-services-apis</artifactId>
-<<<<<<< HEAD
-            <version>${open-metadata.version}</version>
-=======
->>>>>>> 6af38d79
         </dependency>
 
     </dependencies>

--- conflicted
+++ resolved
@@ -30,20 +30,4 @@
 
     <artifactId>repository-services</artifactId>
 
-    <dependencies>
-
-<<<<<<< HEAD
-        <!-- Test framework -->
-
-        <dependency>
-            <groupId>org.testng</groupId>
-            <artifactId>testng</artifactId>
-            <version>${testng.version}</version>
-            <scope>test</scope>
-        </dependency>
-
-=======
->>>>>>> 8135a8b6
-    </dependencies>
-
 </project>
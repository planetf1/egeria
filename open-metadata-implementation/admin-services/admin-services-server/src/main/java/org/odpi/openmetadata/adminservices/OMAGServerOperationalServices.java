/* SPDX-License-Identifier: Apache-2.0 */
/* Copyright Contributors to the ODPi Egeria project. */
package org.odpi.openmetadata.adminservices;


import org.odpi.openmetadata.adapters.repositoryservices.ConnectorConfigurationFactory;
import org.odpi.openmetadata.adminservices.configuration.properties.*;
import org.odpi.openmetadata.adminservices.configuration.registration.AccessServiceAdmin;
import org.odpi.openmetadata.adminservices.configuration.registration.AccessServiceDescription;
import org.odpi.openmetadata.adminservices.configuration.registration.CommonServicesDescription;
import org.odpi.openmetadata.adminservices.configuration.registration.GovernanceServicesDescription;
import org.odpi.openmetadata.adminservices.ffdc.OMAGAdminErrorCode;
import org.odpi.openmetadata.adminservices.ffdc.exception.OMAGConfigurationErrorException;
import org.odpi.openmetadata.adminservices.ffdc.exception.OMAGInvalidParameterException;
import org.odpi.openmetadata.adminservices.ffdc.exception.OMAGNotAuthorizedException;
import org.odpi.openmetadata.adminservices.rest.OMAGServerConfigResponse;
import org.odpi.openmetadata.adminservices.rest.SuccessMessageResponse;
import org.odpi.openmetadata.commonservices.ffdc.exceptions.PropertyServerException;
import org.odpi.openmetadata.commonservices.ffdc.rest.VoidResponse;
import org.odpi.openmetadata.commonservices.multitenant.OMAGServerPlatformInstanceMap;
import org.odpi.openmetadata.commonservices.ocf.metadatamanagement.admin.OCFMetadataOperationalServices;
import org.odpi.openmetadata.conformance.server.ConformanceSuiteOperationalServices;
import org.odpi.openmetadata.discoveryserver.server.DiscoveryServerOperationalServices;
import org.odpi.openmetadata.frameworks.connectors.ffdc.InvalidParameterException;
import org.odpi.openmetadata.frameworks.connectors.ffdc.UserNotAuthorizedException;
import org.odpi.openmetadata.frameworks.connectors.properties.beans.Connection;
import org.odpi.openmetadata.governanceservers.dataengineproxy.admin.DataEngineProxyOperationalServices;
import org.odpi.openmetadata.governanceservers.openlineage.admin.OpenLineageOperationalServices;
import org.odpi.openmetadata.governanceservers.stewardshipservices.admin.StewardshipOperationalServices;
import org.odpi.openmetadata.governanceservers.virtualizationservices.admin.VirtualizationOperationalServices;
import org.odpi.openmetadata.metadatasecurity.server.OpenMetadataServerSecurityVerifier;
import org.odpi.openmetadata.repositoryservices.admin.OMRSOperationalServices;
import org.odpi.openmetadata.repositoryservices.connectors.omrstopic.OMRSTopicConnector;
import org.odpi.openmetadata.repositoryservices.connectors.stores.metadatacollectionstore.repositoryconnector.OMRSRepositoryConnector;
import org.odpi.openmetadata.securityofficerservices.registration.SecurityOfficerOperationalServices;
import org.odpi.openmetadata.securitysyncservices.registration.SecuritySyncOperationalServices;

import java.util.ArrayList;
import java.util.Date;
import java.util.List;

/**
 * OMAGServerOperationalServices will provide support to start, manage and stop services in the OMAG Server.
 */
public class OMAGServerOperationalServices
{
    private OMAGServerOperationalInstanceHandler instanceHandler = new OMAGServerOperationalInstanceHandler(CommonServicesDescription.ADMIN_OPERATIONAL_SERVICES.getServiceName());

    private OMAGServerPlatformInstanceMap  platformInstanceMap = new OMAGServerPlatformInstanceMap();

    private OMAGServerAdminStoreServices   configStore  = new OMAGServerAdminStoreServices();
    private OMAGServerErrorHandler         errorHandler = new OMAGServerErrorHandler();
    private OMAGServerExceptionHandler     exceptionHandler = new OMAGServerExceptionHandler();
    /*
     * =============================================================
     * Initialization and shutdown
     */

    /**
     * Activate the open metadata and governance services using the stored configuration information.
     *
     * @param userId  user that is issuing the request
     * @param serverName  local server name
     * @return void response or
     * OMAGNotAuthorizedException the supplied userId is not authorized to issue this command or
     * OMAGInvalidParameterException the server name is invalid or
     * OMAGConfigurationErrorException there is a problem using the supplied configuration.
     */
    public SuccessMessageResponse activateWithStoredConfig(String userId,
                                                           String serverName)
    {
        final String methodName = "activateWithStoredConfig";

        SuccessMessageResponse response = new SuccessMessageResponse();

        try
        {
            errorHandler.validateServerName(serverName, methodName);
            errorHandler.validateUserId(userId, serverName, methodName);

            response = activateWithSuppliedConfig(userId, serverName, configStore.getServerConfig(userId, serverName, methodName));
        }
        catch (OMAGInvalidParameterException error)
        {
            exceptionHandler.captureInvalidParameterException(response, error);
        }
        catch (OMAGNotAuthorizedException error)
        {
            exceptionHandler.captureNotAuthorizedException(response, error);
        }
        catch (Throwable  error)
        {
            exceptionHandler.captureRuntimeException(serverName, methodName, response, error);
        }

        return response;
    }


    /**
     * Activate the open metadata and governance services using the supplied configuration
     * document.
     *
     * @param userId  user that is issuing the request
     * @param configuration  properties used to initialize the services
     * @param serverName  local server name
     * @return void response or
     * OMAGNotAuthorizedException the supplied userId is not authorized to issue this command or
     * OMAGInvalidParameterException the server name is invalid or
     * OMAGConfigurationErrorException there is a problem using the supplied configuration.
     */
    public SuccessMessageResponse activateWithSuppliedConfig(String           userId,
                                                             String           serverName,
                                                             OMAGServerConfig configuration)
    {
        final String methodName                = "activateWithSuppliedConfig";

        List<String> activatedServiceList = new ArrayList<>();

        SuccessMessageResponse response = new SuccessMessageResponse();

        try
        {
            /*
             * Check that a serverName and userId is supplied
             */
            errorHandler.validateServerName(serverName, methodName);
            errorHandler.validateUserId(userId, serverName, methodName);

            /*
             * Validate there is a configuration document supplied.
             */
            if (configuration == null)
            {
                OMAGAdminErrorCode errorCode    = OMAGAdminErrorCode.NULL_SERVER_CONFIG;
                String             errorMessage = errorCode.getErrorMessageId() + errorCode.getFormattedErrorMessage(serverName);

                throw new OMAGInvalidParameterException(errorCode.getHTTPErrorCode(),
                                                        this.getClass().getName(),
                                                        methodName,
                                                        errorMessage,
                                                        errorCode.getSystemAction(),
                                                        errorCode.getUserAction());
            }

            /*
             * Next verify that there are services configured.
             */
            RepositoryServicesConfig  repositoryServicesConfig  = configuration.getRepositoryServicesConfig();
            List<AccessServiceConfig> accessServiceConfigList   = configuration.getAccessServicesConfig();
            ConformanceSuiteConfig    conformanceSuiteConfig    = configuration.getConformanceSuiteConfig();
            DiscoveryServerConfig     discoveryServerConfig     = configuration.getDiscoveryServerConfig();
            OpenLineageConfig         openLineageConfig         = configuration.getOpenLineageConfig();
            SecuritySyncConfig        securitySyncConfig        = configuration.getSecuritySyncConfig();
            SecurityOfficerConfig     securityOfficerConfig     = configuration.getSecurityOfficerConfig();
            StewardshipServicesConfig stewardshipServicesConfig = configuration.getStewardshipServicesConfig();
            VirtualizationConfig      virtualizationConfig      = configuration.getVirtualizationConfig();
            DataEngineProxyConfig     dataEngineProxyConfig     = configuration.getDataEngineProxyConfig();

            if ((repositoryServicesConfig == null) &&
                    (accessServiceConfigList == null) &&
                    (conformanceSuiteConfig == null) &&
                    (discoveryServerConfig == null) &&
                    (openLineageConfig == null) &&
                    (securitySyncConfig == null) &&
                    (securityOfficerConfig == null) &&
                    (stewardshipServicesConfig == null) &&
                    (virtualizationConfig == null) &&
                    (dataEngineProxyConfig == null))
            {
                OMAGAdminErrorCode errorCode    = OMAGAdminErrorCode.EMPTY_CONFIGURATION;
                String             errorMessage = errorCode.getErrorMessageId() + errorCode.getFormattedErrorMessage(serverName);

                throw new OMAGConfigurationErrorException(errorCode.getHTTPErrorCode(),
                                                          this.getClass().getName(),
                                                          methodName,
                                                          errorMessage,
                                                          errorCode.getSystemAction(),
                                                          errorCode.getUserAction());
            }

            /*
             * All servers need the repository services
             */
            if (repositoryServicesConfig == null)
            {
                /*
                 * To get here, then another service is configured but not the repository services.
                 */
                OMAGAdminErrorCode errorCode    = OMAGAdminErrorCode.NULL_REPOSITORY_CONFIG;
                String             errorMessage = errorCode.getErrorMessageId() + errorCode.getFormattedErrorMessage(serverName);

                throw new OMAGConfigurationErrorException(errorCode.getHTTPErrorCode(),
                                                          this.getClass().getName(),
                                                          methodName,
                                                          errorMessage,
                                                          errorCode.getSystemAction(),
                                                          errorCode.getUserAction());
            }

            /*
             * Validate the server name from the configuration document matches the server name passed in the request
             * and if all is well, save the configuration document to the config store and the server instance.
             */
            errorHandler.validateConfigServerName(serverName, configuration.getLocalServerName(), methodName);
            configStore.saveServerConfig(serverName, methodName, configuration);

            /*
             * Validate that the server is not running already.  If it is running it should be shutdown.
             */
            if (instanceHandler.isServerActive(userId, serverName))
            {
                this.deactivateTemporarily(userId, serverName);
            }

            /*
             * The instance saves the operational services objects for this server instance so they can be retrieved
             * in response to subsequent REST calls for the server
             */
            OMAGOperationalServicesInstance instance = new OMAGOperationalServicesInstance(serverName,
                                                                                           CommonServicesDescription.ADMIN_OPERATIONAL_SERVICES.getServiceName());

            /*
             * Save the configuration that is going to be used to start the server.
             */
            instance.setOperationalConfiguration(configuration);

            /*
             * Ready to start services
             */

            /*
             * Initialize the open metadata repository services first since other services depend on it.
             * (Even the governance servers need the audit log.)
             */
            OMRSOperationalServices         operationalRepositoryServices;

            operationalRepositoryServices = new OMRSOperationalServices(configuration.getLocalServerName(),
                                                                        configuration.getLocalServerType(),
                                                                        configuration.getOrganizationName(),
                                                                        configuration.getLocalServerUserId(),
                                                                        configuration.getLocalServerPassword(),
                                                                        configuration.getLocalServerURL(),
                                                                        configuration.getMaxPageSize());
            activatedServiceList.add(CommonServicesDescription.REPOSITORY_SERVICES.getServiceName());

            /*
             * Save the instance of the OMRS and then initialize it.  The initialization will optionally set up the
             * connector to the local repository, initialize the enterprise repository services (used by
             * the access services) and connect to the server's cohorts.   It is controlled by the settings in the
             * repository services configuration document.  The OMRS instance is saved since it needs to be called for
             * shutdown.
             */
            instance.setOperationalRepositoryServices(operationalRepositoryServices);
            operationalRepositoryServices.initialize(repositoryServicesConfig);


            /*
             * Set up the server instance - ensure it is active and the security has been set up correctly.
             */
            OpenMetadataServerSecurityVerifier securityVerifier =
                        platformInstanceMap.startUpServerInstance(configuration.getLocalServerUserId(),
                                                                  serverName,
                                                                  operationalRepositoryServices.getAuditLog(CommonServicesDescription.OPEN_METADATA_SECURITY.getServiceCode(),
                                                                                                            CommonServicesDescription.OPEN_METADATA_SECURITY.getServiceName(),
                                                                                                            CommonServicesDescription.OPEN_METADATA_SECURITY.getServiceDescription(),
                                                                                                            CommonServicesDescription.OPEN_METADATA_SECURITY.getServiceWiki()),
                                                                  configuration.getServerSecurityConnection());

            /*
             * Pass the resulting security verify to the repository services.  It will be set up in the local
             * repository (if there is a local repository in this server).
             */
            operationalRepositoryServices.setSecurityVerifier(securityVerifier);

            /*
             * Next initialize the Open Connector Framework (OCF) metadata services.  These services are only initialized
             * if the enterprise repository services are enabled.
             */
            OMRSRepositoryConnector enterpriseRepositoryConnector =   operationalRepositoryServices.getEnterpriseOMRSRepositoryConnector(CommonServicesDescription.OCF_METADATA_MANAGEMENT.getServiceName());

            if (enterpriseRepositoryConnector != null)
            {
                OCFMetadataOperationalServices operationalOCFMetadataServices;

                operationalOCFMetadataServices = new OCFMetadataOperationalServices(configuration.getLocalServerName(),
                                                                                    enterpriseRepositoryConnector,
                                                                                    operationalRepositoryServices.getAuditLog(
                                                                                            CommonServicesDescription.OCF_METADATA_MANAGEMENT.getServiceCode(),
                                                                                            CommonServicesDescription.OCF_METADATA_MANAGEMENT.getServiceName(),
                                                                                            CommonServicesDescription.OCF_METADATA_MANAGEMENT.getServiceDescription(),
                                                                                            CommonServicesDescription.OCF_METADATA_MANAGEMENT.getServiceWiki()));

                instance.setOperationalOCFMetadataServices(operationalOCFMetadataServices);
                activatedServiceList.add(CommonServicesDescription.OCF_METADATA_MANAGEMENT.getServiceName());
            }


            /*
             * Now initialize the configured open metadata access services.  Each access service has an Admin object
             * that controls its start up and shutdown.  The configuration service just needs to create the
             * appropriate admin object (specified in the configuration) and initialize it with its own configuration
             * document.  The admin object then does the rest.  The admin objects are stored in the instance since
             * they also need to be called for shutdown.
             */
            OMRSTopicConnector        enterpriseTopicConnector = operationalRepositoryServices.getEnterpriseOMRSTopicConnector();


            List<AccessServiceAdmin>        operationalAccessServiceAdminList = instance.getOperationalAccessServiceAdminList();
            if (accessServiceConfigList != null)
            {
                for (AccessServiceConfig  accessServiceConfig : accessServiceConfigList)
                {
                    /*
                     * Connected Asset OMAS has been removed but may be present in some configuration documents.
                     */
                    if ((accessServiceConfig != null) && (accessServiceConfig.getAccessServiceId() != AccessServiceDescription.CONNECTED_ASSET_OMAS.getAccessServiceCode()))
                    {
                        String    accessServiceAdminClassName = accessServiceConfig.getAccessServiceAdminClass();

                        if (accessServiceAdminClassName != null)
                        {
                            try
                            {
                                AccessServiceAdmin accessServiceAdmin = (AccessServiceAdmin)Class.forName(accessServiceAdminClassName).newInstance();

                                accessServiceAdmin.initialize(accessServiceConfig,
                                                              enterpriseTopicConnector,
                                                              operationalRepositoryServices.getEnterpriseOMRSRepositoryConnector(accessServiceConfig.getAccessServiceName()),
                                                              operationalRepositoryServices.getAuditLog(accessServiceConfig.getAccessServiceId(),
                                                                                                        accessServiceConfig.getAccessServiceName(),
                                                                                                        accessServiceConfig.getAccessServiceDescription(),
                                                                                                        accessServiceConfig.getAccessServiceWiki()),
                                                              configuration.getLocalServerUserId());
                                operationalAccessServiceAdminList.add(accessServiceAdmin);
                                activatedServiceList.add(accessServiceConfig.getAccessServiceName() + " OMAS");
                            }
                            catch (Throwable  error)
                            {
                                OMAGAdminErrorCode errorCode = OMAGAdminErrorCode.BAD_ACCESS_SERVICE_ADMIN_CLASS;
                                String        errorMessage = errorCode.getErrorMessageId()
                                                           + errorCode.getFormattedErrorMessage(serverName,
                                                                                                accessServiceAdminClassName,
                                                                                                accessServiceConfig.getAccessServiceName());

                                throw new OMAGConfigurationErrorException(errorCode.getHTTPErrorCode(),
                                                                          this.getClass().getName(),
                                                                          methodName,
                                                                          errorMessage,
                                                                          errorCode.getSystemAction(),
                                                                          errorCode.getUserAction());
                            }
                        }
                        else
                        {
                            OMAGAdminErrorCode errorCode = OMAGAdminErrorCode.NULL_ACCESS_SERVICE_ADMIN_CLASS;
                            String        errorMessage = errorCode.getErrorMessageId()
                                                       + errorCode.getFormattedErrorMessage(serverName,
                                                                                            accessServiceConfig.getAccessServiceName());

                            throw new OMAGConfigurationErrorException(errorCode.getHTTPErrorCode(),
                                                                      this.getClass().getName(),
                                                                      methodName,
                                                                      errorMessage,
                                                                      errorCode.getSystemAction(),
                                                                      errorCode.getUserAction());
                        }
                    }
                }
            }


            /*
             * Save the list of running access services to the instance and then add the instance to the instance map.
             * The instance information can then be retrieved for shutdown or other management requests.
             */
            instance.setOperationalAccessServiceAdminList(operationalAccessServiceAdminList);

            /*
             * Initialize the Open Metadata Conformance Suite Services.  This runs the Open Metadata TestLabs that are
             * part of the ODPi Egeria Conformance Program.
             */
            if (conformanceSuiteConfig != null)
            {
                ConformanceSuiteOperationalServices
                        operationalConformanceSuiteServices = new ConformanceSuiteOperationalServices(configuration.getLocalServerName(),
                                                                                                      configuration.getLocalServerUserId(),
                                                                                                      configuration.getLocalServerPassword(),
                                                                                                      configuration.getMaxPageSize());
                instance.setOperationalConformanceSuiteServices(operationalConformanceSuiteServices);
                operationalConformanceSuiteServices.initialize(conformanceSuiteConfig,
                                                               enterpriseTopicConnector,
                                                               operationalRepositoryServices.getEnterpriseConnectorManager(),
                                                               operationalRepositoryServices.getAuditLog(
                                                                       GovernanceServicesDescription.CONFORMANCE_SUITE_SERVICES.getServiceCode(),
                                                                       GovernanceServicesDescription.CONFORMANCE_SUITE_SERVICES.getServiceName(),
                                                                       GovernanceServicesDescription.CONFORMANCE_SUITE_SERVICES.getServiceDescription(),
                                                                       GovernanceServicesDescription.CONFORMANCE_SUITE_SERVICES.getServiceWiki()));

                activatedServiceList.add(GovernanceServicesDescription.CONFORMANCE_SUITE_SERVICES.getServiceName());
            }

            /*
             * The enterprise topic passes OMRS Events from the cohort to the listening access services.
             * During the access services start up, they registered listeners with the enterprise topic.
             * Starting the enterprise topic will start the flow of events to the registered access services.
             */
            if (enterpriseTopicConnector != null)
            {
                try
                {
                    enterpriseTopicConnector.start();
                }
                catch (Throwable  error)
                {
                    OMAGAdminErrorCode errorCode = OMAGAdminErrorCode.ENTERPRISE_TOPIC_START_FAILED;
                    String        errorMessage = errorCode.getErrorMessageId()
                                               + errorCode.getFormattedErrorMessage(serverName, error.getMessage());

                    throw new OMAGConfigurationErrorException(errorCode.getHTTPErrorCode(),
                                                              this.getClass().getName(),
                                                              methodName,
                                                              errorMessage,
                                                              errorCode.getSystemAction(),
                                                              errorCode.getUserAction());
                }
            }

            /*
             * Now start the Governance Servers.
             */

            /*
             * Initialize the Discovery Engine Services.  This is a governance server for running automated metadata discovery.
             */
            if (discoveryServerConfig != null)
            {
                DiscoveryServerOperationalServices
                        operationalDiscoveryServer = new DiscoveryServerOperationalServices(configuration.getLocalServerName(),
                                                                                            configuration.getLocalServerUserId(),
                                                                                            configuration.getLocalServerPassword(),
                                                                                            configuration.getMaxPageSize());
                instance.setOperationalDiscoveryServer(operationalDiscoveryServer);
                operationalDiscoveryServer.initialize(discoveryServerConfig,
                                                      operationalRepositoryServices.getAuditLog(
                                                              GovernanceServicesDescription.DISCOVERY_ENGINE_SERVICES.getServiceCode(),
                                                              GovernanceServicesDescription.DISCOVERY_ENGINE_SERVICES.getServiceName(),
                                                              GovernanceServicesDescription.DISCOVERY_ENGINE_SERVICES.getServiceDescription(),
                                                              GovernanceServicesDescription.DISCOVERY_ENGINE_SERVICES.getServiceWiki()));

                activatedServiceList.add(GovernanceServicesDescription.DISCOVERY_ENGINE_SERVICES.getServiceName());
            }

            /*
             * Initialize the Open Lineage Services.  This is a governance server for the storage and querying of asset lineage.
             */
            if (openLineageConfig != null)
            {
                OpenLineageOperationalServices openLineageOperationalServices = new OpenLineageOperationalServices(configuration.getLocalServerName(),
                        configuration.getLocalServerType(),
                        configuration.getOrganizationName(),
                        configuration.getLocalServerUserId(),
                        configuration.getLocalServerURL(),
                        configuration.getMaxPageSize());
                instance.setOpenLineageOperationalServices(openLineageOperationalServices);
                openLineageOperationalServices.initialize(openLineageConfig,
                        operationalRepositoryServices.getAuditLog(GovernanceServicesDescription.OPEN_LINEAGE_SERVICES.getServiceCode(),
                                                                  GovernanceServicesDescription.OPEN_LINEAGE_SERVICES.getServiceName(),
                                                                  GovernanceServicesDescription.OPEN_LINEAGE_SERVICES.getServiceDescription(),
                                                                  GovernanceServicesDescription.OPEN_LINEAGE_SERVICES.getServiceWiki()));

                activatedServiceList.add(GovernanceServicesDescription.OPEN_LINEAGE_SERVICES.getServiceName());
            }

            /*
             * Initialize the Security Sync Services.  This is a governance server for maintaining the configuration
             * in security oriented governance engines.
             */
            if (securitySyncConfig != null)
            {
                SecuritySyncOperationalServices operationalSecuritySync = new SecuritySyncOperationalServices(configuration.getLocalServerName(),
                                                                                                              configuration.getLocalServerType(),
                                                                                                              configuration.getOrganizationName(),
                                                                                                              configuration.getLocalServerUserId(),
                                                                                                              configuration.getLocalServerURL(),
                                                                                                              configuration.getMaxPageSize());
                instance.setOperationalSecuritySyncServices(operationalSecuritySync);
                operationalSecuritySync.initialize(securitySyncConfig,
                                                   operationalRepositoryServices.getAuditLog(
                                                           GovernanceServicesDescription.SECURITY_SYNC_SERVICES.getServiceCode(),
                                                           GovernanceServicesDescription.SECURITY_SYNC_SERVICES.getServiceName(),
                                                           GovernanceServicesDescription.SECURITY_SYNC_SERVICES.getServiceDescription(),
                                                           GovernanceServicesDescription.SECURITY_SYNC_SERVICES.getServiceWiki()));

                activatedServiceList.add(GovernanceServicesDescription.SECURITY_SYNC_SERVICES.getServiceName());
            }

            /*
             * Initialize the Security Officer Services.  This is a governance server for maintaining the configuration
             * in security officer engines.
             */
            if (securityOfficerConfig != null)
            {
                SecurityOfficerOperationalServices operationalSecurityOfficer = new SecurityOfficerOperationalServices(configuration.getLocalServerName(),
                                                                                                              configuration.getLocalServerType(),
                                                                                                              configuration.getOrganizationName(),
                                                                                                              configuration.getLocalServerUserId(),
                                                                                                              configuration.getLocalServerURL(),
                                                                                                              configuration.getMaxPageSize());
                instance.setOperationalSecurityOfficerService(operationalSecurityOfficer);
                operationalSecurityOfficer.initialize(securityOfficerConfig,
                                                      operationalRepositoryServices.getAuditLog(
                                                              GovernanceServicesDescription.SECURITY_OFFICER_SERVICES.getServiceCode(),
                                                              GovernanceServicesDescription.SECURITY_OFFICER_SERVICES.getServiceName(),
                                                              GovernanceServicesDescription.SECURITY_OFFICER_SERVICES.getServiceDescription(),
                                                              GovernanceServicesDescription.SECURITY_OFFICER_SERVICES.getServiceWiki()));

                activatedServiceList.add(GovernanceServicesDescription.SECURITY_OFFICER_SERVICES.getServiceName());
            }

            /*
             * Initialize the Virtualization Services.
             */
            if (virtualizationConfig != null)
            {
                VirtualizationOperationalServices operationalVirtualizationServices = new VirtualizationOperationalServices(configuration.getLocalServerName(),
                                                                                                                            configuration.getLocalServerType(),
                                                                                                                            configuration.getOrganizationName(),
                                                                                                                            configuration.getLocalServerUserId(),
                                                                                                                            configuration.getLocalServerURL());

                instance.setOperationalVirtualizationServices(operationalVirtualizationServices);
                operationalVirtualizationServices.initialize(virtualizationConfig,
                                                             operationalRepositoryServices.getAuditLog(
                                                                     GovernanceServicesDescription.VIRTUALIZATION_SERVICES.getServiceCode(),
                                                                     GovernanceServicesDescription.VIRTUALIZATION_SERVICES.getServiceName(),
                                                                     GovernanceServicesDescription.VIRTUALIZATION_SERVICES.getServiceDescription(),
                                                                     GovernanceServicesDescription.VIRTUALIZATION_SERVICES.getServiceWiki()));

                activatedServiceList.add(GovernanceServicesDescription.VIRTUALIZATION_SERVICES.getServiceName());
            }

            /*
             * Initialize the Data Engine Proxy Services.
             */
            if (dataEngineProxyConfig != null)
            {
                DataEngineProxyOperationalServices operationalDataEngineProxyServices = new DataEngineProxyOperationalServices(configuration.getLocalServerName(),
                        configuration.getLocalServerType(),
                        configuration.getOrganizationName(),
                        configuration.getLocalServerUserId(),
                        configuration.getLocalServerPassword(),
                        configuration.getLocalServerURL());

                instance.setOperationalDataEngineProxyServices(operationalDataEngineProxyServices);
                operationalDataEngineProxyServices.initialize(
                        dataEngineProxyConfig,
                        operationalRepositoryServices.getAuditLog(
<<<<<<< HEAD
                                GovernanceServersDescription.DATA_ENGINE_PROXY_SERVICES.getServiceCode(),
                                GovernanceServersDescription.DATA_ENGINE_PROXY_SERVICES.getServiceName(),
                                GovernanceServersDescription.DATA_ENGINE_PROXY_SERVICES.getServiceDescription(),
                                GovernanceServersDescription.DATA_ENGINE_PROXY_SERVICES.getServiceWiki())
=======
                                GovernanceServicesDescription.VIRTUALIZATION_SERVICES.getServiceCode(),
                                GovernanceServicesDescription.VIRTUALIZATION_SERVICES.getServiceName(),
                                GovernanceServicesDescription.VIRTUALIZATION_SERVICES.getServiceDescription(),
                                GovernanceServicesDescription.VIRTUALIZATION_SERVICES.getServiceWiki())
>>>>>>> 884fbb4a
                );

                activatedServiceList.add(GovernanceServicesDescription.DATA_ENGINE_PROXY_SERVICES.getServiceName());
            }

            /*
             * Initialize the Stewardship Services.  This is a governance daemon for running automated stewardship actions.
             */
            if (stewardshipServicesConfig != null)
            {
                StewardshipOperationalServices
                        operationalStewardshipServices = new StewardshipOperationalServices(configuration.getLocalServerName(),
                                                                                            configuration.getLocalServerUserId(),
                                                                                            configuration.getMaxPageSize());
                instance.setOperationalStewardshipServices(operationalStewardshipServices);
                operationalStewardshipServices.initialize(stewardshipServicesConfig,
                                                          operationalRepositoryServices.getAuditLog(
                                                                  GovernanceServicesDescription.STEWARDSHIP_SERVICES.getServiceCode(),
                                                                  GovernanceServicesDescription.STEWARDSHIP_SERVICES.getServiceName(),
                                                                  GovernanceServicesDescription.STEWARDSHIP_SERVICES.getServiceDescription(),
                                                                  GovernanceServicesDescription.STEWARDSHIP_SERVICES.getServiceWiki()));

                activatedServiceList.add(GovernanceServicesDescription.STEWARDSHIP_SERVICES.getServiceName());
            }

            response.setSuccessMessage(new Date().toString() + " " + serverName + " is running the following services: " + activatedServiceList.toString());
        }
        catch (UserNotAuthorizedException error)
        {
            exceptionHandler.captureNotAuthorizedException(response, error);
        }
        catch (OMAGConfigurationErrorException  error)
        {
            exceptionHandler.captureConfigurationErrorException(response, error);
        }
        catch (OMAGInvalidParameterException error)
        {
            exceptionHandler.captureInvalidParameterException(response, error);
        }
        catch (OMAGNotAuthorizedException error)
        {
            exceptionHandler.captureNotAuthorizedException(response, error);
        }
        catch (Throwable  error)
        {
            exceptionHandler.captureRuntimeException(serverName, methodName, response, error);
        }

        return response;
    }


    /**
     * Shutdown any running services for a specific server instance.
     *
     * @param userId calling user
     * @param serverName name of this server
     * @param methodName calling method
     * @param instance a list of the running services
     * @param permanentDeactivation should the server be permanently disconnected
     * @throws InvalidParameterException one of the services detected an invalid parameter
     * @throws PropertyServerException one of the services had problems shutting down
     */
    private void deactivateRunningServiceInstances(String                          userId,
                                                   String                          serverName,
                                                   String                          methodName,
                                                   OMAGOperationalServicesInstance instance,
                                                   boolean                         permanentDeactivation) throws InvalidParameterException,
                                                                                                                 PropertyServerException
    {
        /*
         * Shutdown the access services
         */
        if (instance.getOperationalAccessServiceAdminList() != null)
        {
            for (AccessServiceAdmin  accessServiceAdmin : instance.getOperationalAccessServiceAdminList())
            {
                if (accessServiceAdmin != null)
                {
                    accessServiceAdmin.shutdown();
                }
            }
        }

        /*
         * Shutdown the OCF metadata management services
         */
        if (instance.getOperationalOCFMetadataServices() != null)
        {
            instance.getOperationalOCFMetadataServices().shutdown();
        }

        /*
         * Shutdown the discovery engine
         */
        if (instance.getOperationalDiscoveryServer() != null)
        {
            instance.getOperationalDiscoveryServer().terminate();
        }

        /*
         * Shutdown the open lineage services
         */
        if (instance.getOpenLineageOperationalServices() != null)
        {
            // TODO
            // instance.getOpenLineageOperationalServices().terminate(permanentDeactivation);
        }

        /*
         * Shutdown the security sync
         */
        if (instance.getOperationalSecuritySyncServices() != null)
        {
            instance.getOperationalSecuritySyncServices().disconnect();
        }

        /*
         * Shutdown the security officer
         */
        if (instance.getOperationalSecurityOfficerService() != null)
        {
            instance.getOperationalSecurityOfficerService().disconnect();
        }

        /*
         * Shutdown the virtualizer
         */
        if (instance.getOperationalVirtualizationServices() != null)
        {
            instance.getOperationalVirtualizationServices().disconnect(permanentDeactivation);
        }


        /*
         * Shutdown the stewardship services
         */
        if (instance.getOperationalStewardshipServices() != null)
        {
            instance.getOperationalStewardshipServices().terminate(permanentDeactivation);
        }


        /*
         * Shutdown the conformance test suite
         */
        if (instance.getOperationalConformanceSuiteServices() != null)
        {
            instance.getOperationalConformanceSuiteServices().terminate(permanentDeactivation);
        }

        /*
         * Terminate the OMRS
         */
        if (instance.getOperationalRepositoryServices() != null)
        {
            instance.getOperationalRepositoryServices().disconnect(permanentDeactivation);
        }

        instanceHandler.removeServerServiceInstance(serverName);

        platformInstanceMap.shutdownServerInstance(userId, serverName, methodName);
    }


    /**
     * Temporarily deactivate any open metadata and governance services.
     *
     * @param userId  user that is issuing the request
     * @param serverName  local server name
     * @return void response or
     * OMAGNotAuthorizedException the supplied userId is not authorized to issue this command or
     * OMAGInvalidParameterException the serverName is invalid.
     */
    public VoidResponse deactivateTemporarily(String  userId,
                                              String  serverName)
    {
        final String methodName = "deactivateTemporarily";

        VoidResponse response = new VoidResponse();

        try
        {
            errorHandler.validateServerName(serverName, methodName);
            errorHandler.validateUserId(userId, serverName, methodName);

            deactivateRunningServiceInstances(userId,
                                              serverName,
                                              methodName,
                                              instanceHandler.getServerServiceInstance(userId, serverName, methodName),
                                              false);
        }
        catch (InvalidParameterException error)
        {
            exceptionHandler.captureInvalidParameterException(response, error);
        }
        catch (UserNotAuthorizedException error)
        {
            exceptionHandler.captureNotAuthorizedException(response, error);
        }
        catch (OMAGInvalidParameterException error)
        {
            exceptionHandler.captureInvalidParameterException(response, error);
        }
        catch (OMAGNotAuthorizedException error)
        {
            exceptionHandler.captureNotAuthorizedException(response, error);
        }
        catch (Throwable error)
        {
            exceptionHandler.captureRuntimeException(serverName, methodName, response, error);
        }

        return response;
    }


    /**
     * Terminate any running open metadata and governance services, remove the server from any open metadata cohorts
     * and delete the server's configuration.
     *
     * @param userId  user that is issuing the request
     * @param serverName  local server name
     * @return void response or
     * OMAGNotAuthorizedException the supplied userId is not authorized to issue this command or
     * OMAGInvalidParameterException the serverName is invalid.
     */
    public VoidResponse deactivatePermanently(String  userId,
                                              String  serverName)
    {
        final String methodName = "deactivatePermanently";

        VoidResponse response = new VoidResponse();

        try
        {
            errorHandler.validateServerName(serverName, methodName);
            errorHandler.validateUserId(userId, serverName, methodName);

            deactivateRunningServiceInstances(userId,
                                              serverName,
                                              methodName,
                                              instanceHandler.getServerServiceInstance(userId, serverName, methodName),
                                              true);

            /*
             * Delete the configuration for this server
             */
            configStore.saveServerConfig(serverName, methodName, null);
        }
        catch (InvalidParameterException error)
        {
            exceptionHandler.captureInvalidParameterException(response, error);
        }
        catch (UserNotAuthorizedException error)
        {
            exceptionHandler.captureNotAuthorizedException(response, error);
        }
        catch (OMAGInvalidParameterException error)
        {
            exceptionHandler.captureInvalidParameterException(response, error);
        }
        catch (OMAGNotAuthorizedException error)
        {
            exceptionHandler.captureNotAuthorizedException(response, error);
        }
        catch (Throwable error)
        {
            exceptionHandler.captureRuntimeException(serverName, methodName, response, error);
        }

        return response;
    }


    /*
     * =============================================================
     * Services on running instances
     */

    /*
     * Query current configuration
     */


    /**
     * Return the complete set of configuration properties in use by the server.
     *
     * @param userId  user that is issuing the request
     * @param serverName  local server name
     * @return OMAGServerConfig properties or
     * OMAGNotAuthorizedException the supplied userId is not authorized to issue this command or
     * OMAGInvalidParameterException invalid serverName parameter.
     */
    public OMAGServerConfigResponse getActiveConfiguration(String userId,
                                                           String serverName)
    {
        final String methodName = "getActiveConfiguration";

        OMAGServerConfigResponse response = new OMAGServerConfigResponse();

        try
        {
            errorHandler.validateUserId(userId, serverName, methodName);

            OMAGOperationalServicesInstance instance = instanceHandler.getServerServiceInstance(userId, serverName, methodName);

            response.setOMAGServerConfig(instance.getOperationalConfiguration());
        }
        catch (InvalidParameterException error)
        {
            exceptionHandler.captureInvalidParameterException(response, error);
        }
        catch (UserNotAuthorizedException error)
        {
            exceptionHandler.captureNotAuthorizedException(response, error);
        }
        catch (OMAGNotAuthorizedException error)
        {
            exceptionHandler.captureNotAuthorizedException(response, error);
        }
        catch (Throwable error)
        {
            exceptionHandler.captureRuntimeException(serverName, methodName, response, error);
        }

        return response;
    }


    /**
     * Add a new open metadata archive to running repository.
     *
     * @param userId  user that is issuing the request.
     * @param serverName  local server name.
     * @param fileName name of the open metadata archive file.
     * @return void response or
     * OMAGNotAuthorizedException the supplied userId is not authorized to issue this command or
     * OMAGInvalidParameterException invalid serverName or fileName parameter.
     */
    public VoidResponse addOpenMetadataArchiveFile(String userId,
                                                   String serverName,
                                                   String fileName)
    {
        final String methodName = "addOpenMetadataArchiveFile";

        VoidResponse response = new VoidResponse();

        try
        {
            errorHandler.validateServerName(serverName, methodName);
            errorHandler.validateUserId(userId, serverName, methodName);
            errorHandler.validateFileName(fileName, serverName, methodName);

            ConnectorConfigurationFactory configurationFactory   = new ConnectorConfigurationFactory();
            Connection newOpenMetadataArchive = configurationFactory.getOpenMetadataArchiveFileConnection(fileName);

            OMAGOperationalServicesInstance instance = instanceHandler.getServerServiceInstance(userId, serverName, methodName);
            OMRSOperationalServices         repositoryServicesInstance = instance.getOperationalRepositoryServices();

            repositoryServicesInstance.addOpenMetadataArchive(newOpenMetadataArchive);
        }
        catch (InvalidParameterException error)
        {
            exceptionHandler.captureInvalidParameterException(response, error);
        }
        catch (UserNotAuthorizedException error)
        {
            exceptionHandler.captureNotAuthorizedException(response, error);
        }
        catch (OMAGInvalidParameterException error)
        {
            exceptionHandler.captureInvalidParameterException(response, error);
        }
        catch (OMAGNotAuthorizedException error)
        {
            exceptionHandler.captureNotAuthorizedException(response, error);
        }
        catch (Throwable error)
        {
            exceptionHandler.captureRuntimeException(serverName, methodName, response, error);
        }

        return response;
    }
}<|MERGE_RESOLUTION|>--- conflicted
+++ resolved
@@ -556,17 +556,10 @@
                 operationalDataEngineProxyServices.initialize(
                         dataEngineProxyConfig,
                         operationalRepositoryServices.getAuditLog(
-<<<<<<< HEAD
                                 GovernanceServersDescription.DATA_ENGINE_PROXY_SERVICES.getServiceCode(),
                                 GovernanceServersDescription.DATA_ENGINE_PROXY_SERVICES.getServiceName(),
                                 GovernanceServersDescription.DATA_ENGINE_PROXY_SERVICES.getServiceDescription(),
                                 GovernanceServersDescription.DATA_ENGINE_PROXY_SERVICES.getServiceWiki())
-=======
-                                GovernanceServicesDescription.VIRTUALIZATION_SERVICES.getServiceCode(),
-                                GovernanceServicesDescription.VIRTUALIZATION_SERVICES.getServiceName(),
-                                GovernanceServicesDescription.VIRTUALIZATION_SERVICES.getServiceDescription(),
-                                GovernanceServicesDescription.VIRTUALIZATION_SERVICES.getServiceWiki())
->>>>>>> 884fbb4a
                 );
 
                 activatedServiceList.add(GovernanceServicesDescription.DATA_ENGINE_PROXY_SERVICES.getServiceName());

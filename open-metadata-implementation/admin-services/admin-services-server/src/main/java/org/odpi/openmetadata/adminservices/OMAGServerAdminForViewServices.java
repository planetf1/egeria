/* SPDX-License-Identifier: Apache 2.0 */
/* Copyright Contributors to the ODPi Egeria project. */
package org.odpi.openmetadata.adminservices;

import org.odpi.openmetadata.adminservices.configuration.OMAGViewServiceRegistration;
import org.odpi.openmetadata.adminservices.configuration.properties.IntegrationViewServiceConfig;
import org.odpi.openmetadata.adminservices.configuration.properties.OMAGServerConfig;
import org.odpi.openmetadata.adminservices.configuration.properties.SolutionViewServiceConfig;
import org.odpi.openmetadata.adminservices.configuration.properties.ViewServiceConfig;
import org.odpi.openmetadata.adminservices.configuration.registration.CommonServicesDescription;
import org.odpi.openmetadata.adminservices.configuration.registration.ServiceOperationalStatus;
import org.odpi.openmetadata.adminservices.configuration.registration.ViewServiceRegistration;
import org.odpi.openmetadata.adminservices.ffdc.exception.OMAGConfigurationErrorException;
import org.odpi.openmetadata.adminservices.ffdc.exception.OMAGInvalidParameterException;
import org.odpi.openmetadata.adminservices.ffdc.exception.OMAGNotAuthorizedException;
import org.odpi.openmetadata.adminservices.rest.ViewServiceConfigResponse;
import org.odpi.openmetadata.adminservices.rest.ViewServicesResponse;
import org.odpi.openmetadata.commonservices.ffdc.RESTCallLogger;
import org.odpi.openmetadata.commonservices.ffdc.RESTCallToken;
import org.odpi.openmetadata.commonservices.ffdc.rest.RegisteredOMAGService;
import org.odpi.openmetadata.commonservices.ffdc.rest.RegisteredOMAGServicesResponse;
import org.odpi.openmetadata.commonservices.ffdc.rest.VoidResponse;
import org.slf4j.LoggerFactory;

import java.util.ArrayList;
import java.util.Date;
import java.util.List;
import java.util.Map;

/**
 * OMAGServerAdminForViewServices provides the server-side support for the services that add view services
 * configuration to an OMAG Server.
 */
public class OMAGServerAdminForViewServices
{
    private static RESTCallLogger restCallLogger = new RESTCallLogger(LoggerFactory.getLogger(OMAGServerAdminForViewServices.class),
                                                                      CommonServicesDescription.ADMIN_OPERATIONAL_SERVICES.getServiceName());

    private OMAGServerAdminStoreServices configStore = new OMAGServerAdminStoreServices();
    private OMAGServerErrorHandler errorHandler = new OMAGServerErrorHandler();
    private OMAGServerExceptionHandler exceptionHandler = new OMAGServerExceptionHandler();


    /**
     * Default constructor
     */
    public OMAGServerAdminForViewServices()
    {
    }


    /**
     * Return the list of view services that are configured for this server.
     *
     * @param userId     calling user
     * @param serverName name of server
     * @return list of view service descriptions
     */
    public RegisteredOMAGServicesResponse getConfiguredViewServices(String userId,
                                                                    String serverName)
    {
        final String methodName = "getConfiguredViewServices";

        RESTCallToken token = restCallLogger.logRESTCall(serverName, userId, methodName);

        RegisteredOMAGServicesResponse response = new RegisteredOMAGServicesResponse();

        try
        {
            /*
             * Validate and set up the userName and server name.
             */
            errorHandler.validateServerName(serverName, methodName);
            errorHandler.validateUserId(userId, serverName, methodName);

            OMAGServerConfig serverConfig = configStore.getServerConfig(userId, serverName, methodName);

            /*
             * Get the list of View Services configured in this server.
             */
            List<ViewServiceConfig> viewServiceConfigList = serverConfig.getViewServicesConfig();

            /*
             * Set up the available view services.
             */
            if ((viewServiceConfigList != null) && (!viewServiceConfigList.isEmpty()))
            {
                List<RegisteredOMAGService> services = new ArrayList<>();
                for (ViewServiceConfig viewServiceConfig : viewServiceConfigList)
                {
                    if (viewServiceConfig != null)
                    {
                        if (viewServiceConfig.getViewServiceOperationalStatus() == ServiceOperationalStatus.ENABLED)
                        {
                            RegisteredOMAGService service = new RegisteredOMAGService();
                            service.setServiceName(viewServiceConfig.getViewServiceFullName());
                            service.setServiceDescription(viewServiceConfig.getViewServiceDescription());
                            service.setServiceURLMarker(viewServiceConfig.getViewServiceURLMarker());
                            service.setServiceWiki(viewServiceConfig.getViewServiceWiki());
                            services.add(service);
                        }
                    }
                }

                if (!services.isEmpty())
                {
                    response.setServices(services);
                }
            }
        }
        catch (OMAGInvalidParameterException error)
        {
            exceptionHandler.captureInvalidParameterException(response, error);
        }
        catch (OMAGNotAuthorizedException error)
        {
            exceptionHandler.captureNotAuthorizedException(response, error);
        }
        catch (Throwable error)
        {
            exceptionHandler.capturePlatformRuntimeException(serverName, methodName, response, error);
        }

        restCallLogger.logRESTCallReturn(token, response.toString());

        return response;
    }


    /**
     * Return the view services configuration for this server.
     *
     * @param userId     calling user
     * @param serverName name of server
     * @return view services response
     */
<<<<<<< HEAD
    public ViewServicesResponse getViewServices(String userId,
                                                                    String serverName) {
        final String methodName = "getViewServices";
=======
    public ViewServicesResponse getViewServicesConfiguration(String userId,
                                                             String serverName)
    {
        final String methodName = "getViewServicesConfiguration";
>>>>>>> a97a83f5

        RESTCallToken token = restCallLogger.logRESTCall(serverName, userId, methodName);

        ViewServicesResponse response = new ViewServicesResponse();

        try
        {
            /*
             * Validate and set up the userName and server name.
             */
            errorHandler.validateServerName(serverName, methodName);
            errorHandler.validateUserId(userId, serverName, methodName);

            OMAGServerConfig serverConfig = configStore.getServerConfig(userId, serverName, methodName);

            /*
             * Get the list of View Services configured in this server.
             */
            List<ViewServiceConfig> viewServiceConfigList = serverConfig.getViewServicesConfig();

            /*
             * Set up the available view services.
             */
            if ((viewServiceConfigList != null) && (!viewServiceConfigList.isEmpty()))
            {
                List<ViewServiceConfig> services = new ArrayList<>();

                for (ViewServiceConfig viewServiceConfig : viewServiceConfigList)
                {
                    if (viewServiceConfig != null)
                    {
                        if (viewServiceConfig.getViewServiceOperationalStatus() == ServiceOperationalStatus.ENABLED)
                        {
                            services.add(viewServiceConfig);
                        }
                    }
                }

                if (!services.isEmpty())
                {
                    response.setServices(services);
                }
            }
        }
        catch (OMAGInvalidParameterException error)
        {
            exceptionHandler.captureInvalidParameterException(response, error);
        }
        catch (OMAGNotAuthorizedException error)
        {
            exceptionHandler.captureNotAuthorizedException(response, error);
        }
        catch (Throwable error)
        {
            exceptionHandler.capturePlatformRuntimeException(serverName, methodName, response, error);
        }

        restCallLogger.logRESTCallReturn(token, response.toString());

        return response;
    }



    /**
     * Return the configuration of a single view service
     *
     * @param userId     calling user
     * @param serverName name of server
     * @return view services response
     */
    public ViewServiceConfigResponse getViewServiceConfig(String userId,
                                                          String serverName,
                                                          String serviceURLMarker) {

        final String methodName = "getViewServiceConfig";

        RESTCallToken token = restCallLogger.logRESTCall(serverName, userId, methodName);

        ViewServiceConfigResponse response = new ViewServiceConfigResponse();

        try {
            /*
             * Validate and set up the userName and server name.
             */
            errorHandler.validateServerName(serverName, methodName);
            errorHandler.validateUserId(userId, serverName, methodName);

            OMAGServerConfig serverConfig = configStore.getServerConfig(userId, serverName, methodName);


            List<ViewServiceConfig> currentList = serverConfig.getViewServicesConfig();

            if (currentList != null)
            {
                for (ViewServiceConfig existingConfig : currentList)
                {
                    if (existingConfig != null)
                    {
                        if (serviceURLMarker.equals(existingConfig.getViewServiceURLMarker()))
                        {
                            response.setConfig(existingConfig);
                        }
                    }
                }
            }

        } catch (OMAGInvalidParameterException error) {
            exceptionHandler.captureInvalidParameterException(response, error);
        } catch (OMAGNotAuthorizedException error) {
            exceptionHandler.captureNotAuthorizedException(response, error);
        } catch (Throwable error) {
            exceptionHandler.capturePlatformRuntimeException(serverName, methodName, response, error);
        }

        restCallLogger.logRESTCallReturn(token, response.toString());

        return response;
    }




    /**
     * Configure a single view service.
     *
     * @param userId             user that is issuing the request.
     * @param serverName         local server name.
     * @param serviceURLMarker   view service name used in URL
     * @param requestedViewServiceConfig  view service config
     * @return void response or
     * OMAGNotAuthorizedException the supplied userId is not authorized to issue this command or
     * OMAGConfigurationErrorException the event bus has not been configured or
     * OMAGInvalidParameterException invalid serverName parameter.
     */
    public VoidResponse configureViewService(String            userId,
                                             String            serverName,
                                             String            serviceURLMarker,
                                             ViewServiceConfig requestedViewServiceConfig)
    {
        final String methodName = "configureViewService";

        RESTCallToken token = restCallLogger.logRESTCall(serverName, userId, methodName);

        VoidResponse response = new VoidResponse();

        try
        {
            /*
             * Validate and set up the userName and server name.
             */
            errorHandler.validateServerName(serverName, methodName);
            errorHandler.validateUserId(userId, serverName, methodName);
            errorHandler.validateOMAGServerClientConfig(serverName, requestedViewServiceConfig, methodName);

            OMAGServerConfig serverConfig = configStore.getServerConfig(userId, serverName, methodName);

            List<ViewServiceConfig> viewServiceConfigList = serverConfig.getViewServicesConfig();


            /*
             * Get the registration information for this view service.
             */
            ViewServiceRegistration viewServiceRegistration = OMAGViewServiceRegistration.getViewServiceRegistration(serviceURLMarker);

            errorHandler.validateViewServiceIsRegistered(viewServiceRegistration, serviceURLMarker, serverName, methodName);

            viewServiceConfigList = this.updateViewServiceConfig(createViewServiceConfig(viewServiceRegistration,
                                                                                         requestedViewServiceConfig),
                                                                 viewServiceConfigList);

            this.storeViewServicesConfig(userId, serverName, serviceURLMarker, viewServiceConfigList, methodName);


        }
        catch (OMAGInvalidParameterException error)
        {
            exceptionHandler.captureInvalidParameterException(response, error);
        }
        catch (OMAGConfigurationErrorException error)
        {
            exceptionHandler.captureConfigurationErrorException(response, error);
        }
        catch (OMAGNotAuthorizedException error)
        {
            exceptionHandler.captureNotAuthorizedException(response, error);
        }
        catch (Throwable error)
        {
            exceptionHandler.capturePlatformRuntimeException(serverName, methodName, response, error);
        }

        restCallLogger.logRESTCallReturn(token, response.toString());

        return response;
    }

    /**
     * Remove a view service.  This removes all configuration for the view service.
     *
     * @param userId  user that is issuing the request.
     * @param serverName  local server name.
     * @param serviceURLMarker view service name used in URL
     * @return void response or
     * OMAGNotAuthorizedException the supplied userId is not authorized to issue this command or
     * OMAGInvalidParameterException invalid serverName  parameter.
     */
    public VoidResponse clearViewService(String userId,
                                         String serverName,
                                         String serviceURLMarker)
    {
        final String methodName = "clearViewService";

        RESTCallToken token = restCallLogger.logRESTCall(serverName, userId, methodName);

        VoidResponse response = new VoidResponse();

        try
        {
            /*
             * Validate and set up the userName and server name.
             */
            errorHandler.validateServerName(serverName, methodName);
            errorHandler.validateUserId(userId, serverName, methodName);

            OMAGServerConfig serverConfig = configStore.getServerConfig(userId, serverName, methodName);

            List<ViewServiceConfig> currentList = serverConfig.getViewServicesConfig();
            List<ViewServiceConfig> newList     = new ArrayList<>();

            if (currentList != null)
            {
                for (ViewServiceConfig existingConfig : currentList)
                {
                    if (existingConfig != null)
                    {
                        if (! serviceURLMarker.equals(existingConfig.getViewServiceURLMarker()))
                        {
                            newList.add(existingConfig);
                        }
                    }
                }

                serverConfig.setViewServicesConfig(newList);
                configStore.saveServerConfig(serverName, methodName, serverConfig);
            }
        }
        catch (OMAGInvalidParameterException  error)
        {
            exceptionHandler.captureInvalidParameterException(response, error);
        }
        catch (OMAGNotAuthorizedException  error)
        {
            exceptionHandler.captureNotAuthorizedException(response, error);
        }
        catch (Throwable  error)
        {
            exceptionHandler.capturePlatformRuntimeException(serverName, methodName, response, error);
        }

        restCallLogger.logRESTCallReturn(token, response.toString());

        return response;
    }


    /**
     * Enable all view services that are registered with this server platform.   The configuration properties
     * for each view service can be changed from their default using setViewServicesConfig operation.
     *
     * @param userId       user that is issuing the request.
     * @param serverName   local server name.
     * @param requestedViewServiceConfig  requested View Service Config containing the OMAGServerName and OMAGServerRootPlatformURL
     * @return void response or
     * OMAGNotAuthorizedException the supplied userId is not authorized to issue this command or
     * OMAGConfigurationErrorException the event bus has not been configured or
     * OMAGInvalidParameterException invalid serverName parameter.
     */
    public VoidResponse configureAllViewServices(String            userId,
                                                 String            serverName,
                                                 ViewServiceConfig requestedViewServiceConfig)
    {
        final String methodName = "configureViewServices";

        RESTCallToken token = restCallLogger.logRESTCall(serverName, userId, methodName);
        VoidResponse response = new VoidResponse();

        try
        {
            /*
             * Validate and set up the userName and server name.
             */
            errorHandler.validateServerName(serverName, methodName);
            errorHandler.validateUserId(userId, serverName, methodName);
            errorHandler.validateOMAGServerClientConfig(serverName, requestedViewServiceConfig, methodName);

            List<ViewServiceConfig> viewServiceConfigList = new ArrayList<>();

            /*
             * Get the list of View Services implemented in this server.
             */
            List<ViewServiceRegistration> viewServiceRegistrationList = OMAGViewServiceRegistration.getViewServiceRegistrationList();

            /*
             * Set up the available view services.
             */
            if (! viewServiceRegistrationList.isEmpty())
            {
                for (ViewServiceRegistration registration : viewServiceRegistrationList)
                {
                    if (registration != null)
                    {
                        if (registration.getViewServiceOperationalStatus() == ServiceOperationalStatus.ENABLED)
                        {
                            viewServiceConfigList.add(createViewServiceConfig(registration, requestedViewServiceConfig));
                        }
                    }
                }

            }

            if (viewServiceConfigList.isEmpty())
            {
                viewServiceConfigList = null;
            }

            this.storeViewServicesConfig(userId, serverName, null, viewServiceConfigList, methodName);
        }
        catch (OMAGInvalidParameterException error)
        {
            exceptionHandler.captureInvalidParameterException(response, error);
        }
        catch (OMAGNotAuthorizedException error)
        {
            exceptionHandler.captureNotAuthorizedException(response, error);
        }
        catch (Throwable  error)
        {
            exceptionHandler.capturePlatformRuntimeException(serverName, methodName, response, error);
        }

        restCallLogger.logRESTCallReturn(token, response.toString());

        return response;
    }


    /**
     * Set up the configuration for a single view service.
     *
     * @param registration registration information about the service.
     * @param requestedViewServiceConfig requested view service config
     * @return newly created config object
     */
    private ViewServiceConfig createViewServiceConfig(ViewServiceRegistration    registration,
                                                      ViewServiceConfig          requestedViewServiceConfig)
    {
        ViewServiceConfig viewServiceConfig;

        if (requestedViewServiceConfig instanceof IntegrationViewServiceConfig)
        {
            /*
             * The requested configuration is for an Integration View Service
             */
            IntegrationViewServiceConfig requestedIntegrationViewServiceConfig = (IntegrationViewServiceConfig)requestedViewServiceConfig;
            IntegrationViewServiceConfig createdViewServiceConfig = new IntegrationViewServiceConfig(registration);
            createdViewServiceConfig.setResourceEndpoints(requestedIntegrationViewServiceConfig.getResourceEndpoints());
            viewServiceConfig = createdViewServiceConfig;
        }
        else if (requestedViewServiceConfig instanceof SolutionViewServiceConfig)
        {
            /*
             * The requested configuration is for a Solution View Service
             */
            SolutionViewServiceConfig requestedSolutionViewServiceConfig = (SolutionViewServiceConfig)requestedViewServiceConfig;
            SolutionViewServiceConfig createdViewServiceConfig = new SolutionViewServiceConfig(registration);
            createdViewServiceConfig.setOMAGServerPlatformRootURL(requestedSolutionViewServiceConfig.getOMAGServerPlatformRootURL());
            createdViewServiceConfig.setOMAGServerName(requestedSolutionViewServiceConfig.getOMAGServerName());
            viewServiceConfig =  createdViewServiceConfig;
        }
        else
        {
            /*
             * Assume that the requested configuration is a vanilla view service configuration
             */
            ViewServiceConfig createdViewServiceConfig = new ViewServiceConfig(registration);
            createdViewServiceConfig.setOMAGServerPlatformRootURL(requestedViewServiceConfig.getOMAGServerPlatformRootURL());
            createdViewServiceConfig.setOMAGServerName(requestedViewServiceConfig.getOMAGServerName());
            viewServiceConfig = createdViewServiceConfig;
        }

        /*
         * Always copy the view service options if any are present
         */
        Map<String, Object> viewOptions = requestedViewServiceConfig.getViewServiceOptions();
        viewServiceConfig.setViewServiceOptions(viewOptions);

        return viewServiceConfig;
    }


    /**
     * Add/update the configuration for a single service in the configuration.
     *
     * @param viewServiceConfig configuration to add/change
     * @param currentList       current config (may be null)
     * @return updated list
     */
    private List<ViewServiceConfig> updateViewServiceConfig(ViewServiceConfig       viewServiceConfig,
                                                            List<ViewServiceConfig> currentList)
    {
        if (viewServiceConfig == null)
        {
            return currentList;
        }
        else
        {
            List<ViewServiceConfig> newList = new ArrayList<>();

            if (currentList != null)
            {
                for (ViewServiceConfig existingConfig : currentList)
                {
                    if (existingConfig != null)
                    {
                        if (viewServiceConfig.getViewServiceId() != existingConfig.getViewServiceId())
                        {
                            newList.add(existingConfig);
                        }
                    }
                }
            }

            newList.add(viewServiceConfig);

            if (newList.isEmpty())
            {
                return null;
            }

            return newList;
        }
    }


    /**
     * Disable the view services.  This removes all configuration for the view services
     * and disables the enterprise repository services.
     *
     * @param userId     user that is issuing the request.
     * @param serverName local server name.
     * @return void response or
     * OMAGNotAuthorizedException the supplied userId is not authorized to issue this command or
     * OMAGInvalidParameterException invalid serverName  parameter.
     */
    public VoidResponse clearAllViewServices(String userId,
                                             String serverName)
    {
        final String methodName = "clearAllViewServices";

        RESTCallToken token = restCallLogger.logRESTCall(serverName, userId, methodName);

        VoidResponse response = new VoidResponse();

        try
        {
            /*
             * Validate and set up the userName and server name.
             */
            errorHandler.validateServerName(serverName, methodName);
            errorHandler.validateUserId(userId, serverName, methodName);

            this.storeViewServicesConfig(userId, serverName, null, null, methodName);
        }
        catch (OMAGInvalidParameterException error)
        {
            exceptionHandler.captureInvalidParameterException(response, error);
        }
        catch (OMAGNotAuthorizedException error)
        {
            exceptionHandler.captureNotAuthorizedException(response, error);
        }
        catch (Throwable error)
        {
            exceptionHandler.capturePlatformRuntimeException(serverName, methodName, response, error);
        }

        restCallLogger.logRESTCallReturn(token, response.toString());

        return response;
    }


    /**
     * Set up the configuration for all of the open metadata view services (OMASs).  This overrides
     * the current values.
     *
     * @param userId             user that is issuing the request.
     * @param serverName         local server name.
     * @param viewServicesConfig list of configuration properties for each view service.
     * @return void response or
     * OMAGNotAuthorizedException  the supplied userId is not authorized to issue this command or
     * OMAGInvalidParameterException invalid serverName or viewServicesConfig parameter.
     */
    public VoidResponse setViewServicesConfig(String                  userId,
                                              String                  serverName,
                                              List<ViewServiceConfig> viewServicesConfig)
    {
        final String methodName = "setViewServicesConfig";

        RESTCallToken token = restCallLogger.logRESTCall(serverName, userId, methodName);

        VoidResponse response = storeViewServicesConfig(userId, serverName, null, viewServicesConfig, methodName);

        restCallLogger.logRESTCallReturn(token, response.toString());

        return response;

    }


    /**
     * Set up the configuration for all of the open metadata view services (OMASs).  This overrides
     * the current values.
     *
     * @param userId             user that is issuing the request.
     * @param serverName         local server name.
     * @param serviceURLMarker   identifier of specific view service
     * @param viewServicesConfig list of configuration properties for each view service.
     * @param methodName         calling method
     * @return void response or
     * OMAGNotAuthorizedException  the supplied userId is not authorized to issue this command or
     * OMAGInvalidParameterException invalid serverName or viewServicesConfig parameter.
     */
    private VoidResponse storeViewServicesConfig(String userId,
                                                 String serverName,
                                                 String                  serviceURLMarker,
                                                 List<ViewServiceConfig> viewServicesConfig,
                                                 String                  methodName)
    {

        VoidResponse response = new VoidResponse();

        try
        {
            errorHandler.validateServerName(serverName, methodName);
            errorHandler.validateUserId(userId, serverName, methodName);

            OMAGServerConfig serverConfig = configStore.getServerConfig(userId, serverName, methodName);

            List<String> configAuditTrail = serverConfig.getAuditTrail();

            if (configAuditTrail == null)
            {
                configAuditTrail = new ArrayList<>();
            }

            if (viewServicesConfig == null)
            {
                configAuditTrail.add(new Date().toString() + " " + userId + " removed configuration for view services.");
            }
            else if (serviceURLMarker == null)
            {
                configAuditTrail.add(new Date().toString() + " " + userId + " updated configuration for view services.");
            }
            else
            {
                configAuditTrail.add(new Date().toString() + " " + userId + " updated configuration for view service " + serviceURLMarker + ".");
            }

            serverConfig.setAuditTrail(configAuditTrail);

            serverConfig.setViewServicesConfig(viewServicesConfig);

            configStore.saveServerConfig(serverName, methodName, serverConfig);
        }
        catch (OMAGInvalidParameterException error)
        {
            exceptionHandler.captureInvalidParameterException(response, error);
        }
        catch (OMAGNotAuthorizedException error)
        {
            exceptionHandler.captureNotAuthorizedException(response, error);
        }
        catch (Throwable error)
        {
            exceptionHandler.capturePlatformRuntimeException(serverName, methodName, response, error);
        }

        return response;
    }
}<|MERGE_RESOLUTION|>--- conflicted
+++ resolved
@@ -134,16 +134,10 @@
      * @param serverName name of server
      * @return view services response
      */
-<<<<<<< HEAD
-    public ViewServicesResponse getViewServices(String userId,
-                                                                    String serverName) {
-        final String methodName = "getViewServices";
-=======
     public ViewServicesResponse getViewServicesConfiguration(String userId,
                                                              String serverName)
     {
         final String methodName = "getViewServicesConfiguration";
->>>>>>> a97a83f5
 
         RESTCallToken token = restCallLogger.logRESTCall(serverName, userId, methodName);
 
@@ -217,7 +211,8 @@
      */
     public ViewServiceConfigResponse getViewServiceConfig(String userId,
                                                           String serverName,
-                                                          String serviceURLMarker) {
+                                                          String serviceURLMarker)
+    {
 
         final String methodName = "getViewServiceConfig";
 
@@ -225,7 +220,8 @@
 
         ViewServiceConfigResponse response = new ViewServiceConfigResponse();
 
-        try {
+        try
+        {
             /*
              * Validate and set up the userName and server name.
              */
@@ -251,11 +247,17 @@
                 }
             }
 
-        } catch (OMAGInvalidParameterException error) {
+        }
+        catch (OMAGInvalidParameterException error)
+        {
             exceptionHandler.captureInvalidParameterException(response, error);
-        } catch (OMAGNotAuthorizedException error) {
+        }
+        catch (OMAGNotAuthorizedException error)
+        {
             exceptionHandler.captureNotAuthorizedException(response, error);
-        } catch (Throwable error) {
+        }
+        catch (Throwable error)
+        {
             exceptionHandler.capturePlatformRuntimeException(serverName, methodName, response, error);
         }
 
@@ -340,6 +342,186 @@
 
         return response;
     }
+
+
+    /**
+     * Enable all view services that are registered with this server platform.   The configuration properties
+     * for each view service can be changed from their default using setViewServicesConfig operation.
+     *
+     * @param userId       user that is issuing the request.
+     * @param serverName   local server name.
+     * @param requestedViewServiceConfig  requested View Service Config containing the OMAGServerName and OMAGServerRootPlatformURL
+     * @return void response or
+     * OMAGNotAuthorizedException the supplied userId is not authorized to issue this command or
+     * OMAGConfigurationErrorException the event bus has not been configured or
+     * OMAGInvalidParameterException invalid serverName parameter.
+     */
+    public VoidResponse configureAllViewServices(String            userId,
+                                                 String            serverName,
+                                                 ViewServiceConfig requestedViewServiceConfig)
+    {
+        final String methodName = "configureViewServices";
+
+        RESTCallToken token = restCallLogger.logRESTCall(serverName, userId, methodName);
+        VoidResponse response = new VoidResponse();
+
+        try
+        {
+            /*
+             * Validate and set up the userName and server name.
+             */
+            errorHandler.validateServerName(serverName, methodName);
+            errorHandler.validateUserId(userId, serverName, methodName);
+            errorHandler.validateOMAGServerClientConfig(serverName, requestedViewServiceConfig, methodName);
+
+            List<ViewServiceConfig> viewServiceConfigList = new ArrayList<>();
+
+            /*
+             * Get the list of View Services implemented in this server.
+             */
+            List<ViewServiceRegistration> viewServiceRegistrationList = OMAGViewServiceRegistration.getViewServiceRegistrationList();
+
+            /*
+             * Set up the available view services.
+             */
+            if ((viewServiceRegistrationList != null) && (! viewServiceRegistrationList.isEmpty()))
+            {
+                for (ViewServiceRegistration registration : viewServiceRegistrationList)
+                {
+                    if (registration != null)
+                    {
+                        if (registration.getViewServiceOperationalStatus() == ServiceOperationalStatus.ENABLED)
+                        {
+                            viewServiceConfigList.add(createViewServiceConfig(registration, requestedViewServiceConfig));
+                        }
+                    }
+                }
+
+            }
+
+            if (viewServiceConfigList.isEmpty())
+            {
+                viewServiceConfigList = null;
+            }
+
+            this.storeViewServicesConfig(userId, serverName, null, viewServiceConfigList, methodName);
+        }
+        catch (OMAGInvalidParameterException error)
+        {
+            exceptionHandler.captureInvalidParameterException(response, error);
+        }
+        catch (OMAGNotAuthorizedException error)
+        {
+            exceptionHandler.captureNotAuthorizedException(response, error);
+        }
+        catch (Throwable  error)
+        {
+            exceptionHandler.capturePlatformRuntimeException(serverName, methodName, response, error);
+        }
+
+        restCallLogger.logRESTCallReturn(token, response.toString());
+
+        return response;
+    }
+
+
+    /**
+     * Set up the configuration for a single view service.
+     *
+     * @param registration registration information about the service.
+     * @param requestedViewServiceConfig requested view service config
+     * @return newly created config object
+     */
+    private ViewServiceConfig createViewServiceConfig(ViewServiceRegistration    registration,
+                                                      ViewServiceConfig          requestedViewServiceConfig)
+    {
+        ViewServiceConfig viewServiceConfig;
+
+        if (requestedViewServiceConfig instanceof IntegrationViewServiceConfig)
+        {
+            /*
+             * The requested configuration is for an Integration View Service
+             */
+            IntegrationViewServiceConfig requestedIntegrationViewServiceConfig = (IntegrationViewServiceConfig)requestedViewServiceConfig;
+            IntegrationViewServiceConfig createdViewServiceConfig = new IntegrationViewServiceConfig(registration);
+            createdViewServiceConfig.setResourceEndpoints(requestedIntegrationViewServiceConfig.getResourceEndpoints());
+            viewServiceConfig = createdViewServiceConfig;
+        }
+        else if (requestedViewServiceConfig instanceof SolutionViewServiceConfig)
+        {
+            /*
+             * The requested configuration is for a Solution View Service
+             */
+            SolutionViewServiceConfig requestedSolutionViewServiceConfig = (SolutionViewServiceConfig)requestedViewServiceConfig;
+            SolutionViewServiceConfig createdViewServiceConfig = new SolutionViewServiceConfig(registration);
+            createdViewServiceConfig.setOMAGServerPlatformRootURL(requestedSolutionViewServiceConfig.getOMAGServerPlatformRootURL());
+            createdViewServiceConfig.setOMAGServerName(requestedSolutionViewServiceConfig.getOMAGServerName());
+            viewServiceConfig =  createdViewServiceConfig;
+        }
+        else
+        {
+            /*
+             * Assume that the requested configuration is a vanilla view service configuration
+             */
+            ViewServiceConfig createdViewServiceConfig = new ViewServiceConfig(registration);
+            createdViewServiceConfig.setOMAGServerPlatformRootURL(requestedViewServiceConfig.getOMAGServerPlatformRootURL());
+            createdViewServiceConfig.setOMAGServerName(requestedViewServiceConfig.getOMAGServerName());
+            viewServiceConfig = createdViewServiceConfig;
+        }
+
+        /*
+         * Always copy the view service options if any are present
+         */
+        Map<String, Object> viewOptions = requestedViewServiceConfig.getViewServiceOptions();
+        viewServiceConfig.setViewServiceOptions(viewOptions);
+
+        return viewServiceConfig;
+    }
+
+
+    /**
+     * Add/update the configuration for a single service in the configuration.
+     *
+     * @param viewServiceConfig configuration to add/change
+     * @param currentList       current config (may be null)
+     * @return updated list
+     */
+    private List<ViewServiceConfig> updateViewServiceConfig(ViewServiceConfig       viewServiceConfig,
+                                                            List<ViewServiceConfig> currentList)
+    {
+        if (viewServiceConfig == null)
+        {
+            return currentList;
+        }
+        else
+        {
+            List<ViewServiceConfig> newList = new ArrayList<>();
+
+            if (currentList != null)
+            {
+                for (ViewServiceConfig existingConfig : currentList)
+                {
+                    if (existingConfig != null)
+                    {
+                        if (viewServiceConfig.getViewServiceId() != existingConfig.getViewServiceId())
+                        {
+                            newList.add(existingConfig);
+                        }
+                    }
+                }
+            }
+
+            newList.add(viewServiceConfig);
+
+            if (newList.isEmpty())
+            {
+                return null;
+            }
+
+            return newList;
+        }
+    }
+
 
     /**
      * Remove a view service.  This removes all configuration for the view service.
@@ -409,186 +591,6 @@
         return response;
     }
 
-
-    /**
-     * Enable all view services that are registered with this server platform.   The configuration properties
-     * for each view service can be changed from their default using setViewServicesConfig operation.
-     *
-     * @param userId       user that is issuing the request.
-     * @param serverName   local server name.
-     * @param requestedViewServiceConfig  requested View Service Config containing the OMAGServerName and OMAGServerRootPlatformURL
-     * @return void response or
-     * OMAGNotAuthorizedException the supplied userId is not authorized to issue this command or
-     * OMAGConfigurationErrorException the event bus has not been configured or
-     * OMAGInvalidParameterException invalid serverName parameter.
-     */
-    public VoidResponse configureAllViewServices(String            userId,
-                                                 String            serverName,
-                                                 ViewServiceConfig requestedViewServiceConfig)
-    {
-        final String methodName = "configureViewServices";
-
-        RESTCallToken token = restCallLogger.logRESTCall(serverName, userId, methodName);
-        VoidResponse response = new VoidResponse();
-
-        try
-        {
-            /*
-             * Validate and set up the userName and server name.
-             */
-            errorHandler.validateServerName(serverName, methodName);
-            errorHandler.validateUserId(userId, serverName, methodName);
-            errorHandler.validateOMAGServerClientConfig(serverName, requestedViewServiceConfig, methodName);
-
-            List<ViewServiceConfig> viewServiceConfigList = new ArrayList<>();
-
-            /*
-             * Get the list of View Services implemented in this server.
-             */
-            List<ViewServiceRegistration> viewServiceRegistrationList = OMAGViewServiceRegistration.getViewServiceRegistrationList();
-
-            /*
-             * Set up the available view services.
-             */
-            if (! viewServiceRegistrationList.isEmpty())
-            {
-                for (ViewServiceRegistration registration : viewServiceRegistrationList)
-                {
-                    if (registration != null)
-                    {
-                        if (registration.getViewServiceOperationalStatus() == ServiceOperationalStatus.ENABLED)
-                        {
-                            viewServiceConfigList.add(createViewServiceConfig(registration, requestedViewServiceConfig));
-                        }
-                    }
-                }
-
-            }
-
-            if (viewServiceConfigList.isEmpty())
-            {
-                viewServiceConfigList = null;
-            }
-
-            this.storeViewServicesConfig(userId, serverName, null, viewServiceConfigList, methodName);
-        }
-        catch (OMAGInvalidParameterException error)
-        {
-            exceptionHandler.captureInvalidParameterException(response, error);
-        }
-        catch (OMAGNotAuthorizedException error)
-        {
-            exceptionHandler.captureNotAuthorizedException(response, error);
-        }
-        catch (Throwable  error)
-        {
-            exceptionHandler.capturePlatformRuntimeException(serverName, methodName, response, error);
-        }
-
-        restCallLogger.logRESTCallReturn(token, response.toString());
-
-        return response;
-    }
-
-
-    /**
-     * Set up the configuration for a single view service.
-     *
-     * @param registration registration information about the service.
-     * @param requestedViewServiceConfig requested view service config
-     * @return newly created config object
-     */
-    private ViewServiceConfig createViewServiceConfig(ViewServiceRegistration    registration,
-                                                      ViewServiceConfig          requestedViewServiceConfig)
-    {
-        ViewServiceConfig viewServiceConfig;
-
-        if (requestedViewServiceConfig instanceof IntegrationViewServiceConfig)
-        {
-            /*
-             * The requested configuration is for an Integration View Service
-             */
-            IntegrationViewServiceConfig requestedIntegrationViewServiceConfig = (IntegrationViewServiceConfig)requestedViewServiceConfig;
-            IntegrationViewServiceConfig createdViewServiceConfig = new IntegrationViewServiceConfig(registration);
-            createdViewServiceConfig.setResourceEndpoints(requestedIntegrationViewServiceConfig.getResourceEndpoints());
-            viewServiceConfig = createdViewServiceConfig;
-        }
-        else if (requestedViewServiceConfig instanceof SolutionViewServiceConfig)
-        {
-            /*
-             * The requested configuration is for a Solution View Service
-             */
-            SolutionViewServiceConfig requestedSolutionViewServiceConfig = (SolutionViewServiceConfig)requestedViewServiceConfig;
-            SolutionViewServiceConfig createdViewServiceConfig = new SolutionViewServiceConfig(registration);
-            createdViewServiceConfig.setOMAGServerPlatformRootURL(requestedSolutionViewServiceConfig.getOMAGServerPlatformRootURL());
-            createdViewServiceConfig.setOMAGServerName(requestedSolutionViewServiceConfig.getOMAGServerName());
-            viewServiceConfig =  createdViewServiceConfig;
-        }
-        else
-        {
-            /*
-             * Assume that the requested configuration is a vanilla view service configuration
-             */
-            ViewServiceConfig createdViewServiceConfig = new ViewServiceConfig(registration);
-            createdViewServiceConfig.setOMAGServerPlatformRootURL(requestedViewServiceConfig.getOMAGServerPlatformRootURL());
-            createdViewServiceConfig.setOMAGServerName(requestedViewServiceConfig.getOMAGServerName());
-            viewServiceConfig = createdViewServiceConfig;
-        }
-
-        /*
-         * Always copy the view service options if any are present
-         */
-        Map<String, Object> viewOptions = requestedViewServiceConfig.getViewServiceOptions();
-        viewServiceConfig.setViewServiceOptions(viewOptions);
-
-        return viewServiceConfig;
-    }
-
-
-    /**
-     * Add/update the configuration for a single service in the configuration.
-     *
-     * @param viewServiceConfig configuration to add/change
-     * @param currentList       current config (may be null)
-     * @return updated list
-     */
-    private List<ViewServiceConfig> updateViewServiceConfig(ViewServiceConfig       viewServiceConfig,
-                                                            List<ViewServiceConfig> currentList)
-    {
-        if (viewServiceConfig == null)
-        {
-            return currentList;
-        }
-        else
-        {
-            List<ViewServiceConfig> newList = new ArrayList<>();
-
-            if (currentList != null)
-            {
-                for (ViewServiceConfig existingConfig : currentList)
-                {
-                    if (existingConfig != null)
-                    {
-                        if (viewServiceConfig.getViewServiceId() != existingConfig.getViewServiceId())
-                        {
-                            newList.add(existingConfig);
-                        }
-                    }
-                }
-            }
-
-            newList.add(viewServiceConfig);
-
-            if (newList.isEmpty())
-            {
-                return null;
-            }
-
-            return newList;
-        }
-    }
-
-
     /**
      * Disable the view services.  This removes all configuration for the view services
      * and disables the enterprise repository services.
@@ -678,8 +680,8 @@
      * OMAGNotAuthorizedException  the supplied userId is not authorized to issue this command or
      * OMAGInvalidParameterException invalid serverName or viewServicesConfig parameter.
      */
-    private VoidResponse storeViewServicesConfig(String userId,
-                                                 String serverName,
+    private VoidResponse storeViewServicesConfig(String                  userId,
+                                                 String                  serverName,
                                                  String                  serviceURLMarker,
                                                  List<ViewServiceConfig> viewServicesConfig,
                                                  String                  methodName)

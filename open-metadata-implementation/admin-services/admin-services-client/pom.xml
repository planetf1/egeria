--- conflicted
+++ resolved
@@ -26,10 +26,6 @@
         <dependency>
             <groupId>org.odpi.egeria</groupId>
             <artifactId>admin-services-api</artifactId>
-<<<<<<< HEAD
-            <version>${open-metadata.version}</version>
-=======
->>>>>>> e12c9568
         </dependency>
 
     </dependencies>

<?xml version="1.0" encoding="UTF-8"?>

<!-- SPDX-License-Identifier: Apache-2.0 -->
<!-- Copyright Contributors to the ODPi Egeria project.  -->

<project xmlns="http://maven.apache.org/POM/4.0.0"
         xmlns:xsi="http://www.w3.org/2001/XMLSchema-instance"
         xsi:schemaLocation="http://maven.apache.org/POM/4.0.0 http://maven.apache.org/xsd/maven-4.0.0.xsd">
    <parent>
        <artifactId>admin-services</artifactId>
        <groupId>org.odpi.egeria</groupId>
        <version>1.1-SNAPSHOT</version>
    </parent>

    <modelVersion>4.0.0</modelVersion>

    <name>Administration Services Client</name>
    <description>
        Provides a Java client for the open metadata administration services.
    </description>

    <artifactId>admin-services-client</artifactId>

    <dependencies>

        <dependency>
            <groupId>org.odpi.egeria</groupId>
            <artifactId>admin-services-api</artifactId>
<<<<<<< HEAD
            <version>${open-metadata.version}</version>
=======
>>>>>>> 6af38d79
        </dependency>

    </dependencies>

</project><|MERGE_RESOLUTION|>--- conflicted
+++ resolved
@@ -26,10 +26,6 @@
         <dependency>
             <groupId>org.odpi.egeria</groupId>
             <artifactId>admin-services-api</artifactId>
-<<<<<<< HEAD
-            <version>${open-metadata.version}</version>
-=======
->>>>>>> 6af38d79
         </dependency>
 
     </dependencies>

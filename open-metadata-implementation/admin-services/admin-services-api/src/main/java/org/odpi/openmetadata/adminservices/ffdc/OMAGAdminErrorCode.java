/* SPDX-License-Identifier: Apache-2.0 */
/* Copyright Contributors to the ODPi Egeria project. */
package org.odpi.openmetadata.adminservices.ffdc;

import org.slf4j.Logger;
import org.slf4j.LoggerFactory;

import java.text.MessageFormat;
import java.util.Arrays;

/**
 * The OMAGAdminErrorCode is used to define first failure data capture (FFDC) for errors that occur within the OMAG Server
 * It is used in conjunction with OMAG Exceptions, both Checked and Runtime (unchecked).
 *
 * The 5 fields in the enum are:
 * <ul>
 *     <li>HTTP Error Code - for translating between REST and JAVA - Typically the numbers used are:</li>
 *     <li><ul>
 *         <li>500 - internal error</li>
 *         <li>501 - not implemented </li>
 *         <li>503 - Service not available</li>
 *         <li>400 - invalid parameters</li>
 *         <li>401 - unauthorized</li>
 *         <li>404 - not found</li>
 *         <li>405 - method not allowed</li>
 *         <li>409 - data conflict errors - eg item already defined</li>
 *     </ul></li>
 *     <li>Error Message Id - to uniquely identify the message</li>
 *     <li>Error Message Text - includes placeholder to allow additional values to be captured</li>
 *     <li>SystemAction - describes the result of the error</li>
 *     <li>UserAction - describes how a user should correct the error</li>
 * </ul>
 */
public enum OMAGAdminErrorCode
{
    NULL_LOCAL_SERVER_NAME(400, "OMAG-ADMIN-400-001 ",
            "OMAG server has been called with a null local server name",
            "The system is unable to configure the local server.",
            "The local server name is supplied by the caller to the OMAG server. This call needs to be corrected before the server can operate correctly."),

    INCOMPATIBLE_SERVER_NAMES(400, "OMAG-ADMIN-400-002 ",
            "OMAG Server Platform was requested to start OMAG Server {0} but the configuration document retrieved for it " +
                    "has the server name set to {1}",
            "The system is unable to start the OMAG server because it can not retrieve the correct configuration document.",
            "The configuration is retrieved from the configuration document store connector.  " +
                                      "This connector is set up for the OMAG Server Platform.  " +
                                      "It is either not configured correctly, or there is an error in its " +
                                      "implementation because it is not retrieving the correct configuration document for" +
                                      "the requested server."),

    NULL_LOCAL_SERVER_USERID(400, "OMAG-ADMIN-400-003 ",
                   "OMAG server {0} has been configured with a null local server user identifier (userId)",
                   "The system fails to start the server because this user identifier is needed for processing events " +
                                     "from external topics.  If the server continues to operate, it will not be able to function correctly.",
                   "The local server's user identifier is supplied in the configuration document for the OMAG server.  " +
                                     "This configuration needs to be corrected before the server can operate correctly.  " +
                                     "Once the configuration document has been corrected, restart the server."),

    NULL_USER_NAME(400, "OMAG-ADMIN-400-004 ",
                   "An REST API call to OMAG server {0} has been made with a null user identifier (userId)",
                   "The server rejects the request.",
                   "The user name is supplied in a parameter (typically called userID) in the call to the OMAG server. " +
                           "This parameter needs to be changes to a valid user identifier before the request can operate correctly."),

    ACCESS_SERVICE_NOT_RECOGNIZED(400, "OMAG-ADMIN-400-005 ",
            "Unable to configure server {0} since access service {1} is not registered in this OMAG Server Platform",
            "The system is unable to add this access service to the server's configuration document.",
            "Check that the name of the access service is correctly specified in the configuration request.  " +
                                          "If you are not sure, issue the call to list the registered access services and verify the " +
                                          "values you are using.  If the name is right but the access service should be registered," +
                                          "then the developer of the access service needs to add this registration to the code of the access " +
                                          "service. An access service is registered in the " +
                                          "OMAG Server Platform by adding a description of the access service to the " +
                                          "access service registration (look for OMAGAccessServiceRegistration.registerAccessService() in " +
                                          "existing access service modules to see this code pattern). Once the access service being " +
                                          "requested is registered, retry the configuration request."),

    ACCESS_SERVICE_NOT_ENABLED(400, "OMAG-ADMIN-400-006 ",
            "Unable to configure server {0} since access service {1} is not enabled in this OMAG Server Platform",
            "The system is unable to configure the local server.",
            "Validate and correct the name of the access service URL marker or enable the access service in this platform."),

    NULL_COHORT_NAME(400, "OMAG-ADMIN-400-007 ",
            "OMAG server {0} has been configured with a null cohort name",
            "The system is unable to configure the local server.",
            "The cohort name is supplied by the caller to the OMAG server. This call needs to be corrected before the server can operate correctly."),

    LOCAL_REPOSITORY_MODE_NOT_SET(400, "OMAG-ADMIN-400-008 ",
            "The local repository mode has not been set for OMAG server {0}",
            "The local repository mode must be enabled before the event mapper connection or repository proxy connection is set.  The system is unable to configure the local server.",
            "The local repository mode is supplied by the caller to the OMAG server. This call to enable the local repository needs to be made before the call to set the event mapper connection or repository proxy connection."),

    NULL_SERVER_CONFIG(400, "OMAG-ADMIN-400-009 ",
            "The OMAG server {0} has been passed null configuration.",
            "The system is unable to initialize the local server instance.",
            "Retry the request with server configuration."),

    NULL_REPOSITORY_CONFIG(400, "OMAG-ADMIN-400-010 ",
            "The OMAG server {0} has been passed a configuration document with no open metadata repository services configuration",
            "The system is unable to initialize the local server instance.",
            "Use the administration services to add the repository services configuration."),

    NULL_ACCESS_SERVICE_ADMIN_CLASS(400, "OMAG-ADMIN-400-011 ",
            "The OMAG server {0} has been passed a null admin services class name for access service {1}",
            "The system is unable to initialize this access service. The server failed to start.",
            "If the access service should be initialized then set up the appropriate admin services class name " +
                                            "in the access service's configuration and restart the server instance. Otherwise, " +
                                            "remove the configuration for this access service and restart the server."),

    BAD_ACCESS_SERVICE_ADMIN_CLASS(400, "OMAG-ADMIN-400-012 ",
            "The OMAG server {0} has been passed an invalid admin services class name {1} for access service {2}",
            "The system is unable to initialize this access service and the server failed to start.",
            "The configuration document for the serve needs to be fixed before the server will restart.  " +
                                           "If the access service should be initialized then update its configuration and" +
                                           "ensure ist admin class name is set to the name of a Java Class that implements AccessServiceAdmin. " +
                                           "Otherwise delete the configuration for this access service.  " +
                                           "Once the configuration document is updated, restart the server."),

    BAD_CONFIG_FILE(400, "OMAG-ADMIN-400-013 ",
            "The OMAG server {0} is not able to open its configuration file {1} due to the following error: {2} which included a message {3}",
            "The system is unable to initialize the server.",
            "Review the error message to determine the cause of the problem."),

    BAD_MAX_PAGE_SIZE(400, "OMAG-ADMIN-400-014 ",
            "The OMAG server {0} has been passed an invalid maximum page size of {1}",
            "The server failed to start.",
            "The maximum page size sets an upper limit on how many results a caller can request on a paged REST API call.  " +
                              "If it is set to zero then it means there is no limit, a positive number is the maximum paging size allowed.  " +
                              "Set the maximum page size in the configuration document to an appropriate value and restart the server."),

    ENTERPRISE_TOPIC_START_FAILED(400, "OMAG-ADMIN-400-015 ",
            "The OMAG server {0} is unable to start the enterprise OMRS topic connector, error message was {1}",
            "The open metadata access services will not be able to receive events from the connected repositories.",
            "Review the error messages and once the source of the problem is resolved, restart the server and retry the request."),

    TOO_LATE_TO_SET_EVENT_BUS(400, "OMAG-ADMIN-400-016 ",
            "The OMAG server {0} is unable to set up new event bus configuration because other services are already configured",
            "It is not possible to change the event bus configuration for this server while there are other open metadata services configured.",
            "Remove any configuration for this server's cohorts, local repository and access services, " +
                                      "and retry the request to add the event bus configuration.  " +
                                      "Then it is possible to add the configuration for the other services back " +
                                      "into the configuration document."),

    NO_EVENT_BUS_SET(400, "OMAG-ADMIN-400-017 ",
            "The OMAG server {0} is unable to add open metadata services until the event bus is configured",
            "No change has occurred in this server's configuration document.",
            "Add the event bus configuration using the administration services and retry the request."),

    NULL_METADATA_COLLECTION_NAME(400, "OMAG-ADMIN-400-018 ",
            "OMAG server {0} has been called with a null metadata collection name",
            "The system is unable to add this metadata collection name to the configuration document for the local server.",
            "The metadata collection name is optional.  If it is not set up then the local server name is used instead."),

    EMPTY_CONFIGURATION(400, "OMAG-ADMIN-400-019 ",
            "OMAG server {0} has been called with a configuration document that has no services configured",
            "The requested server provides no function.",
            "Use the administration services to add configuration for OMAG services to the server's configuration document."),

    NULL_ACCESS_SERVICE_ROOT_URL(400, "OMAG-ADMIN-400-020 ",
            "The {0} service of OMAG server {1} has been configured with a null root URL for the {2} access service",
            "The system is unable to accept this value in the configuration properties.",
            "The root URL is supplied by the caller to the OMAG server. This call needs to be corrected before the server can operate correctly."),

    NULL_ACCESS_SERVICE_SERVER_NAME(400, "OMAG-ADMIN-400-021 ",
            "OMAG server {0} has been configured with a null cohort name",
            "The system is unable to accept this value in the configuration properties.",
            "The server name is supplied by the caller to the OMAG server. This call needs to be corrected before the server can operate correctly."),

    NULL_FILE_NAME(400, "OMAG-ADMIN-400-022 ",
            "OMAG server {0} has been configured with a null file name for an Open Metadata Archive",
            "The system is unable to configure the local server to load this Open Metadata Archive file.",
            "The file name is supplied by the caller to the OMAG server. This call needs to be corrected before the server can load the open metadata archive."),

    INCOMPATIBLE_CONFIG_FILE(400, "OMAG-ADMIN-400-023 ",
            "The configuration document for OMAG server {0} is at version {1} which is not compatible with this OMAG Server Platform which supports versions {2}",
            "The system is unable to configure the local server because it can not read the configuration document.",
            "Migrate the configuration document to a compatible version (or delete and recreate it).  See https://egeria.odpi.org/open-metadata-implementation/admin-services/docs/user/migrating-configuration-documents.html"),

    BAD_CONFIG_PROPERTIES(400, "OMAG-ADMIN-400-024 ",
            "The {0} Open Metadata Access Service (OMAS) has been passed an invalid value of {1} in the {2} property.  The resulting exception of {3} included the following message: {4}",
            "The access service has not been passed valid configuration.",
            "Correct the configuration and restart the service."),

    NO_ENTERPRISE_TOPIC(400, "OMAG-ADMIN-400-025 ",
            "The {0} Open Metadata Access Service (OMAS) has been passed a null enterprise OMRS topic for server {1}",
            "The access service has not been passed valid configuration.",
            "Correct the configuration and restart the service."),

    BAD_TOPIC_CONNECTOR(400, "OMAG-ADMIN-400-026 ",
            "Method {0} called on behalf of the {1} service detected a {2} exception when creating an open metadata topic connector.  The error " +
                    "message was {3}",
            "The access service has not been passed valid configuration.",
            "Correct the configuration and restart the service."),

    NULL_CONNECTION(400, "OMAG-ADMIN-400-027 ",
            "OMAG server {0} has been called with a null connection for method {1}",
            "The system is unable to add this connection to the configuration.",
            "Change the call to pass a valid connection.  If you want to clear the connection use the clear version of the method."),

    NULL_PLATFORM_CONNECTION(400, "OMAG-ADMIN-400-028 ",
            "The OMAG server platform has been called with a null connection for method {0}",
            "The system is unable to add this connection to the configuration.",
            "Change the call to pass a valid connection.  If you want to clear the connection use the clear version of the method."),

    NULL_VIEW_SERVICE_ADMIN_CLASS(400, "OMAG-ADMIN-400-029 ",
            "The UI server {0} has been passed a null admin services class name for view service {1}",
            "The system is unable to initialize this view service.",
            "if the view service should be initialized then set up the appropriate admin services class name and restart the server instance."),

    BAD_VIEW_SERVICE_ADMIN_CLASS(400, "OMAG-ADMIN-400-030 ",
            "The UI server {0} has been passed an invalid admin services class name {1} for view service {2}",
            "The system is unable to initialize this view service.",
            "If the view service should be initialized then set up the appropriate admin services class name and restart the server instance."),

    INCOMPATIBLE_SUBSYSTEMS(400, "OMAG-ADMIN-400-031 ",
            "The configuration document for server {0} includes configuration for a {1} but also has configuration for the {2} subsystem which " +
                    "is not a compatible combination",
            "The server fails to initialize and an exception is returned to the caller.",
            "Reconfigure the server to include a compatible combination of subsystems."),

    MISSING_CONFIGURATION_PROPERTY(400, "OMAG-ADMIN-400-032 ",
            "The supplied configuration for server {0} was not accepted because there is no value provided for property {1}",
            "The system returns an exception and does not update the configuration document for the server.",
            "Retry the configuration request with the property value set up correctly."),

<<<<<<< HEAD
    VIEW_SERVICE_NOT_RECOGNIZED(400, "OMAG-ADMIN-400-033 ",
            "Unable to configure server {0} since view service {1} is not registered in this OMAG Server Platform",
            "The system is unable to add this view service to the server's configuration document.",
            "Check that the name of the view service is correctly specified in the configuration request.  " +
                    "If you are not sure, issue the call to list the registered view services and verify the " +
                    "values you are using.  If the name is right but the view service should be registered," +
                    "then the developer of the view service needs to add this registration to the code of the view " +
                    "service. An view service is registered in the " +
                    "OMAG Server Platform by adding a description of the view service to the " +
                    "view service registration (look for OMAGAccessServiceRegistration.registerViewService() in " +
                    "existing view service modules to see this code pattern). Once the view service being " +
                    "requested is registered, retry the configuration request."),

    VIEW_SERVICE_NOT_ENABLED(400, "OMAG-ADMIN-400-034 ",
            "Unable to configure server {0} since view service {1} is not enabled in this OMAG Server Platform",
            "The system is unable to configure the local server.",
            "Validate and correct the name of the view service URL marker or enable the view service in this platform."),

=======
    COHORT_NOT_KNOWN(400, "OMAG-ADMIN-400-033 ",
            "The OMAG server {0} is unable to override the cohort topic until the {1} cohort is set up",
            "No change has occurred in this server's configuration document.",
            "Add the cohort configuration using the administration services and retry the request."),

    COHORT_TOPIC_STRANGE(400, "OMAG-ADMIN-400-034 ",
            "The OMAG server {0} is unable to override the cohort topic for the {1} cohort because the contents of the topic connection do not " +
                    "follow the expected pattern",
            "No change has occurred in this server's configuration document because the topic connection in the cohort configuration does not " +
                                 "follow the same structure as Egeria expects and so any update may have unexpected consequences.",
            "Use the setCohortConfig() method to manually update the cohort topic in the cohort configuration."),

    UNCLASSIFIABLE_SERVER(400, "OMAG-ADMIN-400-035 ",
            "Unable to classify the type of server for OMAG server {0} from its configuration document.",
            "The system is unable to initialize the local server instance.",
            "Analyse the server's configuration document to determine why the type of server it requests " +
                                  "is not identified.  Update the server's configuration document to provide " +
                                  "a valid server configuration."),
>>>>>>> 85b93d65

    UNEXPECTED_EXCEPTION(500, "OMAG-ADMIN-500-001 ",
            "Method {1} for OMAG server {0} returned an unexpected exception of {2} with message {3}",
            "The system is unable to configure the OMAG server.",
            "This is likely to be either an operational or logic error. Look for other errors.  Validate the request.  If you are stuck, raise an issue."),

    UNEXPECTED_PLATFORM_EXCEPTION(500, "OMAG-ADMIN-500-002 ",
            "Method {0} returned an unexpected exception of {1} with message {2}",
            "The system is unable to configure the OMAG server.",
            "This is likely to be either an operational or logic error. Look for other errors.  Validate the request.  If you are stuck, raise an " +
                                          "issue."),
    BAD_TOPIC_CONNECTOR_PROVIDER(500, "OMAG-ADMIN-500-003 ",
            "Method {0} called on behalf of the {1} service detected a {2} exception when creating an open " +
                                         "metadata topic connection because the connector provider is incorrect.  The error message was {3}",
            "This is an internal error.  The access service is not using a valid connector provider.",
            "Raise an issue on Egeria's GitHub and work with the Egeria community to resolve."),

    UNEXPECTED_INITIALIZATION_EXCEPTION(500, "OMAG-ADMIN-500-004 ",
            "The {0} service detected an unexpected {1} exception with message {2} during initialization",
            "The system is unable to start the service in the OMAG server.",
            "This is likely to be either an operational or logic error. Look for other errors.  Validate the request.  " +
                                                "If you are stuck, raise an issue."),

    CLIENT_SIDE_REST_API_ERROR(503, "OMAG-ADMIN-503-001 ",
            "A client-side exception was received from API call {0} to OMAG Server Platform at {1}.  The error message was {2}",
            "The server has issued a call to the open metadata admin service REST API in a remote server and has received an exception from the " +
                                       "local client libraries.",
            "Look for errors in the local client's console to understand and correct the source of the error.")

    ;

    private int    httpErrorCode;
    private String errorMessageId;
    private String errorMessage;
    private String systemAction;
    private String userAction;

    private static final Logger log = LoggerFactory.getLogger(OMAGAdminErrorCode.class);


    /**
     * The constructor for OMRSErrorCode expects to be passed one of the enumeration rows defined in
     * OMRSErrorCode above.   For example:
     *
     *     OMRSErrorCode   errorCode = OMRSErrorCode.SERVER_NOT_AVAILABLE;
     *
     * This will expand out to the 5 parameters shown below.
     *
     * @param newHTTPErrorCode error code to use over REST calls
     * @param newErrorMessageId unique Id for the message
     * @param newErrorMessage text for the message
     * @param newSystemAction description of the action taken by the system when the error condition happened
     * @param newUserAction instructions for resolving the error
     */
    OMAGAdminErrorCode(int  newHTTPErrorCode, String newErrorMessageId, String newErrorMessage, String newSystemAction, String newUserAction)
    {
        this.httpErrorCode = newHTTPErrorCode;
        this.errorMessageId = newErrorMessageId;
        this.errorMessage = newErrorMessage;
        this.systemAction = newSystemAction;
        this.userAction = newUserAction;
    }


    public int getHTTPErrorCode()
    {
        return httpErrorCode;
    }


    /**
     * Returns the unique identifier for the error message.
     *
     * @return errorMessageId
     */
    public String getErrorMessageId()
    {
        return errorMessageId;
    }


    /**
     * Returns the error message with placeholders for specific details.
     *
     * @return errorMessage (unformatted)
     */
    public String getUnformattedErrorMessage()
    {
        return errorMessage;
    }


    /**
     * Returns the error message with the placeholders filled out with the supplied parameters.
     *
     * @param params strings that plug into the placeholders in the errorMessage
     * @return errorMessage (formatted with supplied parameters)
     */
    public String getFormattedErrorMessage(String... params)
    {
        if (log.isDebugEnabled())
        {
            log.debug(String.format("<== OMAGAdminErrorCode.getMessage(%s)", Arrays.toString(params)));
        }

        MessageFormat mf = new MessageFormat(errorMessage);
        String result = mf.format(params);

        if (log.isDebugEnabled())
        {
            log.debug(String.format("==> OMAGAdminErrorCode.getMessage(%s): %s", Arrays.toString(params), result));
        }

        return result;
    }


    /**
     * Returns a description of the action taken by the system when the condition that caused this exception was
     * detected.
     *
     * @return systemAction
     */
    public String getSystemAction()
    {
        return systemAction;
    }


    /**
     * Returns instructions of how to resolve the issue reported in this exception.
     *
     * @return userAction
     */
    public String getUserAction()
    {
        return userAction;
    }
}<|MERGE_RESOLUTION|>--- conflicted
+++ resolved
@@ -223,26 +223,6 @@
             "The system returns an exception and does not update the configuration document for the server.",
             "Retry the configuration request with the property value set up correctly."),
 
-<<<<<<< HEAD
-    VIEW_SERVICE_NOT_RECOGNIZED(400, "OMAG-ADMIN-400-033 ",
-            "Unable to configure server {0} since view service {1} is not registered in this OMAG Server Platform",
-            "The system is unable to add this view service to the server's configuration document.",
-            "Check that the name of the view service is correctly specified in the configuration request.  " +
-                    "If you are not sure, issue the call to list the registered view services and verify the " +
-                    "values you are using.  If the name is right but the view service should be registered," +
-                    "then the developer of the view service needs to add this registration to the code of the view " +
-                    "service. An view service is registered in the " +
-                    "OMAG Server Platform by adding a description of the view service to the " +
-                    "view service registration (look for OMAGAccessServiceRegistration.registerViewService() in " +
-                    "existing view service modules to see this code pattern). Once the view service being " +
-                    "requested is registered, retry the configuration request."),
-
-    VIEW_SERVICE_NOT_ENABLED(400, "OMAG-ADMIN-400-034 ",
-            "Unable to configure server {0} since view service {1} is not enabled in this OMAG Server Platform",
-            "The system is unable to configure the local server.",
-            "Validate and correct the name of the view service URL marker or enable the view service in this platform."),
-
-=======
     COHORT_NOT_KNOWN(400, "OMAG-ADMIN-400-033 ",
             "The OMAG server {0} is unable to override the cohort topic until the {1} cohort is set up",
             "No change has occurred in this server's configuration document.",
@@ -261,7 +241,24 @@
             "Analyse the server's configuration document to determine why the type of server it requests " +
                                   "is not identified.  Update the server's configuration document to provide " +
                                   "a valid server configuration."),
->>>>>>> 85b93d65
+
+    VIEW_SERVICE_NOT_RECOGNIZED(400, "OMAG-ADMIN-400-036 ",
+                                "Unable to configure server {0} since view service {1} is not registered in this OMAG Server Platform",
+                                "The system is unable to add this view service to the server's configuration document.",
+                                "Check that the name of the view service is correctly specified in the configuration request.  " +
+                                        "If you are not sure, issue the call to list the registered view services and verify the " +
+                                        "values you are using.  If the name is right, but the view service should be registered," +
+                                        "then the developer of the view service needs to add this registration to the code of the view " +
+                                        "service. An view service is registered in the " +
+                                        "OMAG Server Platform by adding a description of the view service to the " +
+                                        "view service registration. Once the view service being " +
+                                        "requested is registered, retry the configuration request."),
+
+    VIEW_SERVICE_NOT_ENABLED(400, "OMAG-ADMIN-400-036 ",
+                             "Unable to configure server {0} since view service {1} is not enabled in this OMAG Server Platform",
+                             "The system is unable to configure the local server.",
+                             "Validate and correct the name of the view service URL marker or enable the view service in this platform."),
+
 
     UNEXPECTED_EXCEPTION(500, "OMAG-ADMIN-500-001 ",
             "Method {1} for OMAG server {0} returned an unexpected exception of {2} with message {3}",

--- conflicted
+++ resolved
@@ -111,20 +111,12 @@
                                       "digital-architecture",
                                       "Design of the digital services for an organization",
                                       "https://egeria.odpi.org/open-metadata-implementation/access-services/digital-architecture/"),
-<<<<<<< HEAD
-    DIGITAL_SERVICE_OMAS            ( 1024,
-=======
     DIGITAL_SERVICE_OMAS            ( 1027,
->>>>>>> 24d70e76
                                       "DigitalService",
                                       "Digital Service OMAS",
                                       "digital-service",
                                       "Manage a Digital Service Lifecycle",
-<<<<<<< HEAD
-            "https://egeria.odpi.org/open-metadata-implementation/access-services/digital-service/"),
-=======
                                         "https://egeria.odpi.org/open-metadata-implementation/access-services/digital-service/"),
->>>>>>> 24d70e76
     DISCOVERY_ENGINE_OMAS            (1015,
                                       "Discovery Engine",
                                       "Discovery Engine OMAS",

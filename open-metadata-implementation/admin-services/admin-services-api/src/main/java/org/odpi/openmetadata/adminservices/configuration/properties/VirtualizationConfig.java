--- conflicted
+++ resolved
@@ -23,25 +23,15 @@
 @JsonAutoDetect(getterVisibility=PUBLIC_ONLY, setterVisibility=PUBLIC_ONLY, fieldVisibility=NONE)
 @JsonInclude(JsonInclude.Include.NON_NULL)
 @JsonIgnoreProperties(ignoreUnknown=true)
-<<<<<<< HEAD
 public class VirtualizationConfig extends AdminServicesConfigHeader
 {
-    private String     virtualizationProvider = null;
-    private String     ivInTopicName          = null;
-    private Connection ivInTopic              = null;
-    private String     ivOutTopicName         = null;
-    private Connection ivOutTopic             = null;
-=======
-public class VirtualizationConfig extends AdminServicesConfigHeader {
-
-    private String virtualizationProvider                     = null;
-    private String ivInTopicName                              = null;
-    private Connection ivInTopic                              = null;
-    private String ivOutTopicName                             = null;
-    private Connection ivOutTopic                             = null;
-    private Connection virtualizationSolutionConnection       = null;
-    private Map<String, Object> virtualizationSolutionConfig  = null;
->>>>>>> 12f679f4
+    private String              virtualizationProvider           = null;
+    private String              ivInTopicName                    = null;
+    private Connection          ivInTopic                        = null;
+    private String              ivOutTopicName                   = null;
+    private Connection          ivOutTopic                       = null;
+    private Connection          virtualizationSolutionConnection = null;
+    private Map<String, Object> virtualizationSolutionConfig     = null;
 
 
     /**
@@ -57,17 +47,6 @@
      *
      * @param template object to copy
      */
-<<<<<<< HEAD
-    public VirtualizationConfig(VirtualizationConfig template)
-    {
-        if (template != null)
-        {
-            this.virtualizationProvider = template.virtualizationProvider;
-            this.ivInTopicName          = template.ivInTopicName;
-            this.ivInTopic              = template.ivInTopic;
-            this.ivOutTopicName         = template.ivOutTopicName;
-            this.ivOutTopic             = template.ivOutTopic;
-=======
     public VirtualizationConfig(VirtualizationConfig template) {
         if (template != null) {
             this.virtualizationProvider           = template.virtualizationProvider;
@@ -77,7 +56,6 @@
             this.ivOutTopic                       = template.ivOutTopic;
             this.virtualizationSolutionConnection = template.virtualizationSolutionConnection;
             this.virtualizationSolutionConfig     = template.virtualizationSolutionConfig;
->>>>>>> 12f679f4
         }
     }
 
@@ -187,27 +165,9 @@
      * Set the connection of the information view out topic
      * @param virtualizationSolutionConnection Connection
      */
-<<<<<<< HEAD
-    @Override
-    public boolean equals(Object objectToCompare)
+    public void setVirtualizationSolutionConnection(Connection virtualizationSolutionConnection)
     {
-        if (this == objectToCompare)
-        {
-            return true;
-        }
-        if (objectToCompare == null || getClass() != objectToCompare.getClass())
-        {
-            return false;
-        }
-        VirtualizationConfig that = (VirtualizationConfig) objectToCompare;
-        return  Objects.equals(getIvInTopicName(), that.getIvInTopicName())&&
-                Objects.equals(getIvInTopic(), that.getIvInTopic()) &&
-                Objects.equals(getIvOutTopicName(), that.getIvOutTopicName()) &&
-                Objects.equals(getVirtualizationProvider(), that.getVirtualizationProvider());
-=======
-    public void setVirtualizationSolutionConnection(Connection virtualizationSolutionConnection) {
         this.virtualizationSolutionConnection = virtualizationSolutionConnection;
->>>>>>> 12f679f4
     }
 
     /**

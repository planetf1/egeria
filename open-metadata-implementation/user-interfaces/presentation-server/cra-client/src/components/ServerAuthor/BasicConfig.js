/* SPDX-License-Identifier: Apache-2.0 */
/* Copyright Contributors to the ODPi Egeria project. */

import React, { useContext } from "react";
import {
  RadioTile,
  TextInput,
  TileGroup,
} from "carbon-components-react";

import { ServerAuthorContext } from "../../contexts/ServerAuthorContext";

export default function BasicConfig() {
  
  const {
    newServerName, setNewServerName,
    newServerLocalURLRoot, setNewServerLocalURLRoot,
    newServerOrganizationName, setNewServerOrganizationName,
    newServerLocalUserId, setNewServerLocalUserId,
    newServerLocalPassword, setNewServerLocalPassword,
    newServerMaxPageSize, setNewServerMaxPageSize,
    newServerSecurityConnector, setNewServerSecurityConnector,
    newServerLocalServerType,
    newServerRepository, setNewServerRepository,
    basicConfigFormStartRef,
  } = useContext(ServerAuthorContext);

  return (

    <div style={{ textAlign: "left" }}>

      <fieldset className="bx--fieldset" style={{ marginBottom: "32px" }}>

        <TextInput
          id="new-server-name"
          name="new-server-name"
          type="text"
          labelText="Server name"
          value={newServerName}
          onChange={e => setNewServerName(e.target.value)}
          placeholder="cocoMDS1"
          invalid={newServerName  ===  ""}
          style={{marginBottom: "16px", width: "100%"}}
          ref={basicConfigFormStartRef}
          autoComplete="off"
        />

        <TextInput
          id="new-server-local-url-root"
          name="new-server-local-url-root"
          type="text"
          labelText="Local URL root"
          value={newServerLocalURLRoot}
          onChange={e => setNewServerLocalURLRoot(e.target.value)}
          placeholder="https://localhost:9443"
          invalid={newServerLocalURLRoot  ===  ""}
          style={{marginBottom: "16px"}}
        />

        <TextInput
          id="new-server-organization-name"
          name="new-server-organization-name"
          type="text"
          labelText="Organization name"
          value={newServerOrganizationName}
          onChange={e => setNewServerOrganizationName(e.target.value)}
          placeholder="Org 1"
          invalid={newServerOrganizationName == ""}
          style={{marginBottom: "16px"}}
          autoComplete="off"
        />

        <TextInput
          id="new-server-local-user-id"
          name="new-server-local-user-id"
          type="text"
          labelText="Local user ID"
          value={newServerLocalUserId}
          onChange={e => setNewServerLocalUserId(e.target.value)}
<<<<<<< HEAD
          placeholder="my_server_user_id"
          invalid={newServerLocalUserId == ""}
=======
          placeholder="myMetadataServerUserId"
          invalid={newServerLocalUserId === ""}
>>>>>>> 7827ed4f
          style={{marginBottom: "16px"}}
          autoComplete="off"
        />

        <TextInput.PasswordInput
          id="new-server-local-password"
          name="new-server-local-password"
          labelText="Local password"
          value={newServerLocalPassword}
          onChange={e => setNewServerLocalPassword(e.target.value)}
<<<<<<< HEAD
          placeholder="my_server_Password"
          invalid={newServerLocalPassword == ""}
=======
          placeholder="myMetadataServerPassword"
          invalid={newServerLocalPassword === ""}
>>>>>>> 7827ed4f
          style={{marginBottom: "16px"}}
          autoComplete="new-password"
        />

        <TextInput
          id="new-server-max-page-size"
          name="new-server-max-page-size"
          type="text"
          labelText="Max page size"
          value={newServerMaxPageSize}
          onChange={e => setNewServerMaxPageSize(e.target.value)}
          placeholder="1000"
          invalid={newServerMaxPageSize === ""}
          style={{marginBottom: "16px"}}
        />

        <TextInput
          id="new-server-security-connector"
          name="new-server-security-connector"
          type="text"
          labelText="Security Connector (Class Name)"
          value={newServerSecurityConnector}
          onChange={e => setNewServerSecurityConnector(e.target.value)}
          placeholder="Fully Qualified Java Class Name"
          helperText="Note: This field is optional. Leave blank to skip."
          style={{marginBottom: "16px"}}
        />

      </fieldset>

      {
        // If server type is Metadata Server, show local repository tiles
        (newServerLocalServerType === "Metadata Server") &&
        <fieldset className="bx--fieldset" style={{ marginBottom: "32px" }}>
          <legend className="bx--label" style={{ textAlign: "left" }}>Server repository type</legend>
          <TileGroup
            defaultSelected="in-memory-repository"
            name="repository-types"
            valueSelected={newServerRepository}
            legend=""
            onChange={value => setNewServerRepository(value)}
            style={{marginTop: "16px", textAlign: "left"}}
          >
            <RadioTile
              id="in-memory-repository"
              light={false}
              name="in-memory-repository"
              tabIndex={0}
              value="in-memory-repository"
            >
              In Memory
            </RadioTile>
            <RadioTile
              id="local-graph-repository"
              light={false}
              name="local-graph-repository"
              tabIndex={1}
              value="local-graph-repository"
            >
              Janus Graph
            </RadioTile>
            <RadioTile
              id="read-only-repository"
              light={false}
              name="read-only-repository"
              tabIndex={2}
              value="read-only-repository"
            >
              Read Only
            </RadioTile>
          </TileGroup>
        </fieldset>
      }

    </div>

  )

}<|MERGE_RESOLUTION|>--- conflicted
+++ resolved
@@ -77,13 +77,8 @@
           labelText="Local user ID"
           value={newServerLocalUserId}
           onChange={e => setNewServerLocalUserId(e.target.value)}
-<<<<<<< HEAD
           placeholder="my_server_user_id"
-          invalid={newServerLocalUserId == ""}
-=======
-          placeholder="myMetadataServerUserId"
           invalid={newServerLocalUserId === ""}
->>>>>>> 7827ed4f
           style={{marginBottom: "16px"}}
           autoComplete="off"
         />
@@ -94,13 +89,8 @@
           labelText="Local password"
           value={newServerLocalPassword}
           onChange={e => setNewServerLocalPassword(e.target.value)}
-<<<<<<< HEAD
           placeholder="my_server_Password"
-          invalid={newServerLocalPassword == ""}
-=======
-          placeholder="myMetadataServerPassword"
           invalid={newServerLocalPassword === ""}
->>>>>>> 7827ed4f
           style={{marginBottom: "16px"}}
           autoComplete="new-password"
         />

/* SPDX-License-Identifier: Apache-2.0 */
/* Copyright Contributors to the ODPi Egeria project. */
import React, { useState, useContext } from "react";
import { GlossaryAuthorContext } from "../../contexts/GlossaryAuthorContext";
import Delete16 from "../../images/Egeria_delete_16";
import Edit16 from "../../images/Egeria_edit_16";
import {
  Accordion,
  AccordionItem,
  Button,
  DataTable,
  MultiSelect,
  Pagination,
  TableContainer,
  Table,
  TableHead,
  TableRow,
  TableSelectAll,
  TableSelectRow,
  TableCell,
  TableHeader,
  TableBody,
  TableToolbar,
  TableToolbarContent,
  TableBatchActions,
  TableBatchAction,
  TableToolbarSearch,
} from "carbon-components-react";

const NodeSearch = (props) => {
  console.log("NodeSearch");
  const glossaryAuthorContext = useContext(GlossaryAuthorContext);

  const [results, setResults] = useState([]);
  const [total, setTotal] = useState(0);
  const [currentPage, setCurrentPage] = useState([]);
  const [pageNumber, setPageNumber] = useState(1);
  const [pageSize, setPageSize] = useState(10);
  const [errorMsg, setErrorMsg] = useState();
  const mainProperties = [
    {
      key: "name",
      text: "Name",
    },
    {
      key: "description",
      text: "Description",
    },
    {
      key: "qualifiedName",
      text: "Qualified Name",
    },
  ];

  const paginationProps = () => ({
    disabled: false,
    page: pageNumber,
    pagesUnknown: true,
    pageInputDisabled: false,
    backwardText: "Previous page",
    forwardText: "Next page",
    totalItems: total,
    pageSize: pageSize,
    pageSizes: [10, 50, 100],
    itemsPerPageText: "Items per page:",
    onChange: onPaginationChange,
  });
  const onPaginationChange = (paginationOptions) => {
    console.log("onPaginationChange");
    console.log(paginationOptions);
    if (results && results.length > 0) {
      const pageSize = paginationOptions.pageSize;
      // if page = 1 and pageSize 10, currentPageStart = 1
      // if page = 2 and pageSize 10, currentPageStart = 11
      // if page = 2 and pageSize 10 and results.length = 15, currentPageStart = 11 , currentPageSize = 5

<<<<<<< HEAD
      const currentPageStart = (paginationOptions.page - 1) * paginationOptions.pageSize;
=======
      const currentPageStart =
        (paginationOptions.page - 1) * paginationOptions.pageSize;
>>>>>>> cd138389
      let currentPageSize = pageSize;
      // if the last page is not complete ensure that we only specify up the end of the what is actually there in the results.
      if (currentPageStart + currentPageSize - 1 > results.length) {
        currentPageSize = results.length - currentPageStart;
      }
      const resultsToshow = results.slice(
        currentPageStart,
        currentPageStart + currentPageSize
      );
      console.log("resultsToshow");
      console.log(resultsToshow);
      setCurrentPage(resultsToshow);
    } else {
      setCurrentPage([]);
    }
  };
  const [headerData, setHeaderData] = useState(mainProperties);
  const additionalProperties = calculateAdditionalProperties();
  let selectedAdditionalProperties = [];

  function calculateHeaderData() {
    let allProperties = mainProperties;
    if (
      selectedAdditionalProperties !== undefined &&
      selectedAdditionalProperties &&
      selectedAdditionalProperties.length > 0
    ) {
      console.log("selectedAdditionalProperties.selectedItems 1");
      console.log(selectedAdditionalProperties);
      allProperties = mainProperties.concat(selectedAdditionalProperties);
    }
    console.log("allProperties 1");
    console.log(allProperties);
    setHeaderData(allProperties);
  }
  const onAdditionalAttributesChanged = (items) => {
    console.log("onAdditionalAttributesChanged");
    console.log(items.selectedItems);
    selectedAdditionalProperties = [];
    const selectedItems = items.selectedItems;
    for (let i = 0; i < selectedItems.length; i++) {
      let item = {};
      item.key = selectedItems[i].id;
      item.text = selectedItems[i].text;
      selectedAdditionalProperties.push(item);
    }
    // render the table by recalculating the header state based on the new values
    calculateHeaderData();
  };
  function calculateAdditionalProperties() {
    let items = [];
    glossaryAuthorContext.currentNodeType.attributes.map(function (attribute) {
      if (
        attribute.key != "name" &&
        attribute.key != "qualifiedName" &&
        attribute.key != "description"
      ) {
        let item = {};
        item.id = attribute.key;
        item.text = attribute.label;
        items.push(item);
      }
    });
    return items;
  }
  const batchActionClick = (selectedRows) => {
    console.log("batchActionClick" + selectedRows);
  };
  const handleAdd = (e) => {
    console.log("handleAdd" + e);
  };
  const handleDelete = (e) => {
    console.log("handleDelete" + e);
  };
  const handleEdit = (e) => {
    console.log("handleEdit" + e);
  };
  const handleOnChange = (e) => {
    e.preventDefault();
    if (e.target.value && e.target.value.length > 0) {
      setPageNumber(1);
      setTotal(0);
      const fetchUrl =
        glossaryAuthorContext.currentNodeType.url +
        "?offset=0&pageSize=1000&searchCriteria=" +
        e.target.value;
      fetch(fetchUrl, {
        method: "get",
        headers: {
          Accept: "application/json",
          "Content-Type": "application/json",
        },
      })
        .then((res) => res.json())
        .then((res) => {
          if (res.relatedHTTPCode == 200 && res.result) {
            const nodesArray = res.result;
            // if there is a node response then we have successfully created a node
            if (nodesArray) {
              if (nodesArray.length > 0) {
                let nodeRows = nodesArray.map(function (node, index) {
                  let row = {};
                  row.id = index;
                  // row.name = node.name;
                  // console.log(" name is " + row.name);
                  // row.description = node.description;
                  // row.qualifiedName = node.qualifiedName;
                  for (const property in node) {
                    console.log("result property is ", property);
                    if (property == "glossary") {
                      const glossary = node[property];
                      row.glossaryName = glossary.name;
                      row.glossaryGuid = glossary.guid;
                    } else if (property == "systemAttributes") {
                      row.guid = node[property].guid;
                    } else {
                      row[property] = node[property];
                    }
                  }
                  return row;
                });
                setResults(nodeRows);
                setCurrentPage(nodeRows.slice(0, pageSize));
                setTotal(nodeRows.length);
              } else {
                // no results
                setResults([]);
              }
            } else if (res.relatedHTTPCode) {
              if (res.exceptionUserAction) {
                msg = "Search Failed: " + res.exceptionUserAction;
              } else {
                msg =
                  "search Failed unexpected Egeria response: " +
                  JSON.stringify(res);
              }
            } else if (res.errno) {
              if (res.errno == "ECONNREFUSED") {
                msg = "Connection refused to the view server.";
              } else {
                // TODO create nice messages for all the http codes we think are relevant
                msg = "Search Failed with http errno " + res.errno;
              }
            } else {
              msg = "Search Failed - unexpected response" + JSON.stringify(res);
            }
            setErrorMsg(msg);
          }
        })
        .catch((res) => {
          setErrorMsg("Search Failed" + JSON.stringify(res));
        });
    }
  };
  return (
    <div>
      {glossaryAuthorContext.currentNodeType &&
        glossaryAuthorContext.currentNodeType.attributes.length > 3 && (
          <Accordion>
            <AccordionItem title="Show additional properties">
              <div class="bx--form-item">
                <div style={{ width: 150 }}>
                  <MultiSelect
                    onChange={onAdditionalAttributesChanged}
                    items={additionalProperties}
                    itemToString={(item) => (item ? item.text : "")}
                  />
                </div>
              </div>
            </AccordionItem>
          </Accordion>
        )}
      <div data-search role="search" class="bx--search bx--search--l">
        <label
          id="search-input-label-1"
          class="bx--label"
          for="search__input-1"
        >
          Search
        </label>
        <input
          class="bx--search-input"
          type="text"
          id="search__input-1"
          onChange={handleOnChange}
          placeholder="Search"
        />
        <svg
          focusable="false"
          preserveAspectRatio="xMidYMid meet"
          xmlns="http://www.w3.org/2000/svg"
          class="bx--search-magnifier"
          width="16"
          height="16"
          viewBox="0 0 16 16"
          aria-hidden="true"
        >
          <path d="M15,14.3L10.7,10c1.9-2.3,1.6-5.8-0.7-7.7S4.2,0.7,2.3,3S0.7,8.8,3,10.7c2,1.7,5,1.7,7,0l4.3,4.3L15,14.3z M2,6.5	C2,4,4,2,6.5,2S11,4,11,6.5S9,11,6.5,11S2,9,2,6.5z"></path>
        </svg>
        <button
          class="bx--search-close bx--search-close--hidden"
          title="Clear search
            input"
          aria-label="Clear search input"
        >
          <svg
            focusable="false"
            preserveAspectRatio="xMidYMid meet"
            xmlns="http://www.w3.org/2000/svg"
            class="bx--search-clear"
            width="20"
            height="20"
            viewBox="0 0 32 32"
            aria-hidden="true"
          >
            <path d="M24 9.4L22.6 8 16 14.6 9.4 8 8 9.4 14.6 16 8 22.6 9.4 24 16 17.4 22.6 24 24 22.6 17.4 16 24 9.4z"></path>
          </svg>
        </button>
      </div>
      <DataTable
        isSortable
        rows={currentPage}
        headers={headerData}
        render={({
          rows,
          headers,
          getHeaderProps,
          getSelectionProps,
          getRowProps,
          getBatchActionProps,
          onInputChange,
          selectedRows,
        }) => (
          <TableContainer
            title={glossaryAuthorContext.currentNodeType.typeName}
          >
            <TableToolbar>
              {/* make sure to apply getBatchActionProps so that the bar renders */}
              <TableBatchActions {...getBatchActionProps()}>
                {/* inside of you batch actions, you can include selectedRows */}
                <TableBatchAction
                  primaryFocus
                  onClick={handleDelete(selectedRows)}
<<<<<<< HEAD

                >
                  Delete
                </TableBatchAction>
                <TableBatchAction
                 onClick={handleEdit(selectedRows)}
                 >
=======
                >
                  Delete
                </TableBatchAction>
                <TableBatchAction onClick={handleEdit(selectedRows)}>
>>>>>>> cd138389
                  Edit
                </TableBatchAction>
              </TableBatchActions>
              <TableToolbarSearch onChange={onInputChange} />
              <TableToolbarContent>
                <Button onClick={handleAdd} small kind="primary">
                  Add new
                </Button>
              </TableToolbarContent>
            </TableToolbar>
            <Table>
              <TableHead>
                <TableRow>
                  <TableSelectAll {...getSelectionProps()} />
                  {headers.map((header) => (
                    <TableHeader {...getHeaderProps({ header })}>
                      {header.text}
                    </TableHeader>
                  ))}
                </TableRow>
              </TableHead>
              <TableBody>
                {rows.map((row) => (
                  <TableRow {...getRowProps({ row })}>
                    <TableSelectRow {...getSelectionProps({ row })} />
                    {row.cells.map((cell) => (
                      <TableCell key={cell.id}>{cell.value}</TableCell>
                    ))}
                  </TableRow>
                ))}
              </TableBody>
            </Table>
          </TableContainer>
        )}
      />
      <Pagination {...paginationProps()} />
    </div>
  );
};

export default NodeSearch;<|MERGE_RESOLUTION|>--- conflicted
+++ resolved
@@ -74,12 +74,8 @@
       // if page = 2 and pageSize 10, currentPageStart = 11
       // if page = 2 and pageSize 10 and results.length = 15, currentPageStart = 11 , currentPageSize = 5
 
-<<<<<<< HEAD
-      const currentPageStart = (paginationOptions.page - 1) * paginationOptions.pageSize;
-=======
       const currentPageStart =
         (paginationOptions.page - 1) * paginationOptions.pageSize;
->>>>>>> cd138389
       let currentPageSize = pageSize;
       // if the last page is not complete ensure that we only specify up the end of the what is actually there in the results.
       if (currentPageStart + currentPageSize - 1 > results.length) {
@@ -323,20 +319,13 @@
                 <TableBatchAction
                   primaryFocus
                   onClick={handleDelete(selectedRows)}
-<<<<<<< HEAD
-
                 >
                   Delete
                 </TableBatchAction>
                 <TableBatchAction
                  onClick={handleEdit(selectedRows)}
                  >
-=======
-                >
-                  Delete
-                </TableBatchAction>
-                <TableBatchAction onClick={handleEdit(selectedRows)}>
->>>>>>> cd138389
+
                   Edit
                 </TableBatchAction>
               </TableBatchActions>

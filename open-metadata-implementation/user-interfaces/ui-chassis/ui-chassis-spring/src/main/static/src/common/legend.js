/* SPDX-License-Identifier: Apache-2.0 */
/* Copyright Contributors to the ODPi Egeria project. */
import {PolymerElement, html} from '@polymer/polymer';
import {mixinBehaviors} from '@polymer/polymer/lib/legacy/class.js';
import {IronFitBehavior} from '@polymer/iron-fit-behavior/iron-fit-behavior.js';
import '@polymer/app-layout/app-grid/app-grid-style.js';
import '@vaadin/vaadin-icons/vaadin-icons.js';
import '@polymer/paper-styles/paper-styles.js';
import '../shared-styles.js';


import '../shared-styles.js';

class Legend extends mixinBehaviors([IronFitBehavior], PolymerElement) {

    static get template() {
        return html`
      <style include="shared-styles">  
          :host { 
            background: rgba(var(--egeria-primary-color-rgb),0.1);
            margin-bottom: 15px;
            padding: 20px 10px;
            max-height: none;
            display: flex;
            flex-grow: 1;
            flex-flow: column;
            flex-direction: column;
            height: 100%;
            ;
          }
          
          #legend-container {
            padding: 20px;
          }
          
      </style>
      
      <slot></slot>
<<<<<<< HEAD
        <div id="legend-container">
           <dom-repeat items="[[data]]"> 
=======
      <dom-if if="[[visible]]"> 
        <template> 
         <div>
          <iron-icon icon="vaadin:angle-right" on-tap="_toggle"></iron-icon>
         </div>
         <div id="legend-container">
           <dom-repeat items="[[legendNodes]]"> 
>>>>>>> 73b2d13f
            <template> 
            
                <p> 
                    <iron-icon style = "fill: {{item.color}};" icon="{{item.shape}}"></iron-icon> {{item.group}} {{item.appearances}}
                </p>
            </template>
           </dom-repeat>
        </div>
        </template>
      </dom-if>
      <dom-if if="[[!visible]]"> 
        <template> 
         <div>
          <iron-icon icon="vaadin:angle-left" on-tap="_toggle"></iron-icon>
         </div>
        </template>
      </dom-if>
       
    `;
    }

    static get properties() {
        return {
            data: {
                type: Object,
                observer: 'dataObserver'
            },
            title: String,
            groups: {
                type: Object
            },
            visible: {
                type: Boolean,
                value: false
            }
        }
    }

    ready() {
        super.ready();
        this.addEventListener('dom-change', () => {this.refit()});
        window.addEventListener('resize', () => {this.refit()});
        window.addEventListener('scroll', () => {this.refit()});
    }

    _toggle(){
        this.visible = !this.visible;
    }
    dataObserver (data, newData) {
        console.log(data)
        console.log(newData)
    }

}

window.customElements.define('legend-div', Legend);<|MERGE_RESOLUTION|>--- conflicted
+++ resolved
@@ -36,20 +36,16 @@
       </style>
       
       <slot></slot>
-<<<<<<< HEAD
-        <div id="legend-container">
-           <dom-repeat items="[[data]]"> 
-=======
       <dom-if if="[[visible]]"> 
         <template> 
          <div>
           <iron-icon icon="vaadin:angle-right" on-tap="_toggle"></iron-icon>
          </div>
          <div id="legend-container">
-           <dom-repeat items="[[legendNodes]]"> 
->>>>>>> 73b2d13f
+           <dom-repeat items="[[data]]"> 
+        <div id="legend-container">
+           <dom-repeat items="[[data]]"> 
             <template> 
-            
                 <p> 
                     <iron-icon style = "fill: {{item.color}};" icon="{{item.shape}}"></iron-icon> {{item.group}} {{item.appearances}}
                 </p>

/* SPDX-License-Identifier: Apache-2.0 */
/* Copyright Contributors to the ODPi Egeria project. */

import { PolymerElement, html } from '@polymer/polymer/polymer-element.js';
import '../shared-styles.js';
import '../common/vis-graph.js';
import '@vaadin/vaadin-radio-button/vaadin-radio-button.js';
import '@vaadin/vaadin-radio-button/vaadin-radio-group.js';
import '@vaadin/vaadin-tabs/vaadin-tabs.js';
import '@vaadin/vaadin-select/vaadin-select.js';
import '@vaadin/vaadin-dropdown-menu/vaadin-dropdown-menu.js';
import '@vaadin/vaadin-item/vaadin-item.js';
import '@vaadin/vaadin-list-box/vaadin-list-box.js';
import {mixinBehaviors} from "@polymer/polymer/lib/legacy/class";
import {ItemViewBehavior} from "../common/item";

class AssetLineageView extends mixinBehaviors([ItemViewBehavior], PolymerElement) {
    constructor() {
        super();
    }
  static get template() {
    return html`
    <style include="shared-styles">
        :host {
          display: flex;
          flex-flow: column;
          margin:var(--egeria-view-margin);
          min-height: var(--egeria-view-min-height);
        }
        
        .container {
          background-color: white;
          flex-grow: 1;
        }
        #useCases {
            color: var(--egeria-primary-color);
            width: fit-content;
            margin: auto;
        }
    </style>
    
    <app-route route="{{route}}" pattern="/:usecase/:guid" data="{{routeData}}" tail="{{tail}}"></app-route>
     
    <token-ajax id="tokenAjax" last-response="{{graphData}}"></token-ajax>
    <token-ajax id="tokenAjaxDetails" last-response="{{item}}" ></token-ajax>
    <div>
<<<<<<< HEAD
        <vaadin-tabs id ="useCases" selected="[[_getUseCase(routeData.usecase)]]" >
          <vaadin-tab value="ultimateSource">
            <a href="[[rootPath]]#/asset-lineage/ultimateSource/[[routeData.guid]]" tabindex="-1" rel="noopener"> 
                Ultimate Source
            </a>
          </vaadin-tab>
          <vaadin-tab value="endToEnd">
            <a href="[[rootPath]]#/asset-lineage/endToEnd/[[routeData.guid]]" tabindex="-1"  rel="noopener"> 
                End to End Lineage
            </a>
          </vaadin-tab>
          <vaadin-tab value="ultimateDestination">
            <a href="[[rootPath]]#/asset-lineage/ultimateDestination/[[routeData.guid]]" tabindex="-1"  rel="noopener"> 
                Ultimate Destination
            </a>
          </vaadin-tab>
          <vaadin-tab value="glossaryLineage">
            <a href="[[rootPath]]#/asset-lineage/glossaryLineage/[[routeData.guid]]" tabindex="-1" rel="noopener"> 
                Glossary Lineage
            </a>
          </vaadin-tab>
          <vaadin-tab value="sourceAndDestination">
            <a href="[[rootPath]]#/asset-lineage/sourceAndDestination/[[routeData.guid]]" tabindex="-1" rel="noopener"> 
                Source and Destination
            </a>
          </vaadin-tab>
        </vaadin-tabs>
    
=======
>>>>>>> 3e24ca48
        <vaadin-select id="processMenu" value="true" >
          <template>
            <vaadin-list-box>
              <vaadin-item value="true" selected>With ETL Jobs</vaadin-item>
              <vaadin-item value="false">Without ETL Jobs</vaadin-item>
            </vaadin-list-box>
            </template>
        </vaadin-select>

    </div>
    <div hidden = "[[_hideIncludeGlossaryTerms(routeData.usecase)]]">
     <vaadin-select id="glossaryTermMenu" value="true">
            <template>
                <vaadin-list-box>
                  <vaadin-item value="true" selected>Include Glossary Term</vaadin-item>
                  <vaadin-item value="false">Exclude Glossary Term</vaadin-item>
                </vaadin-list-box>  
            </template>
        </vaadin-select>
    </div>

    <div class="container" id="container">
        <vis-graph id="visgraph" data=[[graphData]]></vis-graph>
    </div>
    `;
  }

    ready() {
        super.ready();
        this.$.processMenu.addEventListener('value-changed', () =>
            this._reload(this.$.useCases.items[this.$.useCases.selected].value, this.$.processMenu.value));

        this.$.glossaryTermMenu.addEventListener('value-changed', () =>
            this._reload(this.$.useCases.items[this.$.useCases.selected].value, this.$.processMenu.value));

    }

    static get properties() {
        return {
            usecases:{
                type: Array,
                value:['ultimateSource','endToEnd','ultimateDestination','glossaryLineage','sourceAndDestination' ]
            },
            graphData: {
                type: Object,
                observer: '_graphDataChanged'
            },
            groups : {
                type: Object,
                value: {
                    GlossaryTerm: {
                        shape: 'diamond',
                        color: '#FCF68E'
                    },
                    Column: {
                        color: '#99E17E'
                    },
                    RelationalColumn: {
                        color: '#99E17E'
                    },
                    TabularColumn: {
                        color: '#99E17E'
                    },
                    RelationalTable: {
                        shape: 'box',
                    },
                    Process: {
                        shape: 'parallelogram'
                    },
                    condensedNode: {
                        color: '#71ccdc'
                    }
                }
            }
        }
    }

    static get observers() {
        return [
            '_routeChanged(route)'
        ];
    }

    _routeChanged(route){
        if (this.route.prefix === '/asset-lineage') {
            this.$.tokenAjaxDetails.url = '/api/assets/' + this.routeData.guid;
            this.$.tokenAjaxDetails._go();
            this._reload(this.routeData.usecase, this.$.processMenu.value);
        }
    }

    _graphDataChanged(data, newData) {
        console.debug("oldData" + JSON.stringify(data));
        console.debug("newData" + JSON.stringify(newData));
        if (data === null || data === undefined) {
            if (newData != null) {
                data = newData;
            } else {
                data = {
                    nodes: [],
                    edges: []
                };
            }
        }
        for (var i = 0; i < data.nodes.length; i++) {
            data.nodes[i].title = JSON.stringify(data.nodes[i].properties, "", '<br>');
            if (data.nodes[i].properties == null) {
                continue;
            }
            let displayName;
            if (data.nodes[i].properties['tableDisplayName'] != null) {
                displayName = data.nodes[i].properties['tableDisplayName']
            } else if (data.nodes[i].properties['vertex--tableDisplayName'] != null) {
                displayName = data.nodes[i].properties['vertex--tableDisplayName']
            }
            if (displayName != null) {
                data.nodes[i].label += ' \n Table : ' + displayName;
            }
        }
        if (!this._hideIncludeGlossaryTerms(this.routeData.usecase) && this.$.glossaryTermMenu.value === "false" ) {
            var filteredNodes = [];
            var nodesToRemove = [];
            var filteredEdges = [];
            for (var i = 0; i < data.nodes.length; i++) {
                if (data.nodes[i].group !== "GlossaryTerm") {
                    filteredNodes.push(data.nodes[i]);
                } else {
                    nodesToRemove.push(data.nodes[i])
                }
            }
            for (var j = 0; j < data.edges.length; j++) {
                var edgeRemoved = false;
                for (var i = 0; i < nodesToRemove.length; i++) {
                    if (data.edges[j].from === nodesToRemove[i].id) {
                        for (var k = 0; k < data.edges.length; k++) {
                            if (data.edges[k].to === nodesToRemove[i].id) {
                                edgeRemoved = true;
                                filteredEdges.push({
                                    to : data.edges[j].to,
                                    from : data.edges[k].from,
                                    label : data.edges[k].label
                                })
                            }
                        }
                    }
                }
                if (edgeRemoved === false) {
                    filteredEdges.push(data.edges[j])
                }
            }
            data.nodes = filteredNodes;
            data.edges = filteredEdges;
        }
        this.$.visgraph.importNodesAndEdges(data.nodes, data.edges);
    }

    _ultimateSource(guid, includeProcesses) {
      if (includeProcesses === null || includeProcesses === undefined) {
         includeProcesses  = "true";
      }
      this.$.visgraph.options.groups = this.groups;
      this.$.tokenAjax.url = '/api/lineage/entities/' + guid + '/ultimate-source?includeProcesses=' + includeProcesses;
      this.$.tokenAjax._go();
  }

      _endToEndLineage(guid, includeProcesses){
          if (includeProcesses === null || includeProcesses === undefined) {
              includeProcesses  = "true";
          }
          this.$.visgraph.options.groups = this.groups;
          this.$.tokenAjax.url = '/api/lineage/entities/' + guid + '/end2end?includeProcesses=' + includeProcesses;
          this.$.tokenAjax._go();
      }

      _ultimateDestination(guid, includeProcesses){
          if (includeProcesses === null || includeProcesses === undefined) {
              includeProcesses  = "true";
          }
          this.$.visgraph.options.groups = this.groups;
          this.$.tokenAjax.url = '/api/lineage/entities/' + guid + '/ultimate-destination?includeProcesses=' + includeProcesses;
          this.$.tokenAjax._go();
      }

      _glossaryLineage(guid, includeProcesses){
          if (includeProcesses === null || includeProcesses === undefined) {
              includeProcesses  = "true";
          }
          this.$.visgraph.options.groups = this.groups;
          this.$.tokenAjax.url = '/api/lineage/entities/' + guid + '/glossary-lineage?includeProcesses=' + includeProcesses;
          this.$.tokenAjax._go();
      }

      _sourceAndDestination(guid, includeProcesses){
          if (includeProcesses === null || includeProcesses === undefined) {
              includeProcesses  = "true";
          }
          this.$.visgraph.options.groups = this.groups;
          this.$.tokenAjax.url = '/api/lineage/entities/' + guid + '/source-and-destination?includeProcesses=' + includeProcesses;
          this.$.tokenAjax._go();
      }

    _reload(usecase, includeProcesses) {
        switch (usecase) {
            case 'ultimateSource':
                this._ultimateSource(this.routeData.guid, includeProcesses);
                break;
            case 'endToEnd':
                this._endToEndLineage(this.routeData.guid, includeProcesses);
                break;
            case 'ultimateDestination':
                this._ultimateDestination(this.routeData.guid, includeProcesses);
                break;
            case 'glossaryLineage':
                this._glossaryLineage(this.routeData.guid, includeProcesses);
                break;
            case 'sourceAndDestination':
                this._sourceAndDestination(this.routeData.guid, includeProcesses);
                break;
        }
    }

    _getUseCase(usecase){
      return this.usecases.indexOf(usecase);
    }

    _hideIncludeGlossaryTerms(usecase) {
        return !("ultimateDestination" === usecase || "ultimateSource" === usecase) ;
    }
}

window.customElements.define('asset-lineage-view', AssetLineageView);<|MERGE_RESOLUTION|>--- conflicted
+++ resolved
@@ -44,7 +44,6 @@
     <token-ajax id="tokenAjax" last-response="{{graphData}}"></token-ajax>
     <token-ajax id="tokenAjaxDetails" last-response="{{item}}" ></token-ajax>
     <div>
-<<<<<<< HEAD
         <vaadin-tabs id ="useCases" selected="[[_getUseCase(routeData.usecase)]]" >
           <vaadin-tab value="ultimateSource">
             <a href="[[rootPath]]#/asset-lineage/ultimateSource/[[routeData.guid]]" tabindex="-1" rel="noopener"> 
@@ -73,8 +72,7 @@
           </vaadin-tab>
         </vaadin-tabs>
     
-=======
->>>>>>> 3e24ca48
+    <div>
         <vaadin-select id="processMenu" value="true" >
           <template>
             <vaadin-list-box>

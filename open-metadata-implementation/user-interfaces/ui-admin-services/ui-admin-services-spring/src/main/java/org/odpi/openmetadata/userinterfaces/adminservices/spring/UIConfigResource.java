--- conflicted
+++ resolved
@@ -55,8 +55,6 @@
     {
         return adminAPI.setUIServerConfig(userId, serverName, uiServerConfig);
     }
-
-<<<<<<< HEAD
     /**
      * Push the configuration for the server to another UI Server Platform.
      *
@@ -68,32 +66,11 @@
      * UIConfigurationErrorException there is a problem using the supplied configuration or
      * UIInvalidParameterException invalid serverName or destinationPlatform parameter.
      */
-    @RequestMapping(method = RequestMethod.POST, path = "/configuration/deploy")
+    @PostMapping( path = "/configuration/deploy")
     public VoidResponse deployUIServerConfig(@PathVariable String userId,
                                                @PathVariable String           serverName,
                                                @RequestBody URLRequestBody destinationPlatform)
     {
         return adminAPI.deployUIServerConfig(userId, serverName, destinationPlatform);
     }
-=======
-//TODO Support deploying one UI config to another UI server tracked in issue #1685. Uncomment and correct the following code
-//    /**
-//     * Push the configuration for the server to another UI Server Platform.
-//     *
-//     * @param userId  user that is issuing the request
-//     * @param serverName  local server name
-//     * @param destinationPlatform  location of the platform where the config is to be deployed to
-//     * @return void response or
-//     * UINotAuthorizedException the supplied userId is not authorized to issue this command or
-//     * UIConfigurationErrorException there is a problem using the supplied configuration or
-//     * UIInvalidParameterException invalid serverName or destinationPlatform parameter.
-//     */
-//    @PostMapping( path = "/configuration/deploy")
-//    public VoidResponse deployUIServerConfig(@PathVariable String userId,
-//                                               @PathVariable String           serverName,
-//                                               @RequestBody URLRequestBody destinationPlatform)
-//    {
-//        return adminAPI.deployUIServerConfig(userId, serverName, destinationPlatform);
-//    }
->>>>>>> 6f872982
 }
/* SPDX-License-Identifier: Apache-2.0 */
/* Copyright Contributors to the ODPi Egeria project. */

import { PolymerElement, html } from '@polymer/polymer/polymer-element.js';
import '../shared-styles.js';
import '../common/vis-graph.js';
import '@vaadin/vaadin-radio-button/vaadin-radio-button.js';
import '@vaadin/vaadin-radio-button/vaadin-radio-group.js';

class AssetLineageView extends PolymerElement {
  static get template() {
    return html`
    <style include="shared-styles">
        :host {
          display: block;
          padding: 10px;
        }
        
        .container {
          margin: auto; 
          height: calc(100vh - 130px);
          background-color: white;
        }
    </style>
      
    <token-ajax id="tokenAjax" last-response="{{graphData}}"></token-ajax>
<<<<<<< HEAD
    <vaadin-tabs id ="useCases" selected="[[_getUseCase(this.subview)]]"  >
      <vaadin-tab value="ultimateSource">Ultimate Source</vaadin-tab>
      <vaadin-tab value="endToEnd">End to End Lineage</vaadin-tab>
      <vaadin-tab value="ultimateDestination">Ultimate Destination</vaadin-tab>
      <vaadin-tab value="glossaryLineage">Glossary Lineage</vaadin-tab>
      <vaadin-tab value="sourceAndDestination">Source and Destination</vaadin-tab>
    </vaadin-tabs>
    
    <!--protected _selectedChanged(selected): void-->
    
    <div>
        <vaadin-select id="viewsMenu" value="column-view" >
          <template>
            <vaadin-list-box>
              <vaadin-item value="column-view" selected="true">Column View</vaadin-item>
              <vaadin-item value="table-view">Table View</vaadin-item>
            </vaadin-list-box>
            </template>
        </vaadin-select>
=======
    <vaadin-radio-group id ="radioUsecases" class="select-option-group" name="radio-group" value="ultimateSource"  role="radiogroup" >
      <vaadin-radio-button value="ultimateSource" class="select-option" role="radio" type="radio">Ultimate Source</vaadin-radio-button>
      <vaadin-radio-button value="endToEnd" class="select-option" role="radio" type="radio">End to End Lineage</vaadin-radio-button>
      <vaadin-radio-button value="ultimateDestination" class="select-option" role="radio" type="radio">Ultimate Destination</vaadin-radio-button>
      <vaadin-radio-button value="glossaryLineage" class="select-option" role="radio" type="radio">Glossary Lineage</vaadin-radio-button>
      <vaadin-radio-button value="sourceAndDestination" class="select-option" role="radio" type="radio">Source and Destination</vaadin-radio-button>
    </vaadin-radio-group>
          
    <div>
    <vaadin-radio-group id ="radioViews" class="select-option-group" name="radio-group" value="column-view"  role="radiogroup" >
      <vaadin-radio-button value="column-view" class="select-option" role="radio" type="radio">Column View</vaadin-radio-button>
      <vaadin-radio-button value="table-view" class="select-option" role="radio" type="radio">Table view</vaadin-radio-button>
    </vaadin-radio-group>
>>>>>>> 30780a9f
    </div>
    
    <div class="container" id="container">
        <vis-graph id="visgraph" data=[[graphData]]></vis-graph>
    </div>
    `;
  }

    ready() {
        super.ready();
        this.$.radioUsecases.addEventListener('value-changed', () => this._usecaseChanged(this.$.radioUsecases.value, this.$.radioViews.value) );
        this.$.radioViews.addEventListener('value-changed', () => this._usecaseChanged(this.$.radioUsecases.value, this.$.radioViews.value) );
    }

    static get properties() {
        return {
            guid: {
                type: String,
                observer: '_guidChanged'
            },
            graphData: {
                type: Object,
                observer: '_graphDataChanged'
            },
            groups : {
                type: Object,
                value: {
                    GlossaryTerm: {
                        shape: 'diamond',
                        color: '#FCF68E'
                    },
                    Column: {
                        color: '#99E17E'
                    },
                    RelationalColumn: {
                        color: '#99E17E'
                    },
                    TabularColumn: {
                        color: '#99E17E'
                    },
                    RelationalTable: {
                        shape: 'box',
                    },
                    Process: {
                        shape: 'parallelogram'
                    },
                    condensedNode: {
                        color: '#71ccdc'
                    }
                }
            }
        }
    }


        _graphDataChanged(data) {
            console.log(data);
            if (data === null || data === undefined) {
                data = { nodes : [],
                         edges : []};
            } else {
                for (var i = 0; i < data.nodes.length; i++) {
                    data.nodes[i].title = JSON.stringify(data.nodes[i].properties, "test", '<br>');
                }
            }
            this.$.visgraph.importNodesAndEdges(data.nodes, data.edges);
        }


      _ultimateSource(guid, view) {
          if (view === null || view === undefined) {
             view  = "column-view";
          }
          this.$.visgraph.options.groups = this.groups;
          this.$.tokenAjax.url = '/api/lineage/entities/' + guid + '/ultimate-source?view=' + view;
          this.$.tokenAjax._go();
      }


      _endToEndLineage(guid, view){
          if (view === null || view === undefined) {
              view  = "column-view";
          }
          this.$.visgraph.options.groups = this.groups;
          this.$.tokenAjax.url = '/api/lineage/entities/' + guid + '/end2end?view=' + view;
          this.$.tokenAjax._go();
      }

      _ultimateDestination(guid, view){
          if (view === null || view === undefined) {
              view  = "column-view";
          }
          this.$.visgraph.options.groups = this.groups;
          this.$.tokenAjax.url = '/api/lineage/entities/' + guid+ '/ultimate-destination?view=' + view;
          this.$.tokenAjax._go();
      }

      _glossaryLineage(guid, view){
          if (view === null || view === undefined) {
              view  = "column-view";
          }
          this.$.visgraph.options.groups = this.groups;
          this.$.tokenAjax.url = '/api/lineage/entities/' + guid+ '/glossary-lineage?view=' + view;
          this.$.tokenAjax._go();
      }

      _sourceAndDestination(guid, view){
          if (view === null || view === undefined) {
              view  = "column-view";
          }
          this.$.visgraph.options.groups = this.groups;
          this.$.tokenAjax.url = '/api/lineage/entities/' + guid+ '/source-and-destination?view=' + view;
          this.$.tokenAjax._go();
      }

    _usecaseChanged(value, view) {
        switch (value) {
            case 'ultimateSource':
                this._ultimateSource(this.guid, view);
                break;
            case 'endToEnd':
                this._endToEndLineage(this.guid, view);
                break;
            case 'ultimateDestination':
                this._ultimateDestination(this.guid, view);
                break;
            case 'glossaryLineage':
                this._glossaryLineage(this.guid, view);
                break;
            case 'sourceAndDestination':
                this._sourceAndDestination(this.guid, view);
                break;
        }
    }


    _guidChanged() {
<<<<<<< HEAD
        this._reload(this.subview, this.$.viewsMenu.value);
    }

    _useCaseChanged() {
         window.location.href=window.location.href.replace(this.subview, this.usecase);
         this.subview  =  this.usecase;
         window.dispatchEvent(new CustomEvent('location-changed'));
         this._reload(this.usecase, this.$.viewsMenu.value);
    }

    _getUseCase(usecase){
      return this.usecases.indexOf(usecase);
=======
        this._usecaseChanged(this.$.radioUsecases.value, this.$.radioViews.value);
>>>>>>> 30780a9f
    }
}

window.customElements.define('asset-lineage-view', AssetLineageView);<|MERGE_RESOLUTION|>--- conflicted
+++ resolved
@@ -24,7 +24,6 @@
     </style>
       
     <token-ajax id="tokenAjax" last-response="{{graphData}}"></token-ajax>
-<<<<<<< HEAD
     <vaadin-tabs id ="useCases" selected="[[_getUseCase(this.subview)]]"  >
       <vaadin-tab value="ultimateSource">Ultimate Source</vaadin-tab>
       <vaadin-tab value="endToEnd">End to End Lineage</vaadin-tab>
@@ -44,21 +43,6 @@
             </vaadin-list-box>
             </template>
         </vaadin-select>
-=======
-    <vaadin-radio-group id ="radioUsecases" class="select-option-group" name="radio-group" value="ultimateSource"  role="radiogroup" >
-      <vaadin-radio-button value="ultimateSource" class="select-option" role="radio" type="radio">Ultimate Source</vaadin-radio-button>
-      <vaadin-radio-button value="endToEnd" class="select-option" role="radio" type="radio">End to End Lineage</vaadin-radio-button>
-      <vaadin-radio-button value="ultimateDestination" class="select-option" role="radio" type="radio">Ultimate Destination</vaadin-radio-button>
-      <vaadin-radio-button value="glossaryLineage" class="select-option" role="radio" type="radio">Glossary Lineage</vaadin-radio-button>
-      <vaadin-radio-button value="sourceAndDestination" class="select-option" role="radio" type="radio">Source and Destination</vaadin-radio-button>
-    </vaadin-radio-group>
-          
-    <div>
-    <vaadin-radio-group id ="radioViews" class="select-option-group" name="radio-group" value="column-view"  role="radiogroup" >
-      <vaadin-radio-button value="column-view" class="select-option" role="radio" type="radio">Column View</vaadin-radio-button>
-      <vaadin-radio-button value="table-view" class="select-option" role="radio" type="radio">Table view</vaadin-radio-button>
-    </vaadin-radio-group>
->>>>>>> 30780a9f
     </div>
     
     <div class="container" id="container">
@@ -196,7 +180,6 @@
 
 
     _guidChanged() {
-<<<<<<< HEAD
         this._reload(this.subview, this.$.viewsMenu.value);
     }
 
@@ -209,9 +192,6 @@
 
     _getUseCase(usecase){
       return this.usecases.indexOf(usecase);
-=======
-        this._usecaseChanged(this.$.radioUsecases.value, this.$.radioViews.value);
->>>>>>> 30780a9f
     }
 }
 

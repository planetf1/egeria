--- conflicted
+++ resolved
@@ -30,45 +30,26 @@
         <dependency>
             <groupId>org.odpi.egeria</groupId>
             <artifactId>graph-repository-connector</artifactId>
-<<<<<<< HEAD
-            <version>${open-metadata.version}</version>
-=======
->>>>>>> e12c9568
         </dependency>
 
         <dependency>
             <groupId>org.odpi.egeria</groupId>
             <artifactId>admin-services-api</artifactId>
-<<<<<<< HEAD
-            <version>${open-metadata.version}</version>
-=======
->>>>>>> e12c9568
         </dependency>
 
         <dependency>
             <groupId>org.odpi.egeria</groupId>
             <artifactId>open-connector-framework</artifactId>
-<<<<<<< HEAD
-            <version>${open-metadata.version}</version>
-=======
->>>>>>> e12c9568
         </dependency>
 
         <dependency>
             <groupId>com.fasterxml.jackson.core</groupId>
             <artifactId>jackson-databind</artifactId>
-<<<<<<< HEAD
-            <version>${jackson.version}</version>
-=======
->>>>>>> e12c9568
         </dependency>
 
         <dependency>
             <groupId>org.odpi.egeria</groupId>
             <artifactId>repository-services-apis</artifactId>
-<<<<<<< HEAD
-            <version>${open-metadata.version}</version>
-=======
         </dependency>
 
         <dependency>
@@ -79,28 +60,11 @@
         <dependency>
             <groupId>org.janusgraph</groupId>
             <artifactId>janusgraph-core</artifactId>
->>>>>>> e12c9568
-        </dependency>
-
-        <dependency>
-            <groupId>org.slf4j</groupId>
-            <artifactId>slf4j-api</artifactId>
-            <version>${slf4j.version}</version>
-        </dependency>
-
-        <dependency>
-            <groupId>org.janusgraph</groupId>
-            <artifactId>janusgraph-core</artifactId>
-            <version>${janusgraph.version}</version>
         </dependency>
 
         <dependency>
             <groupId>org.odpi.egeria</groupId>
             <artifactId>open-lineage-services-api</artifactId>
-<<<<<<< HEAD
-            <version>${open-metadata.version}</version>
-=======
->>>>>>> e12c9568
         </dependency>
 
         <dependency>
@@ -112,10 +76,6 @@
         <dependency>
             <groupId>org.apache.tinkerpop</groupId>
             <artifactId>gremlin-core</artifactId>
-<<<<<<< HEAD
-            <version>3.3.3</version>
-=======
->>>>>>> e12c9568
         </dependency>
 
     </dependencies>

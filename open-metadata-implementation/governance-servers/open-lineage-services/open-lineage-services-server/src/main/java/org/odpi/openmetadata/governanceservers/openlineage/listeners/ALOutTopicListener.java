/* SPDX-License-Identifier: Apache-2.0 */
/* Copyright Contributors to the ODPi Egeria project. */
package org.odpi.openmetadata.governanceservers.openlineage.listeners;

import com.fasterxml.jackson.databind.ObjectMapper;
import com.fasterxml.jackson.databind.exc.InvalidTypeIdException;
import org.odpi.openmetadata.governanceservers.openlineage.eventprocessors.GraphConstructor;
import org.odpi.openmetadata.governanceservers.openlineage.model.rest.responses.AssetResponse;
import org.odpi.openmetadata.governanceservers.openlineage.responses.ffdc.OpenLineageErrorCode;
import org.odpi.openmetadata.repositoryservices.auditlog.OMRSAuditLog;
import org.odpi.openmetadata.repositoryservices.auditlog.OMRSAuditLogRecordSeverity;
import org.odpi.openmetadata.repositoryservices.connectors.openmetadatatopic.OpenMetadataTopicListener;
import org.odpi.openmetadata.repositoryservices.events.OMRSInstanceEvent;
import org.odpi.openmetadata.repositoryservices.events.OMRSInstanceEventType;
import org.odpi.openmetadata.repositoryservices.events.beans.v1.OMRSEventV1;
import org.slf4j.Logger;
import org.slf4j.LoggerFactory;


public class ALOutTopicListener implements OpenMetadataTopicListener {

    private static final Logger log = LoggerFactory.getLogger(ALOutTopicListener.class);
    private static final ObjectMapper OBJECT_MAPPER = new ObjectMapper();
    private final OMRSAuditLog auditLog;
    private GraphConstructor graphConstructor;

    public ALOutTopicListener(GraphConstructor gremlinBuilder, OMRSAuditLog auditLog) {

        this.graphConstructor = gremlinBuilder;
        this.auditLog = auditLog;

    }


    /**
     * @param eventAsString contains all the information needed to build asset lineage like connection details, database
     *                      name, schema name, table name, derived columns details
     */
    @Override
    public void processEvent(String eventAsString) {
        try {
<<<<<<< HEAD
            OMRSEventV1 event = OBJECT_MAPPER.readValue(eventAsString, OMRSEventV1.class);
            log.info("Started processing OpenLineageEvent");
            OMRSInstanceEvent omrsInstanceEvent = new OMRSInstanceEvent(event);
            OMRSInstanceEventType instanceEventType = omrsInstanceEvent.getInstanceEventType();
            switch (instanceEventType) {
                case NEW_RELATIONSHIP_EVENT:
                    graphConstructor.addNewRelationship(omrsInstanceEvent);
                    break;
                case UPDATED_RELATIONSHIP_EVENT:
                    break;
            }
        } catch (InvalidTypeIdException e) {
            //Do nothing since it may be an AssetResponse event instead.
        }
        catch (Exception e){
            log.error("Exception processing event from Asset Lineage OMAS Out topic", e);
            OpenLineageErrorCode auditCode = OpenLineageErrorCode.PROCESS_EVENT_EXCEPTION;
=======
            event = OBJECT_MAPPER.readValue(eventAsString, OMRSEventV1.class);
        } catch (Exception e) {
            log.error(e.getMessage());
            OpenLineageErrorCode auditCode = OpenLineageErrorCode.PARSE_EVENT;
>>>>>>> 85be780e

            auditLog.logException("processEvent",
                    auditCode.getErrorMessageId(),
                    OMRSAuditLogRecordSeverity.EXCEPTION,
                    auditCode.getFormattedErrorMessage(eventAsString, e.getMessage()),
                    e.getMessage(),
                    auditCode.getSystemAction(),
                    auditCode.getUserAction(),
                    e);
        }
        try {
            AssetResponse event = OBJECT_MAPPER.readValue(eventAsString, AssetResponse.class);
            log.info("Started processing OpenLineageEvent");
            graphConstructor.addAsset(event);
        }
        catch (Exception e){
            log.error("Exception processing event from in topic", e);
            OpenLineageErrorCode auditCode = OpenLineageErrorCode.PROCESS_EVENT_EXCEPTION;

            auditLog.logException("processEvent",
                    auditCode.getErrorMessageId(),
                    OMRSAuditLogRecordSeverity.EXCEPTION,
                    auditCode.getFormattedErrorMessage(eventAsString, e.getMessage()),
                    e.getMessage(),
                    auditCode.getSystemAction(),
                    auditCode.getUserAction(),
                    e);
        }

    }

}<|MERGE_RESOLUTION|>--- conflicted
+++ resolved
@@ -39,7 +39,6 @@
     @Override
     public void processEvent(String eventAsString) {
         try {
-<<<<<<< HEAD
             OMRSEventV1 event = OBJECT_MAPPER.readValue(eventAsString, OMRSEventV1.class);
             log.info("Started processing OpenLineageEvent");
             OMRSInstanceEvent omrsInstanceEvent = new OMRSInstanceEvent(event);
@@ -57,12 +56,6 @@
         catch (Exception e){
             log.error("Exception processing event from Asset Lineage OMAS Out topic", e);
             OpenLineageErrorCode auditCode = OpenLineageErrorCode.PROCESS_EVENT_EXCEPTION;
-=======
-            event = OBJECT_MAPPER.readValue(eventAsString, OMRSEventV1.class);
-        } catch (Exception e) {
-            log.error(e.getMessage());
-            OpenLineageErrorCode auditCode = OpenLineageErrorCode.PARSE_EVENT;
->>>>>>> 85be780e
 
             auditLog.logException("processEvent",
                     auditCode.getErrorMessageId(),

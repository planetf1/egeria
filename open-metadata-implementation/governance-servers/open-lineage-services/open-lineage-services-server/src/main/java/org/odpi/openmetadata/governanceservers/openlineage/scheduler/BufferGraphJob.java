/* SPDX-License-Identifier: Apache-2.0 */
/* Copyright Contributors to the ODPi Egeria project. */
package org.odpi.openmetadata.governanceservers.openlineage.scheduler;

<<<<<<< HEAD
import org.odpi.openmetadata.governanceservers.openlineage.buffergraphstore.BufferGraph;
import org.quartz.*;
=======
import org.odpi.openmetadata.governanceservers.openlineage.buffergraph.BufferGraph;
import org.quartz.Job;
import org.quartz.JobDataMap;
import org.quartz.JobExecutionContext;
import org.quartz.JobKey;
>>>>>>> 50214e18
import org.slf4j.Logger;
import org.slf4j.LoggerFactory;

import java.time.LocalDateTime;

@DisallowConcurrentExecution
public class BufferGraphJob implements Job {

    private static final Logger log = LoggerFactory.getLogger(BufferGraphJob.class);

    @Override
    public void execute(JobExecutionContext context) {
        LocalDateTime localTime = LocalDateTime.now();
        log.info("Run QuartzJob at " + localTime);
        JobKey key = context.getJobDetail().getKey();
        JobDataMap dataMap = context.getJobDetail().getJobDataMap();
        BufferGraph bufferGraph = (BufferGraph) dataMap.get("openLineageGraphStore");
        performTask(bufferGraph);
    }

    private void performTask(BufferGraph bufferGraph) {
        try {
            bufferGraph.schedulerTask();  //TODO  Throws NPE
        } catch (Exception e) {
            log.error("Buffergraph job Scheduler error");
        }
    }
}<|MERGE_RESOLUTION|>--- conflicted
+++ resolved
@@ -2,16 +2,8 @@
 /* Copyright Contributors to the ODPi Egeria project. */
 package org.odpi.openmetadata.governanceservers.openlineage.scheduler;
 
-<<<<<<< HEAD
-import org.odpi.openmetadata.governanceservers.openlineage.buffergraphstore.BufferGraph;
+import org.odpi.openmetadata.governanceservers.openlineage.buffergraph.BufferGraph;
 import org.quartz.*;
-=======
-import org.odpi.openmetadata.governanceservers.openlineage.buffergraph.BufferGraph;
-import org.quartz.Job;
-import org.quartz.JobDataMap;
-import org.quartz.JobExecutionContext;
-import org.quartz.JobKey;
->>>>>>> 50214e18
 import org.slf4j.Logger;
 import org.slf4j.LoggerFactory;
 
@@ -25,18 +17,18 @@
     @Override
     public void execute(JobExecutionContext context) {
         LocalDateTime localTime = LocalDateTime.now();
-        log.info("Run QuartzJob at " + localTime);
+        System.out.println("Run QuartzJob at " + localTime);
+
         JobKey key = context.getJobDetail().getKey();
+
         JobDataMap dataMap = context.getJobDetail().getJobDataMap();
+
         BufferGraph bufferGraph = (BufferGraph) dataMap.get("openLineageGraphStore");
+
         performTask(bufferGraph);
     }
 
-    private void performTask(BufferGraph bufferGraph) {
-        try {
-            bufferGraph.schedulerTask();  //TODO  Throws NPE
-        } catch (Exception e) {
-            log.error("Buffergraph job Scheduler error");
-        }
+    private void performTask(BufferGraph bufferGraph){
+        bufferGraph.schedulerTask();
     }
 }
<?xml version="1.0" encoding="UTF-8"?>

<!-- SPDX-License-Identifier: Apache-2.0 -->
<!-- Copyright Contributors to the ODPi Egeria project.  -->

<project xmlns="http://maven.apache.org/POM/4.0.0"
         xmlns:xsi="http://www.w3.org/2001/XMLSchema-instance"
         xsi:schemaLocation="http://maven.apache.org/POM/4.0.0 http://maven.apache.org/xsd/maven-4.0.0.xsd">

    <parent>
        <artifactId>open-lineage-services</artifactId>
        <groupId>org.odpi.egeria</groupId>
        <version>1.1-SNAPSHOT</version>
    </parent>

    <modelVersion>4.0.0</modelVersion>


    <name>Open Lineage API</name>
    <description>
        Provides the definitions that make up the APIs used by external components when communicating
        with the open lineage.
    </description>

    <dependencies>

        <dependency>
            <groupId>com.fasterxml.jackson.core</groupId>
            <artifactId>jackson-annotations</artifactId>
<<<<<<< HEAD
            <version>${jackson.version}</version>
=======
>>>>>>> 6af38d79
        </dependency>

        <dependency>
            <groupId>org.slf4j</groupId>
            <artifactId>slf4j-api</artifactId>
<<<<<<< HEAD
            <version>${slf4j.version}</version>
=======
>>>>>>> 6af38d79
        </dependency>

    </dependencies>

    <artifactId>open-lineage-services-api</artifactId>

</project><|MERGE_RESOLUTION|>--- conflicted
+++ resolved
@@ -27,19 +27,11 @@
         <dependency>
             <groupId>com.fasterxml.jackson.core</groupId>
             <artifactId>jackson-annotations</artifactId>
-<<<<<<< HEAD
-            <version>${jackson.version}</version>
-=======
->>>>>>> 6af38d79
         </dependency>
 
         <dependency>
             <groupId>org.slf4j</groupId>
             <artifactId>slf4j-api</artifactId>
-<<<<<<< HEAD
-            <version>${slf4j.version}</version>
-=======
->>>>>>> 6af38d79
         </dependency>
 
     </dependencies>

--- conflicted
+++ resolved
@@ -27,11 +27,7 @@
      * @param lineageEvent event
      */
     @Override
-<<<<<<< HEAD
     public void addEntity(LineageEvent lineageEvent) { }
-=======
-    public void addEntity(ProcessLineageEvent processLineageEvent) { }
-
 
     /**
      * Returns a lineage subgraph.
@@ -64,5 +60,4 @@
     public String exportGraph(String graphName){
         return null;
     }
->>>>>>> fdf0a986
 }
/* SPDX-License-Identifier: Apache 2.0 */
/* Copyright Contributors to the ODPi Egeria project. */
package org.odpi.openmetadata.governanceservers.openlineage.graph;

import org.odpi.openmetadata.accessservices.assetlineage.model.GraphContext;
import org.odpi.openmetadata.accessservices.assetlineage.model.LineageEntity;
import org.odpi.openmetadata.accessservices.assetlineage.model.LineageRelationship;
import org.odpi.openmetadata.frameworks.connectors.ConnectorBase;
import org.odpi.openmetadata.governanceservers.openlineage.ffdc.OpenLineageException;

import java.util.Map;
import java.util.Set;

public abstract class LineageGraphConnectorBase extends ConnectorBase implements LineageGraph {

    @Override
    public abstract void initializeGraphDB() throws OpenLineageException;

    @Override
    public abstract void storeToGraph(Set<GraphContext> graphContext);

    @Override
    public abstract void updateEntity(LineageEntity lineageEntity);

    @Override
    public abstract void updateRelationship(LineageRelationship lineageRelationship);

    @Override
<<<<<<< HEAD
    public abstract void upsertRelationship(LineageRelationship lineageRelationship);
=======
    public abstract void updateClassification(Map<String, Set<GraphContext>> classificationContext);

    @Override
    public abstract void deleteClassification(String entityGuid, Map<String, Set<GraphContext>> classificationContext);
>>>>>>> 6b24400b

    @Override
    public abstract void deleteRelationship(String guid);

    @Override
    public abstract void deleteEntity(String guid,Object version);

}<|MERGE_RESOLUTION|>--- conflicted
+++ resolved
@@ -26,14 +26,13 @@
     public abstract void updateRelationship(LineageRelationship lineageRelationship);
 
     @Override
-<<<<<<< HEAD
-    public abstract void upsertRelationship(LineageRelationship lineageRelationship);
-=======
     public abstract void updateClassification(Map<String, Set<GraphContext>> classificationContext);
 
     @Override
     public abstract void deleteClassification(String entityGuid, Map<String, Set<GraphContext>> classificationContext);
->>>>>>> 6b24400b
+
+    @Override
+    public abstract void upsertRelationship(LineageRelationship lineageRelationship);
 
     @Override
     public abstract void deleteRelationship(String guid);

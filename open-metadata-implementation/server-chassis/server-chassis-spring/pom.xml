<?xml version="1.0" encoding="UTF-8"?>

<!-- SPDX-License-Identifier: Apache-2.0 -->
<!-- Copyright Contributors to the ODPi Egeria project. -->

<project xmlns="http://maven.apache.org/POM/4.0.0"
         xmlns:xsi="http://www.w3.org/2001/XMLSchema-instance"
         xsi:schemaLocation="http://maven.apache.org/POM/4.0.0 http://maven.apache.org/xsd/maven-4.0.0.xsd">

    <parent>
        <artifactId>server-chassis</artifactId>
        <groupId>org.odpi.egeria</groupId>
        <version>1.1-SNAPSHOT</version>
    </parent>

    <modelVersion>4.0.0</modelVersion>

    <name>OMAG Server Platform Chassis for Spring</name>
    <description>
        Provides the spring-based OMAG server platform chassis.
    </description>

    <artifactId>server-chassis-spring</artifactId>

    <dependencies>

        <dependency>
            <groupId>org.springframework.boot</groupId>
            <artifactId>spring-boot</artifactId>
<<<<<<< HEAD
            <version>${spring-boot.version}</version>
=======
>>>>>>> 6af38d79
        </dependency>

        <dependency>
            <groupId>org.springframework.boot</groupId>
            <artifactId>spring-boot-autoconfigure</artifactId>
<<<<<<< HEAD
            <version>${spring-boot.version}</version>
=======
>>>>>>> 6af38d79
        </dependency>

        <dependency>
            <groupId>org.springframework</groupId>
            <artifactId>spring-beans</artifactId>
<<<<<<< HEAD
            <version>${spring-web.version}</version>
=======
>>>>>>> 6af38d79
        </dependency>

        <dependency>
            <groupId>org.springframework</groupId>
            <artifactId>spring-context</artifactId>
<<<<<<< HEAD
            <version>${spring-web.version}</version>
=======
>>>>>>> 6af38d79
        </dependency>

        <dependency>
            <groupId>org.odpi.egeria</groupId>
            <artifactId>platform-services-spring</artifactId>
<<<<<<< HEAD
            <version>${open-metadata.version}</version>
=======
>>>>>>> 6af38d79
            <scope>runtime</scope>
        </dependency>

        <dependency>
            <groupId>org.odpi.egeria</groupId>
            <artifactId>admin-services-spring</artifactId>
<<<<<<< HEAD
            <version>${open-metadata.version}</version>
=======
>>>>>>> 6af38d79
            <scope>runtime</scope>
        </dependency>

        <dependency>
            <groupId>org.odpi.egeria</groupId>
            <artifactId>ocf-metadata-spring</artifactId>
<<<<<<< HEAD
            <version>${open-metadata.version}</version>
=======
>>>>>>> 6af38d79
            <scope>runtime</scope>
        </dependency>

        <dependency>
            <groupId>org.odpi.egeria</groupId>
            <artifactId>repository-services-spring</artifactId>
<<<<<<< HEAD
            <version>${open-metadata.version}</version>
=======
>>>>>>> 6af38d79
            <scope>runtime</scope>
        </dependency>

        <dependency>
            <groupId>org.odpi.egeria</groupId>
            <artifactId>open-metadata-conformance-suite-spring</artifactId>
<<<<<<< HEAD
            <version>${open-metadata.version}</version>
=======
>>>>>>> 6af38d79
            <scope>runtime</scope>
        </dependency>

        <dependency>
            <groupId>org.odpi.egeria</groupId>
            <artifactId>asset-consumer-spring</artifactId>
<<<<<<< HEAD
            <version>${open-metadata.version}</version>
=======
>>>>>>> 6af38d79
            <scope>runtime</scope>
        </dependency>

        <dependency>
            <groupId>org.odpi.egeria</groupId>
            <artifactId>asset-owner-spring</artifactId>
<<<<<<< HEAD
            <version>${open-metadata.version}</version>
=======
>>>>>>> 6af38d79
            <scope>runtime</scope>
        </dependency>

        <dependency>
            <groupId>org.odpi.egeria</groupId>
            <artifactId>discovery-engine-spring</artifactId>
            <scope>runtime</scope>
        </dependency>

        <dependency>
            <groupId>org.odpi.egeria</groupId>
            <artifactId>discovery-engine-services-spring</artifactId>
            <version>${open-metadata.version}</version>
            <scope>runtime</scope>
        </dependency>

        <dependency>
            <groupId>org.odpi.egeria</groupId>
            <artifactId>governance-engine-spring</artifactId>
<<<<<<< HEAD
            <version>${open-metadata.version}</version>
=======
>>>>>>> 6af38d79
            <scope>runtime</scope>
        </dependency>

        <dependency>
            <groupId>org.odpi.egeria</groupId>
            <artifactId>governance-program-spring</artifactId>
<<<<<<< HEAD
            <version>${open-metadata.version}</version>
=======
>>>>>>> 6af38d79
            <scope>runtime</scope>
        </dependency>

        <dependency>
            <groupId>org.odpi.egeria</groupId>
            <artifactId>asset-catalog-spring</artifactId>
<<<<<<< HEAD
            <version>${open-metadata.version}</version>
=======
>>>>>>> 6af38d79
            <scope>runtime</scope>
        </dependency>

        <dependency>
            <groupId>org.odpi.egeria</groupId>
            <artifactId>information-view-spring</artifactId>
<<<<<<< HEAD
            <version>${open-metadata.version}</version>
=======
>>>>>>> 6af38d79
            <scope>runtime</scope>
        </dependency>

        <dependency>
            <groupId>org.odpi.egeria</groupId>
            <artifactId>subject-area-spring</artifactId>
<<<<<<< HEAD
            <version>${open-metadata.version}</version>
=======
>>>>>>> 6af38d79
            <scope>runtime</scope>
        </dependency>

        <dependency>
            <groupId>org.odpi.egeria</groupId>
            <artifactId>data-engine-spring</artifactId>
<<<<<<< HEAD
            <version>${open-metadata.version}</version>
=======
>>>>>>> 6af38d79
            <scope>runtime</scope>
        </dependency>

        <dependency>
            <groupId>org.odpi.egeria</groupId>
            <artifactId>glossary-view-spring</artifactId>
<<<<<<< HEAD
            <version>${open-metadata.version}</version>
=======
>>>>>>> 6af38d79
            <scope>runtime</scope>
        </dependency>

        <dependency>
            <groupId>org.odpi.egeria</groupId>
            <artifactId>asset-lineage-spring</artifactId>
<<<<<<< HEAD
            <version>${open-metadata.version}</version>
=======
>>>>>>> 6af38d79
            <scope>runtime</scope>
        </dependency>

        <dependency>
            <groupId>org.odpi.egeria</groupId>
            <artifactId>open-lineage-services-spring</artifactId>
<<<<<<< HEAD
            <version>${open-metadata.version}</version>
=======
>>>>>>> 6af38d79
            <scope>runtime</scope>
        </dependency>

        <dependency>
            <groupId>org.odpi.egeria</groupId>
            <artifactId>data-platform-spring</artifactId>
<<<<<<< HEAD
            <version>${open-metadata.version}</version>
=======
>>>>>>> 6af38d79
            <scope>runtime</scope>
        </dependency>


        <dependency>
            <groupId>org.odpi.egeria</groupId>
            <artifactId>security-officer-spring</artifactId>
<<<<<<< HEAD
            <version>${open-metadata.version}</version>
=======
>>>>>>> 6af38d79
            <scope>runtime</scope>
        </dependency>

        <!-- Spring for REST APIs -->
        <dependency>
            <groupId>org.springframework.boot</groupId>
            <artifactId>spring-boot-starter-web</artifactId>
            <version>${spring-boot.version}</version>
        </dependency>

        <dependency>
            <groupId>ch.qos.logback</groupId>
            <artifactId>logback-classic</artifactId>
            <scope>compile</scope>
        </dependency>

        <!-- Spring Fox for Swagger API documentation generation -->
        <dependency>
            <groupId>io.springfox</groupId>
            <artifactId>springfox-swagger2</artifactId>
        </dependency>

        <!-- Spring Fox Swagger UI dependency for presentation of generated swagger.json -->
        <dependency>
            <groupId>io.springfox</groupId>
            <artifactId>springfox-swagger-ui</artifactId>
        </dependency>

        <dependency>
            <groupId>io.springfox</groupId>
            <artifactId>springfox-spring-web</artifactId>
        </dependency>

        <dependency>
            <groupId>io.springfox</groupId>
            <artifactId>springfox-spi</artifactId>
        </dependency>

        <dependency>
            <groupId>io.springfox</groupId>
            <artifactId>springfox-core</artifactId>
        </dependency>

        <dependency>
            <groupId>org.odpi.egeria</groupId>
            <artifactId>http-helper</artifactId>
        </dependency>

        <dependency>
            <groupId>io.springfox</groupId>
            <artifactId>springfox-spring-web</artifactId>
            <version>${springfox.version}</version>
        </dependency>

        <dependency>
            <groupId>io.springfox</groupId>
            <artifactId>springfox-spi</artifactId>
            <version>${springfox.version}</version>
        </dependency>

        <dependency>
            <groupId>io.springfox</groupId>
            <artifactId>springfox-core</artifactId>
            <version>${springfox.version}</version>
        </dependency>

        <dependency>
            <groupId>org.odpi.egeria</groupId>
            <artifactId>http-helper</artifactId>
            <version>${open-metadata.version}</version>
        </dependency>

    </dependencies>

    <build>
        <plugins>
            <plugin>
                <groupId>org.springframework.boot</groupId>
                <artifactId>spring-boot-maven-plugin</artifactId>
                <configuration>
                    <layout>ZIP</layout>
                </configuration>
                <executions>
                    <execution>
                        <goals>
                            <goal>repackage</goal>
                        </goals>
                    </execution>
                </executions>
            </plugin>

           <plugin>
<<<<<<< HEAD
                <artifactId>maven-dependency-plugin</artifactId>
                <version>3.1.1</version>
=======
               <groupId>org.apache.maven.plugins</groupId>
               <artifactId>maven-dependency-plugin</artifactId>
>>>>>>> 6af38d79
                <executions>
                    <execution>
                        <id>analyze</id>
                        <goals>
                            <goal>analyze-only</goal>
                        </goals>
                        <configuration>
                            <ignoredUnusedDeclaredDependencies combine.children="append">
                                <!-- all egeria spring modules are dynamically added -->
                                <ignoredUnusedDeclaredDependency>org.odpi.egeria:*spring*</ignoredUnusedDeclaredDependency>
                                <!-- springfox added for swagger UI -->
                                <ignoredUnusedDeclaredDependency>io.springfox:springfox-swagger-ui</ignoredUnusedDeclaredDependency>
                                <!-- Spring seems to cause false positives on dependency checker -->
                                <ignoredUnusedDeclaredDependency>org.springframework.boot:spring-boot-starter-web:*</ignoredUnusedDeclaredDependency>
                                <ignoredUnusedDeclaredDependency>org.springframework.boot:spring-boot-starter-security:*</ignoredUnusedDeclaredDependency>
                                <ignoredUnusedDeclaredDependency>org.springframework.boot:spring-boot-starter-data-jpa:*</ignoredUnusedDeclaredDependency>
                            </ignoredUnusedDeclaredDependencies>
                        </configuration>
                    </execution>
                </executions>
            </plugin>
            <!-- Special configuration for dependency checking due to the way spring scans -->

        </plugins>
    </build>

</project><|MERGE_RESOLUTION|>--- conflicted
+++ resolved
@@ -27,106 +27,62 @@
         <dependency>
             <groupId>org.springframework.boot</groupId>
             <artifactId>spring-boot</artifactId>
-<<<<<<< HEAD
-            <version>${spring-boot.version}</version>
-=======
->>>>>>> 6af38d79
         </dependency>
 
         <dependency>
             <groupId>org.springframework.boot</groupId>
             <artifactId>spring-boot-autoconfigure</artifactId>
-<<<<<<< HEAD
-            <version>${spring-boot.version}</version>
-=======
->>>>>>> 6af38d79
         </dependency>
 
         <dependency>
             <groupId>org.springframework</groupId>
             <artifactId>spring-beans</artifactId>
-<<<<<<< HEAD
-            <version>${spring-web.version}</version>
-=======
->>>>>>> 6af38d79
         </dependency>
 
         <dependency>
             <groupId>org.springframework</groupId>
             <artifactId>spring-context</artifactId>
-<<<<<<< HEAD
-            <version>${spring-web.version}</version>
-=======
->>>>>>> 6af38d79
         </dependency>
 
         <dependency>
             <groupId>org.odpi.egeria</groupId>
             <artifactId>platform-services-spring</artifactId>
-<<<<<<< HEAD
-            <version>${open-metadata.version}</version>
-=======
->>>>>>> 6af38d79
             <scope>runtime</scope>
         </dependency>
 
         <dependency>
             <groupId>org.odpi.egeria</groupId>
             <artifactId>admin-services-spring</artifactId>
-<<<<<<< HEAD
-            <version>${open-metadata.version}</version>
-=======
->>>>>>> 6af38d79
             <scope>runtime</scope>
         </dependency>
 
         <dependency>
             <groupId>org.odpi.egeria</groupId>
             <artifactId>ocf-metadata-spring</artifactId>
-<<<<<<< HEAD
-            <version>${open-metadata.version}</version>
-=======
->>>>>>> 6af38d79
             <scope>runtime</scope>
         </dependency>
 
         <dependency>
             <groupId>org.odpi.egeria</groupId>
             <artifactId>repository-services-spring</artifactId>
-<<<<<<< HEAD
-            <version>${open-metadata.version}</version>
-=======
->>>>>>> 6af38d79
             <scope>runtime</scope>
         </dependency>
 
         <dependency>
             <groupId>org.odpi.egeria</groupId>
             <artifactId>open-metadata-conformance-suite-spring</artifactId>
-<<<<<<< HEAD
-            <version>${open-metadata.version}</version>
-=======
->>>>>>> 6af38d79
             <scope>runtime</scope>
         </dependency>
 
         <dependency>
             <groupId>org.odpi.egeria</groupId>
             <artifactId>asset-consumer-spring</artifactId>
-<<<<<<< HEAD
-            <version>${open-metadata.version}</version>
-=======
->>>>>>> 6af38d79
             <scope>runtime</scope>
         </dependency>
 
         <dependency>
             <groupId>org.odpi.egeria</groupId>
             <artifactId>asset-owner-spring</artifactId>
-<<<<<<< HEAD
-            <version>${open-metadata.version}</version>
-=======
->>>>>>> 6af38d79
             <scope>runtime</scope>
         </dependency>
 
@@ -140,106 +96,65 @@
             <groupId>org.odpi.egeria</groupId>
             <artifactId>discovery-engine-services-spring</artifactId>
             <version>${open-metadata.version}</version>
-            <scope>runtime</scope>
         </dependency>
 
         <dependency>
             <groupId>org.odpi.egeria</groupId>
             <artifactId>governance-engine-spring</artifactId>
-<<<<<<< HEAD
-            <version>${open-metadata.version}</version>
-=======
->>>>>>> 6af38d79
             <scope>runtime</scope>
         </dependency>
 
         <dependency>
             <groupId>org.odpi.egeria</groupId>
             <artifactId>governance-program-spring</artifactId>
-<<<<<<< HEAD
-            <version>${open-metadata.version}</version>
-=======
->>>>>>> 6af38d79
             <scope>runtime</scope>
         </dependency>
 
         <dependency>
             <groupId>org.odpi.egeria</groupId>
             <artifactId>asset-catalog-spring</artifactId>
-<<<<<<< HEAD
-            <version>${open-metadata.version}</version>
-=======
->>>>>>> 6af38d79
             <scope>runtime</scope>
         </dependency>
 
         <dependency>
             <groupId>org.odpi.egeria</groupId>
             <artifactId>information-view-spring</artifactId>
-<<<<<<< HEAD
-            <version>${open-metadata.version}</version>
-=======
->>>>>>> 6af38d79
             <scope>runtime</scope>
         </dependency>
 
         <dependency>
             <groupId>org.odpi.egeria</groupId>
             <artifactId>subject-area-spring</artifactId>
-<<<<<<< HEAD
-            <version>${open-metadata.version}</version>
-=======
->>>>>>> 6af38d79
             <scope>runtime</scope>
         </dependency>
 
         <dependency>
             <groupId>org.odpi.egeria</groupId>
             <artifactId>data-engine-spring</artifactId>
-<<<<<<< HEAD
-            <version>${open-metadata.version}</version>
-=======
->>>>>>> 6af38d79
             <scope>runtime</scope>
         </dependency>
 
         <dependency>
             <groupId>org.odpi.egeria</groupId>
             <artifactId>glossary-view-spring</artifactId>
-<<<<<<< HEAD
-            <version>${open-metadata.version}</version>
-=======
->>>>>>> 6af38d79
             <scope>runtime</scope>
         </dependency>
 
         <dependency>
             <groupId>org.odpi.egeria</groupId>
             <artifactId>asset-lineage-spring</artifactId>
-<<<<<<< HEAD
-            <version>${open-metadata.version}</version>
-=======
->>>>>>> 6af38d79
             <scope>runtime</scope>
         </dependency>
 
         <dependency>
             <groupId>org.odpi.egeria</groupId>
             <artifactId>open-lineage-services-spring</artifactId>
-<<<<<<< HEAD
-            <version>${open-metadata.version}</version>
-=======
->>>>>>> 6af38d79
             <scope>runtime</scope>
         </dependency>
 
         <dependency>
             <groupId>org.odpi.egeria</groupId>
             <artifactId>data-platform-spring</artifactId>
-<<<<<<< HEAD
-            <version>${open-metadata.version}</version>
-=======
->>>>>>> 6af38d79
             <scope>runtime</scope>
         </dependency>
 
@@ -247,10 +162,6 @@
         <dependency>
             <groupId>org.odpi.egeria</groupId>
             <artifactId>security-officer-spring</artifactId>
-<<<<<<< HEAD
-            <version>${open-metadata.version}</version>
-=======
->>>>>>> 6af38d79
             <scope>runtime</scope>
         </dependency>
 
@@ -258,7 +169,6 @@
         <dependency>
             <groupId>org.springframework.boot</groupId>
             <artifactId>spring-boot-starter-web</artifactId>
-            <version>${spring-boot.version}</version>
         </dependency>
 
         <dependency>
@@ -297,30 +207,6 @@
         <dependency>
             <groupId>org.odpi.egeria</groupId>
             <artifactId>http-helper</artifactId>
-        </dependency>
-
-        <dependency>
-            <groupId>io.springfox</groupId>
-            <artifactId>springfox-spring-web</artifactId>
-            <version>${springfox.version}</version>
-        </dependency>
-
-        <dependency>
-            <groupId>io.springfox</groupId>
-            <artifactId>springfox-spi</artifactId>
-            <version>${springfox.version}</version>
-        </dependency>
-
-        <dependency>
-            <groupId>io.springfox</groupId>
-            <artifactId>springfox-core</artifactId>
-            <version>${springfox.version}</version>
-        </dependency>
-
-        <dependency>
-            <groupId>org.odpi.egeria</groupId>
-            <artifactId>http-helper</artifactId>
-            <version>${open-metadata.version}</version>
         </dependency>
 
     </dependencies>
@@ -343,13 +229,8 @@
             </plugin>
 
            <plugin>
-<<<<<<< HEAD
-                <artifactId>maven-dependency-plugin</artifactId>
-                <version>3.1.1</version>
-=======
                <groupId>org.apache.maven.plugins</groupId>
                <artifactId>maven-dependency-plugin</artifactId>
->>>>>>> 6af38d79
                 <executions>
                     <execution>
                         <id>analyze</id>

<?xml version="1.0" encoding="UTF-8"?>

<!-- SPDX-License-Identifier: Apache-2.0 -->
<!-- Copyright Contributors to the ODPi Egeria project. -->

<project xmlns="http://maven.apache.org/POM/4.0.0"
         xmlns:xsi="http://www.w3.org/2001/XMLSchema-instance"
         xsi:schemaLocation="http://maven.apache.org/POM/4.0.0 http://maven.apache.org/xsd/maven-4.0.0.xsd">

    <parent>
        <artifactId>server-chassis</artifactId>
        <groupId>org.odpi.egeria</groupId>
        <version>2.6-SNAPSHOT</version>
    </parent>

    <modelVersion>4.0.0</modelVersion>

    <scm>
        <connection>scm:git:git://github.com/odpi/egeria.git</connection>
        <developerConnection>scm:git:ssh://github.com/odpi/egeria.git</developerConnection>
        <url>http://github.com/odpi/egeria/tree/master</url>
    </scm>

    <name>OMAG Server Platform Chassis for Spring</name>
    <description>
        Provides the spring-based OMAG server platform chassis.
    </description>

    <artifactId>server-chassis-spring</artifactId>

    <dependencies>

        <dependency>
            <groupId>org.springframework.boot</groupId>
            <artifactId>spring-boot</artifactId>
        </dependency>

        <dependency>
            <groupId>org.springframework.boot</groupId>
            <artifactId>spring-boot-autoconfigure</artifactId>
        </dependency>

        <dependency>
            <groupId>org.springframework.boot</groupId>
            <artifactId>spring-boot-starter-actuator</artifactId>
        </dependency>

        <dependency>
            <groupId>io.micrometer</groupId>
            <artifactId>micrometer-registry-prometheus</artifactId>
        </dependency>

        <dependency>
            <groupId>org.springframework</groupId>
            <artifactId>spring-beans</artifactId>
        </dependency>

        <dependency>
            <groupId>org.springframework</groupId>
            <artifactId>spring-context</artifactId>
        </dependency>

        <dependency>
            <groupId>org.odpi.egeria</groupId>
            <artifactId>platform-services-spring</artifactId>
            <scope>runtime</scope>
        </dependency>

        <dependency>
            <groupId>org.odpi.egeria</groupId>
            <artifactId>admin-services-spring</artifactId>
            <scope>runtime</scope>
        </dependency>

        <dependency>
            <groupId>org.odpi.egeria</groupId>
            <artifactId>admin-services-server</artifactId>
        </dependency>

        <dependency>
            <groupId>org.odpi.egeria</groupId>
            <artifactId>admin-services-api</artifactId>
        </dependency>

        <dependency>
<<<<<<< HEAD
            <groupId>org.odpi.egeria</groupId>
            <artifactId>ocf-metadata-spring</artifactId>
            <scope>runtime</scope>
        </dependency>

        <dependency>
            <groupId>org.odpi.egeria</groupId>
            <artifactId>repository-services-spring</artifactId>
            <scope>runtime</scope>
        </dependency>

        <dependency>
            <groupId>org.odpi.egeria</groupId>
            <artifactId>open-metadata-conformance-suite-spring</artifactId>
            <scope>runtime</scope>
        </dependency>

        <dependency>
            <groupId>org.odpi.egeria</groupId>
            <artifactId>asset-analysis-spring</artifactId>
            <scope>runtime</scope>
        </dependency>

        <dependency>
            <groupId>org.odpi.egeria</groupId>
            <artifactId>asset-consumer-spring</artifactId>
            <scope>runtime</scope>
        </dependency>

        <dependency>
            <groupId>org.odpi.egeria</groupId>
            <artifactId>asset-manager-spring</artifactId>
            <scope>runtime</scope>
        </dependency>

        <dependency>
            <groupId>org.odpi.egeria</groupId>
            <artifactId>asset-owner-spring</artifactId>
            <scope>runtime</scope>
        </dependency>

        <dependency>
            <groupId>org.odpi.egeria</groupId>
            <artifactId>discovery-engine-spring</artifactId>
            <scope>runtime</scope>
        </dependency>

        <dependency>
            <groupId>org.odpi.egeria</groupId>
            <artifactId>stewardship-action-spring</artifactId>
            <scope>runtime</scope>
        </dependency>

        <dependency>
            <groupId>org.odpi.egeria</groupId>
            <artifactId>community-profile-spring</artifactId>
            <scope>runtime</scope>
        </dependency>

        <dependency>
            <groupId>org.odpi.egeria</groupId>
            <artifactId>design-model-spring</artifactId>
            <scope>runtime</scope>
        </dependency>

        <dependency>
            <groupId>org.odpi.egeria</groupId>
            <artifactId>data-privacy-spring</artifactId>
            <scope>runtime</scope>
        </dependency>

        <dependency>
            <groupId>org.odpi.egeria</groupId>
            <artifactId>it-infrastructure-spring</artifactId>
            <scope>runtime</scope>
        </dependency>

        <dependency>
            <groupId>org.odpi.egeria</groupId>
            <artifactId>project-management-spring</artifactId>
            <scope>runtime</scope>
        </dependency>

        <dependency>
            <groupId>org.odpi.egeria</groupId>
            <artifactId>dev-ops-spring</artifactId>
            <scope>runtime</scope>
        </dependency>

        <dependency>
            <groupId>org.odpi.egeria</groupId>
            <artifactId>software-developer-spring</artifactId>
            <scope>runtime</scope>
        </dependency>

        <dependency>
            <groupId>org.odpi.egeria</groupId>
            <artifactId>digital-architecture-spring</artifactId>
            <scope>runtime</scope>
        </dependency>

        <dependency>
            <groupId>org.odpi.egeria</groupId>
            <artifactId>digital-service-spring</artifactId>
            <scope>runtime</scope>
        </dependency>

        <dependency>
            <groupId>org.odpi.egeria</groupId>
            <artifactId>data-science-spring</artifactId>
            <scope>runtime</scope>
        </dependency>

        <dependency>
            <groupId>org.odpi.egeria</groupId>
            <artifactId>governance-engine-spring</artifactId>
            <scope>runtime</scope>
        </dependency>

        <dependency>
            <groupId>org.odpi.egeria</groupId>
            <artifactId>governance-program-spring</artifactId>
            <scope>runtime</scope>
        </dependency>

        <dependency>
            <groupId>org.odpi.egeria</groupId>
            <artifactId>asset-catalog-spring</artifactId>
            <scope>runtime</scope>
        </dependency>

        <dependency>
            <groupId>org.odpi.egeria</groupId>
            <artifactId>analytics-modeling-spring</artifactId>
            <scope>runtime</scope>
        </dependency>

        <dependency>
            <groupId>org.odpi.egeria</groupId>
            <artifactId>information-view-spring</artifactId>
            <scope>runtime</scope>
        </dependency>

        <dependency>
            <groupId>org.odpi.egeria</groupId>
            <artifactId>subject-area-spring</artifactId>
            <scope>runtime</scope>
        </dependency>

        <dependency>
            <groupId>org.odpi.egeria</groupId>
            <artifactId>data-engine-spring</artifactId>
            <scope>runtime</scope>
        </dependency>

        <dependency>
            <groupId>org.odpi.egeria</groupId>
            <artifactId>glossary-view-spring</artifactId>
            <scope>runtime</scope>
        </dependency>

        <dependency>
            <groupId>org.odpi.egeria</groupId>
            <artifactId>asset-lineage-spring</artifactId>
            <scope>runtime</scope>
        </dependency>

        <dependency>
            <groupId>org.odpi.egeria</groupId>
            <artifactId>open-lineage-services-spring</artifactId>
            <scope>runtime</scope>
        </dependency>

        <dependency>
            <groupId>org.odpi.egeria</groupId>
            <artifactId>integration-daemon-services-spring</artifactId>
            <scope>runtime</scope>
        </dependency>

        <dependency>
            <groupId>org.odpi.egeria</groupId>
            <artifactId>data-manager-spring</artifactId>
            <scope>runtime</scope>
        </dependency>

        <dependency>
            <groupId>org.odpi.egeria</groupId>
            <artifactId>security-officer-spring</artifactId>
            <scope>runtime</scope>
        </dependency>

        <dependency>
            <groupId>org.odpi.egeria</groupId>
            <artifactId>glossary-author-view-spring</artifactId>
            <scope>runtime</scope>
        </dependency>

        <dependency>
            <groupId>org.odpi.egeria</groupId>
            <artifactId>rex-view-spring</artifactId>
            <scope>runtime</scope>
        </dependency>

        <dependency>
            <groupId>org.odpi.egeria</groupId>
            <artifactId>tex-view-spring</artifactId>
            <scope>runtime</scope>
        </dependency>

        <dependency>
            <groupId>org.odpi.egeria</groupId>
            <artifactId>dino-view-spring</artifactId>
            <scope>runtime</scope>
        </dependency>

        <dependency>
            <groupId>org.odpi.egeria</groupId>
            <artifactId>server-author-view-spring</artifactId>
            <scope>runtime</scope>
        </dependency>

        <!-- Spring for REST APIs -->

        <dependency>
=======
>>>>>>> 192feef5
            <groupId>org.springframework.boot</groupId>
            <artifactId>spring-boot-starter-web</artifactId>
        </dependency>

        <dependency>
            <groupId>ch.qos.logback</groupId>
            <artifactId>logback-classic</artifactId>
            <scope>compile</scope>
        </dependency>

        <dependency>
            <groupId>ch.qos.logback</groupId>
            <artifactId>logback-core</artifactId>
            <scope>compile</scope>
        </dependency>

        <dependency>
            <groupId>org.odpi.egeria</groupId>
            <artifactId>http-helper</artifactId>
        </dependency>

        <dependency>
            <groupId>org.slf4j</groupId>
            <artifactId>slf4j-api</artifactId>
        </dependency>

        <dependency>
            <groupId>jakarta.annotation</groupId>
            <artifactId>jakarta.annotation-api</artifactId>
        </dependency>

        <dependency>
            <groupId>org.springframework</groupId>
            <artifactId>spring-core</artifactId>
        </dependency>

        <!-- Documentation -->

        <dependency>
            <groupId>org.springdoc</groupId>
            <artifactId>springdoc-openapi-ui</artifactId>
        </dependency>

        <dependency>
            <groupId>io.swagger.core.v3</groupId>
            <artifactId>swagger-annotations</artifactId>
        </dependency>

    </dependencies>

    <build>
        <plugins>
            <plugin>
                <groupId>org.springframework.boot</groupId>
                <artifactId>spring-boot-maven-plugin</artifactId>
                <configuration>
                    <layout>ZIP</layout>
                </configuration>
                <executions>
                    <execution>
                        <goals>
                            <goal>repackage</goal>
                        </goals>
                    </execution>
                </executions>
            </plugin>

            <plugin>
                <groupId>org.apache.maven.plugins</groupId>
                <artifactId>maven-dependency-plugin</artifactId>
                <executions>
                    <execution>
                        <id>analyze</id>
                        <goals>
                            <goal>analyze-only</goal>
                        </goals>
                        <configuration>
                            <ignoredUnusedDeclaredDependencies combine.children="append">
                                <!-- all egeria spring modules are dynamically added -->
                                <ignoredUnusedDeclaredDependency>org.odpi.egeria:*spring*
                                </ignoredUnusedDeclaredDependency>
                                <ignoredUnusedDeclaredDependency>org.odpi.egeria:*connector*
                                </ignoredUnusedDeclaredDependency>
                                <!-- Spring seems to cause false positives on dependency checker -->
                                <ignoredUnusedDeclaredDependency>org.springframework.boot:spring-boot-starter-web:*
                                </ignoredUnusedDeclaredDependency>
                                <ignoredUnusedDeclaredDependency>
                                    org.springframework.boot:spring-boot-starter-security:*
                                </ignoredUnusedDeclaredDependency>
                                <ignoredUnusedDeclaredDependency>
                                    org.springframework.boot:spring-boot-starter-data-jpa:*
                                </ignoredUnusedDeclaredDependency>
                                <ignoredUnusedDeclaredDependency>
                                    org.springdoc:springdoc-openapi-ui:*
                                </ignoredUnusedDeclaredDependency>
                            </ignoredUnusedDeclaredDependencies>
                        </configuration>
                    </execution>
                </executions>
            </plugin>
            <!-- Special configuration for dependency checking due to the way spring scans -->


        </plugins>
    </build>
    <profiles>
        <profile>
            <id>full-platform</id>
            <activation>
                <property>
                    <name>!adminChassisOnly</name>
                </property>
            </activation>
            <dependencies>
                <dependency>
                    <groupId>org.odpi.egeria</groupId>
                    <artifactId>ocf-metadata-spring</artifactId>
                    <scope>runtime</scope>
                </dependency>

                <dependency>
                    <groupId>org.odpi.egeria</groupId>
                    <artifactId>repository-services-spring</artifactId>
                    <scope>runtime</scope>
                </dependency>

                <dependency>
                    <groupId>org.odpi.egeria</groupId>
                    <artifactId>open-metadata-conformance-suite-spring</artifactId>
                    <scope>runtime</scope>
                </dependency>

                <dependency>
                    <groupId>org.odpi.egeria</groupId>
                    <artifactId>asset-consumer-spring</artifactId>
                    <scope>runtime</scope>
                </dependency>

                <dependency>
                    <groupId>org.odpi.egeria</groupId>
                    <artifactId>asset-manager-spring</artifactId>
                    <scope>runtime</scope>
                </dependency>

                <dependency>
                    <groupId>org.odpi.egeria</groupId>
                    <artifactId>asset-owner-spring</artifactId>
                    <scope>runtime</scope>
                </dependency>

                <dependency>
                    <groupId>org.odpi.egeria</groupId>
                    <artifactId>discovery-engine-spring</artifactId>
                    <scope>runtime</scope>
                </dependency>

                <dependency>
                    <groupId>org.odpi.egeria</groupId>
                    <artifactId>stewardship-action-spring</artifactId>
                    <scope>runtime</scope>
                </dependency>

                <dependency>
                    <groupId>org.odpi.egeria</groupId>
                    <artifactId>community-profile-spring</artifactId>
                    <scope>runtime</scope>
                </dependency>

                <dependency>
                    <groupId>org.odpi.egeria</groupId>
                    <artifactId>design-model-spring</artifactId>
                    <scope>runtime</scope>
                </dependency>

                <dependency>
                    <groupId>org.odpi.egeria</groupId>
                    <artifactId>data-privacy-spring</artifactId>
                    <scope>runtime</scope>
                </dependency>

                <dependency>
                    <groupId>org.odpi.egeria</groupId>
                    <artifactId>it-infrastructure-spring</artifactId>
                    <scope>runtime</scope>
                </dependency>

                <dependency>
                    <groupId>org.odpi.egeria</groupId>
                    <artifactId>project-management-spring</artifactId>
                    <scope>runtime</scope>
                </dependency>

                <dependency>
                    <groupId>org.odpi.egeria</groupId>
                    <artifactId>dev-ops-spring</artifactId>
                    <scope>runtime</scope>
                </dependency>

                <dependency>
                    <groupId>org.odpi.egeria</groupId>
                    <artifactId>software-developer-spring</artifactId>
                    <scope>runtime</scope>
                </dependency>

                <dependency>
                    <groupId>org.odpi.egeria</groupId>
                    <artifactId>digital-architecture-spring</artifactId>
                    <scope>runtime</scope>
                </dependency>

                <dependency>
                    <groupId>org.odpi.egeria</groupId>
                    <artifactId>digital-service-spring</artifactId>
                    <scope>runtime</scope>
                </dependency>

                <dependency>
                    <groupId>org.odpi.egeria</groupId>
                    <artifactId>data-science-spring</artifactId>
                    <scope>runtime</scope>
                </dependency>

                <dependency>
                    <groupId>org.odpi.egeria</groupId>
                    <artifactId>discovery-engine-services-spring</artifactId>
                </dependency>

                <dependency>
                    <groupId>org.odpi.egeria</groupId>
                    <artifactId>governance-engine-spring</artifactId>
                    <scope>runtime</scope>
                </dependency>

                <dependency>
                    <groupId>org.odpi.egeria</groupId>
                    <artifactId>governance-program-spring</artifactId>
                    <scope>runtime</scope>
                </dependency>

                <dependency>
                    <groupId>org.odpi.egeria</groupId>
                    <artifactId>asset-catalog-spring</artifactId>
                    <scope>runtime</scope>
                </dependency>

                <dependency>
                    <groupId>org.odpi.egeria</groupId>
                    <artifactId>analytics-modeling-spring</artifactId>
                    <scope>runtime</scope>
                </dependency>

                <dependency>
                    <groupId>org.odpi.egeria</groupId>
                    <artifactId>information-view-spring</artifactId>
                    <scope>runtime</scope>
                </dependency>

                <dependency>
                    <groupId>org.odpi.egeria</groupId>
                    <artifactId>subject-area-spring</artifactId>
                    <scope>runtime</scope>
                </dependency>

                <dependency>
                    <groupId>org.odpi.egeria</groupId>
                    <artifactId>data-engine-spring</artifactId>
                    <scope>runtime</scope>
                </dependency>

                <dependency>
                    <groupId>org.odpi.egeria</groupId>
                    <artifactId>glossary-view-spring</artifactId>
                    <scope>runtime</scope>
                </dependency>

                <dependency>
                    <groupId>org.odpi.egeria</groupId>
                    <artifactId>asset-lineage-spring</artifactId>
                    <scope>runtime</scope>
                </dependency>

                <dependency>
                    <groupId>org.odpi.egeria</groupId>
                    <artifactId>open-lineage-services-spring</artifactId>
                    <scope>runtime</scope>
                </dependency>

                <dependency>
                    <groupId>org.odpi.egeria</groupId>
                    <artifactId>data-manager-spring</artifactId>
                    <scope>runtime</scope>
                </dependency>

                <dependency>
                    <groupId>org.odpi.egeria</groupId>
                    <artifactId>security-officer-spring</artifactId>
                    <scope>runtime</scope>
                </dependency>

                <dependency>
                    <groupId>org.odpi.egeria</groupId>
                    <artifactId>glossary-author-view-spring</artifactId>
                    <scope>runtime</scope>
                </dependency>

                <dependency>
                    <groupId>org.odpi.egeria</groupId>
                    <artifactId>rex-view-spring</artifactId>
                    <scope>runtime</scope>
                </dependency>

                <dependency>
                    <groupId>org.odpi.egeria</groupId>
                    <artifactId>tex-view-spring</artifactId>
                    <scope>runtime</scope>
                </dependency>

                <dependency>
                    <groupId>org.odpi.egeria</groupId>
                    <artifactId>dino-view-spring</artifactId>
                    <scope>runtime</scope>
                </dependency>

                <dependency>
                    <groupId>org.odpi.egeria</groupId>
                    <artifactId>server-author-view-spring</artifactId>
                    <scope>runtime</scope>
                </dependency>
            </dependencies>
        </profile>
        <profile>
            <id>openapi</id>
            <activation>
                <property>
                <name>openapi</name>
                </property>
            </activation>
            <build>
                <plugins>
                    <plugin>
                        <groupId>org.springdoc</groupId>
                        <artifactId>springdoc-openapi-maven-plugin</artifactId>
                        <executions>
                            <execution>
                                <id>integration-test</id>
                                <goals>
                                    <goal>generate</goal>
                                </goals>
                            </execution>
                        </executions>
                    </plugin>
                    <plugin>
                        <groupId>org.springframework.boot</groupId>
                        <artifactId>spring-boot-maven-plugin</artifactId>
                        <executions>
                            <execution>
                                <id>pre-integration-test</id>
                                <goals>
                                    <goal>start</goal>
                                </goals>
                            </execution>
                            <execution>
                                <id>post-integration-test</id>
                                <goals>
                                    <goal>stop</goal>
                                </goals>
                            </execution>
                        </executions>
                    </plugin>
                </plugins>
            </build>
        </profile>
    </profiles>
</project><|MERGE_RESOLUTION|>--- conflicted
+++ resolved
@@ -83,7 +83,6 @@
         </dependency>
 
         <dependency>
-<<<<<<< HEAD
             <groupId>org.odpi.egeria</groupId>
             <artifactId>ocf-metadata-spring</artifactId>
             <scope>runtime</scope>
@@ -308,8 +307,6 @@
         <!-- Spring for REST APIs -->
 
         <dependency>
-=======
->>>>>>> 192feef5
             <groupId>org.springframework.boot</groupId>
             <artifactId>spring-boot-starter-web</artifactId>
         </dependency>
@@ -444,6 +441,12 @@
 
                 <dependency>
                     <groupId>org.odpi.egeria</groupId>
+                    <artifactId>asset-analysis-spring</artifactId>
+                    <scope>runtime</scope>
+                </dependency>
+
+                <dependency>
+                    <groupId>org.odpi.egeria</groupId>
                     <artifactId>asset-consumer-spring</artifactId>
                     <scope>runtime</scope>
                 </dependency>
@@ -530,11 +533,6 @@
                     <groupId>org.odpi.egeria</groupId>
                     <artifactId>data-science-spring</artifactId>
                     <scope>runtime</scope>
-                </dependency>
-
-                <dependency>
-                    <groupId>org.odpi.egeria</groupId>
-                    <artifactId>discovery-engine-services-spring</artifactId>
                 </dependency>
 
                 <dependency>

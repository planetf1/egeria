--- conflicted
+++ resolved
@@ -3,18 +3,6 @@
 
 # Command line Http request tools - HTTPie and Curl
 
-<<<<<<< HEAD
-# httpie
-https://httpie.org/
-
-Note that Egeria is using https, so if you have not replaced the provided self-signed certificate, ensure to add '--verify no' to any requests 
-to skip certificate validation
-
-# curl
-
-Note that Egeria is using https, so if you have not replaced the provided self-signed certificate, ensure to add '--insecure' to any requests 
-to skip certificate validation
-=======
 In addition to [Postman](Postman.md) there are command line tools for
 calling REST APIs.
 
@@ -26,15 +14,20 @@
 ODPi Egeria OMAG Server Platform (version 1.8-SNAPSHOT)
 ```
 
+Note that Egeria is using https, so if you have not replaced the provided self-signed certificate, ensure to add '--insecure' to any requests 
+to skip certificate validation
+
+
 As an alternative you might like to try [HTTPie](https://httpie.org/) which has more advanced functions
 
+Note that Egeria is using https, so if you have not replaced the provided self-signed certificate, ensure to add '--verify no' to any requests 
+to skip certificate validation
 ----
 * Return to [Developer Tools](.)
 
 
 * Link to [Egeria's Community Guide](../../Community-Guide.md)
 * Link to the [Egeria Dojo Education](../../open-metadata-resources/open-metadata-tutorials/egeria-dojo)
->>>>>>> cb20eaa2
 
 
 ----

/* SPDX-License-Identifier: Apache-2.0 */
/* Copyright Contributors to the ODPi Egeria project. */
package org.odpi.openmetadata.accessservices.subjectarea.fvt;

import org.odpi.openmetadata.accessservices.subjectarea.client.SubjectAreaEntityClient;
import org.odpi.openmetadata.accessservices.subjectarea.client.SubjectAreaRestClient;
import org.odpi.openmetadata.accessservices.subjectarea.client.entities.glossaries.SubjectAreaGlossaryClient;
import org.odpi.openmetadata.accessservices.subjectarea.properties.objects.common.FindRequest;
import org.odpi.openmetadata.accessservices.subjectarea.properties.objects.glossary.Glossary;
import org.odpi.openmetadata.accessservices.subjectarea.properties.objects.glossary.Taxonomy;
import org.odpi.openmetadata.accessservices.subjectarea.properties.objects.graph.Line;
import org.odpi.openmetadata.frameworks.connectors.ffdc.InvalidParameterException;
import org.odpi.openmetadata.frameworks.connectors.ffdc.PropertyServerException;
import org.odpi.openmetadata.frameworks.connectors.ffdc.UserNotAuthorizedException;

import java.io.IOException;
import java.util.Date;
import java.util.List;

/**
 * FVT resource to call subject area glossary client API
 */
public class GlossaryFVT {
    private static final String DEFAULT_TEST_GLOSSARY_NAME = "Testglossary1";
    private static final String DEFAULT_TEST_GLOSSARY_NAME2 = "Testglossary2";
    private static final String DEFAULT_TEST_GLOSSARY_NAME3 = "Testglossary3";
    private SubjectAreaEntityClient<Glossary> subjectAreaGlossary = null;
    private String serverName = null;
    private String userId = null;

    public GlossaryFVT(String url, String serverName, String userId) throws InvalidParameterException {
        SubjectAreaRestClient client = new SubjectAreaRestClient(serverName, url);
        subjectAreaGlossary = new SubjectAreaGlossaryClient(client);
        this.serverName = serverName;
        this.userId = userId;
    }

    public static void runWith2Servers(String url) throws InvalidParameterException, UserNotAuthorizedException, PropertyServerException, SubjectAreaFVTCheckedException {
        GlossaryFVT fvt = new GlossaryFVT(url, FVTConstants.SERVER_NAME1, FVTConstants.USERID);
        fvt.run();
        // check that a second server will work
        GlossaryFVT fvt2 = new GlossaryFVT(url, FVTConstants.SERVER_NAME2, FVTConstants.USERID);
        fvt2.run();
    }

    public static void main(String args[]) {
        try {
            String url = RunAllFVT.getUrl(args);
            runWith2Servers(url);
        } catch (IOException e1) {
            System.out.println("Error getting user input");
        } catch (InvalidParameterException | PropertyServerException | UserNotAuthorizedException e) {
            System.out.println("ERROR: " + e.getReportedErrorMessage() + " Suggested action: " + e.getReportedUserAction());
        } catch (SubjectAreaFVTCheckedException e) {
            System.out.println("ERROR: " + e.getMessage() );
        }
    }

    public static void runIt(String url, String serverName, String userId) throws InvalidParameterException, UserNotAuthorizedException, PropertyServerException, SubjectAreaFVTCheckedException  {
        GlossaryFVT fvt = new GlossaryFVT(url, serverName, userId);
        fvt.run();
    }

<<<<<<< HEAD

    public void run() throws SubjectAreaCheckedException, SubjectAreaFVTCheckedException {
=======
    public void run() throws SubjectAreaFVTCheckedException, InvalidParameterException, PropertyServerException, UserNotAuthorizedException {
>>>>>>> 71d5d54a
        List<Glossary> initialGlossaryState = findGlossaries(null);
        int initialGlossaryCount = 0;
        if (initialGlossaryState != null && initialGlossaryState.size() > 0) {
            initialGlossaryCount = initialGlossaryState.size();
        }

        System.out.println("Create a glossary");
        Glossary glossary = createGlossary(serverName + " " + DEFAULT_TEST_GLOSSARY_NAME);
        FVTUtils.validateNode(glossary);
        Glossary glossary2 = createGlossary(serverName + " " + DEFAULT_TEST_GLOSSARY_NAME2);
        FVTUtils.validateNode(glossary2);

        List<Glossary> results = findGlossaries(null);
        if (results.size() != initialGlossaryCount + 2) {
            throw new SubjectAreaFVTCheckedException("ERROR: Expected " + initialGlossaryCount + 2 + " back on the find got " + results.size());
        }
        Glossary glossaryForUpdate = new Glossary();
        glossaryForUpdate.setName(serverName + " " + DEFAULT_TEST_GLOSSARY_NAME3);
        System.out.println("Get the glossary");
        String guid = glossary.getSystemAttributes().getGUID();
        Glossary gotGlossary = getGlossaryByGUID(guid);
        System.out.println("Update the glossary");
        Glossary updatedGlossary = updateGlossary(guid, glossaryForUpdate);
        FVTUtils.validateNode(updatedGlossary);
        System.out.println("Get the glossary again");
        gotGlossary = getGlossaryByGUID(guid);
        FVTUtils.validateNode(gotGlossary);
        System.out.println("Delete the glossary");
        deleteGlossary(guid);
        //FVTUtils.validateNode(gotGlossary);
        System.out.println("restore the glossary");
        gotGlossary = restoreGlossary(guid);
        FVTUtils.validateNode(gotGlossary);
        System.out.println("Delete the glossary again");
        deleteGlossary(guid);
        //FVTUtils.validateNode(gotGlossary);
        //TODO - delete a deletedGlossary should fail
        System.out.println("Purge a glossary");
        purgeGlossary(guid);
        System.out.println("Create glossary with the same name as a deleted one");
        glossary = createGlossary(serverName + " " + DEFAULT_TEST_GLOSSARY_NAME);
        FVTUtils.validateNode(glossary);

        System.out.println("create glossaries to find");
        Glossary glossaryForFind1 = getGlossaryForInput("abc");
        glossaryForFind1.setQualifiedName("yyy");
        glossaryForFind1 = issueCreateGlossary(glossaryForFind1);
        FVTUtils.validateNode(glossaryForFind1);
        Glossary glossaryForFind2 = createGlossary("yyy");
        FVTUtils.validateNode(glossaryForFind2);
        Glossary glossaryForFind3 = createGlossary("zzz");
        FVTUtils.validateNode(glossaryForFind3);
        Glossary glossaryForFind4 = createGlossary("This is a Glossary with spaces in name");
        FVTUtils.validateNode(glossaryForFind4);

        results = findGlossaries("zzz");
        if (results.size() != 1) {
            throw new SubjectAreaFVTCheckedException("ERROR: Expected 1 back on the find got " + results.size());
        }
        results = findGlossaries("yyy");
        if (results.size() != 2) {
            throw new SubjectAreaFVTCheckedException("ERROR: Expected 2 back on the find got " + results.size());
        }
        //soft delete a glossary and check it is not found
        deleteGlossary(glossaryForFind2.getSystemAttributes().getGUID());
        //FVTUtils.validateNode(deleted4);
        results = findGlossaries("yyy");
        if (results.size() != 1) {
            throw new SubjectAreaFVTCheckedException("ERROR: Expected 1 back on the find got " + results.size());
        }

        // search for a glossary with a name with spaces in
        results = findGlossaries("This is a Glossary with spaces in name");
        if (results.size() != 1) {
            throw new SubjectAreaFVTCheckedException("ERROR: Expected 1 back on the find got " + results.size());
        }
    }

    public Glossary createGlossary(String glossaryName) throws InvalidParameterException, PropertyServerException, UserNotAuthorizedException {
        Glossary glossary = getGlossaryForInput(glossaryName);
        return issueCreateGlossary(glossary);
    }

    public Glossary issueCreateGlossary(Glossary glossary) throws  InvalidParameterException, UserNotAuthorizedException, PropertyServerException {
        Glossary newGlossary = subjectAreaGlossary.create(this.userId, glossary);
        if (newGlossary != null) {
            System.out.println("Created Glossary " + newGlossary.getName() + " with userId " + newGlossary.getSystemAttributes().getGUID());
        }
        return newGlossary;
    }

    public Glossary getGlossaryForInput(String glossaryName) {
        Glossary glossary = new Glossary();
        glossary.setName(glossaryName);
        return glossary;
    }

    public Taxonomy getTaxonomyForInput(String glossaryName) {
        Taxonomy taxonomy = new Taxonomy();
        taxonomy.setName(glossaryName);
        return taxonomy;
    }

    public Glossary createPastToGlossary(String name) throws SubjectAreaFVTCheckedException, InvalidParameterException, PropertyServerException, UserNotAuthorizedException {
        Glossary glossary = new Glossary();
        glossary.setName(name);
        long now = new Date().getTime();
        // expire the glossary 10 milliseconds ago
        glossary.setEffectiveToTime(new Date(now - 10));
        Glossary newGlossary = subjectAreaGlossary.create(this.userId, glossary);
        FVTUtils.validateNode(newGlossary);
        System.out.println("Created Glossary " + newGlossary.getName() + " with userId " + newGlossary.getSystemAttributes().getGUID());

        return newGlossary;
    }

    public Glossary createPastFromGlossary(String name) throws InvalidParameterException, PropertyServerException, UserNotAuthorizedException {
        Glossary glossary = new Glossary();
        glossary.setName(name);
        long now = new Date().getTime();
        // expire the glossary 10 milliseconds ago
        glossary.setEffectiveFromTime(new Date(now - 10));
        return subjectAreaGlossary.create(this.userId, glossary);
    }

    public Glossary createInvalidEffectiveDateGlossary(String name) throws InvalidParameterException, PropertyServerException, UserNotAuthorizedException {
        Glossary glossary = new Glossary();
        glossary.setName(name);
        long now = new Date().getTime();
        // expire the glossary 10 milliseconds ago
        glossary.setEffectiveFromTime(new Date(now - 10));
        glossary.setEffectiveToTime(new Date(now - 11));
        return subjectAreaGlossary.create(this.userId, glossary);
    }

    public Glossary createFutureGlossary(String name) throws InvalidParameterException, PropertyServerException, UserNotAuthorizedException, SubjectAreaFVTCheckedException {
        Glossary glossary = new Glossary();
        glossary.setName(name);
        long now = new Date().getTime();
        // make the glossary effective in a days time for day
        glossary.setEffectiveFromTime(new Date(now + 1000 * 60 * 60 * 24));
        glossary.setEffectiveToTime(new Date(now + 2000 * 60 * 60 * 24));
        Glossary newGlossary = subjectAreaGlossary.create(this.userId, glossary);
        FVTUtils.validateNode(newGlossary);
        System.out.println("Created Glossary " + newGlossary.getName() + " with userId " + newGlossary.getSystemAttributes().getGUID());
        return newGlossary;
    }

    public List<Glossary> findGlossaries(String criteria) throws InvalidParameterException, PropertyServerException, UserNotAuthorizedException {
        FindRequest findRequest = new FindRequest();
        findRequest.setSearchCriteria(criteria);
        List<Glossary> glossaries = subjectAreaGlossary.find(this.userId, findRequest);
        return glossaries;
    }

    public Glossary getGlossaryByGUID(String guid) throws SubjectAreaFVTCheckedException, InvalidParameterException, PropertyServerException, UserNotAuthorizedException {
        Glossary glossary = subjectAreaGlossary.getByGUID(this.userId, guid);
        FVTUtils.validateNode(glossary);
        System.out.println("Got Glossary " + glossary.getName() + " with userId " + glossary.getSystemAttributes().getGUID() + " and status " + glossary.getSystemAttributes().getStatus());
        return glossary;
    }

    public Glossary updateGlossary(String guid, Glossary glossary) throws SubjectAreaFVTCheckedException, InvalidParameterException, PropertyServerException, UserNotAuthorizedException {
        Glossary updatedGlossary = subjectAreaGlossary.update(this.userId, guid, glossary);
        FVTUtils.validateNode(updatedGlossary);
        System.out.println("Updated Glossary name to " + updatedGlossary.getName());
        return updatedGlossary;
    }

    public void deleteGlossary(String guid) throws InvalidParameterException, PropertyServerException, UserNotAuthorizedException {
        subjectAreaGlossary.delete(this.userId, guid);
        System.out.println("Purge succeeded");
    }

    public Glossary restoreGlossary(String guid) throws SubjectAreaFVTCheckedException, InvalidParameterException, PropertyServerException, UserNotAuthorizedException {
        Glossary restoredGlossary = subjectAreaGlossary.restore(this.userId, guid);
        FVTUtils.validateNode(restoredGlossary);
        System.out.println("Restored Glossary name is " + restoredGlossary.getName());
        return restoredGlossary;
    }

    public void purgeGlossary(String guid) throws InvalidParameterException, PropertyServerException, UserNotAuthorizedException {
        subjectAreaGlossary.purge(this.userId, guid);
        System.out.println("Purge succeeded");
    }

    public List<Line> getGlossaryRelationships(Glossary glossary) throws InvalidParameterException, PropertyServerException, UserNotAuthorizedException {
        return subjectAreaGlossary.getAllRelationships(this.userId, glossary.getSystemAttributes().getGUID());
    }
}<|MERGE_RESOLUTION|>--- conflicted
+++ resolved
@@ -61,12 +61,7 @@
         fvt.run();
     }
 
-<<<<<<< HEAD
-
-    public void run() throws SubjectAreaCheckedException, SubjectAreaFVTCheckedException {
-=======
     public void run() throws SubjectAreaFVTCheckedException, InvalidParameterException, PropertyServerException, UserNotAuthorizedException {
->>>>>>> 71d5d54a
         List<Glossary> initialGlossaryState = findGlossaries(null);
         int initialGlossaryCount = 0;
         if (initialGlossaryState != null && initialGlossaryState.size() > 0) {

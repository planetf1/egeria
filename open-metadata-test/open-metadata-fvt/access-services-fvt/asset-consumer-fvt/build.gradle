--- conflicted
+++ resolved
@@ -28,13 +28,8 @@
     testImplementation 'org.junit.jupiter:junit-jupiter-api'
     implementation 'com.fasterxml.jackson.core:jackson-annotations'
     testImplementation("org.junit.jupiter:junit-jupiter-params")
-<<<<<<< HEAD
     compile localGroovy()
-=======
     implementation project(':open-metadata-implementation:adapters:authentication-plugins:http-helper')
-
->>>>>>> 477bf349
-
 
 }
 

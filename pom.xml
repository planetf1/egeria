--- conflicted
+++ resolved
@@ -141,15 +141,9 @@
         <spring.version>5.2.9.RELEASE</spring.version>
         <spring-security.version>5.4.1</spring-security.version>
         <spring-data.version>2.3.4.RELEASE</spring-data.version>
-<<<<<<< HEAD
-
         <servo-core.version>0.10.1</servo-core.version>
         <netflix-zuul.version>2.2.5.RELEASE</netflix-zuul.version>
-
-        <tomcat.version>9.0.37</tomcat.version>
-=======
         <tomcat.version>9.0.38</tomcat.version>
->>>>>>> 1ca7ef56
         <commons-io.version>2.8.0</commons-io.version>
         <commons-collections4.version>4.4</commons-collections4.version>
         <jena.version>3.16.0</jena.version>

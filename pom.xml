<?xml version="1.0" encoding="UTF-8"?>

<!-- SPDX-License-Identifier: Apache-2.0 -->
<!-- Copyright Contributors to the ODPi Egeria project. -->

<project xmlns="http://maven.apache.org/POM/4.0.0"
         xmlns:xsi="http://www.w3.org/2001/XMLSchema-instance"
         xsi:schemaLocation="http://maven.apache.org/POM/4.0.0 http://maven.apache.org/xsd/maven-4.0.0.xsd">

    <modelVersion>4.0.0</modelVersion>

    <scm>
        <connection>scm:git:git://github.com/odpi/egeria.git</connection>
        <developerConnection>scm:git:ssh://github.com/odpi/egeria.git</developerConnection>
        <url>http://github.com/odpi/egeria/tree/master</url>
    </scm>

    <name>Egeria</name>
    <description>
        Top-level package providing the standards, frameworks, reference implementations and
        conformance tests for open metadata and governance.
    </description>

    <groupId>org.odpi.egeria</groupId>
    <artifactId>egeria</artifactId>
    <version>1.7-SNAPSHOT</version>

    <url>https://egeria.odpi.org</url>

    <!-- The Apache license is used for code and the creative commons license is used for documentation -->

    <licenses>
        <license>
            <name>The Apache Software License, Version 2.0</name>
            <url>http://www.apache.org/licenses/LICENSE-2.0.txt</url>
        </license>
        <license>
            <name>Creative Commons Attribution 4.0 International (CC BY 4.0)</name>
            <url>https://creativecommons.org/licenses/by/4.0</url>
        </license>
    </licenses>

    <organization>
        <name>ODPi</name>
        <url>http://www.odpi.org</url>
    </organization>

    <issueManagement>
        <system>GitHub</system>
        <url>https://github.com/odpi/egeria/issues</url>
    </issueManagement>

    <inceptionYear>2018</inceptionYear>

    <mailingLists>
        <mailingList>
            <name>odpi-egeria</name>
            <subscribe>odpi-project-egeria+subscribe@lists.odpi.org</subscribe>
            <unsubscribe>odpi-project-egeria+unsubscribe@lists.odpi.org</unsubscribe>
            <archive>https://lists.odpi.org/g/odpi-project-egeria</archive>
            <post>odpi-project-egeria@lists.odpi.org</post>
        </mailingList>
    </mailingLists>

    <developers>
        <developer>
            <id>mandy-chessell</id>
            <name>Mandy Chessell</name>
            <email>mandy_chessell@uk.ibm.com</email>
            <timezone>Europe/London</timezone>
            <roles>
                <role>Project Leader</role>
                <role>maintainer</role>
            </roles>
            <organization>IBM Corporation</organization>
        </developer>
        <developer>
            <id>GuyAckermans</id>
            <name>Guy Ackermans</name>
            <email>guy.ackermans92@gmail.com</email>
            <timezone>Europe/Amsterdam</timezone>
            <roles>
                <role>maintainer</role>
            </roles>
            <organization>ING</organization>
        </developer>
        <developer>
            <id>planetf1</id>
            <name>Nigel Jones</name>
            <email>nigel.l.jones+git@gmail.com</email>
            <timezone>Europe/London</timezone>
            <roles>
                <role>maintainer</role>
            </roles>
            <organization>IBM Corporation</organization>
        </developer>
    </developers>

    <!-- POM packaging means that this module has sub-modules -->
    <packaging>pom</packaging>

    <modules>

        <module>open-metadata-implementation</module>
        <module>open-metadata-conformance-suite</module>
        <module>open-metadata-distribution</module>
        <module>open-metadata-publication</module>
        <module>open-metadata-resources</module>
        <module>open-metadata-test</module>

    </modules>


    <properties>
        <open-metadata.version>${project.version}</open-metadata.version>

        <!-- Level of Java  -->
        <maven.compiler.source>1.8</maven.compiler.source>
        <maven.compiler.target>1.8</maven.compiler.target>

        <!-- Platform encoding  -->
        <project.build.sourceEncoding>UTF-8</project.build.sourceEncoding>
        <project.reporting.outputEncoding>UTF-8</project.reporting.outputEncoding>
        <classmate.version>1.5.1</classmate.version>

        <!-- Versions of dependent libraries -->
        <junit.platform.version>1.6.1</junit.platform.version>
        <junit.jupiter.version>5.6.1</junit.jupiter.version>
        <junit.version>4.13</junit.version>
        <surefire.plugin.version>3.0.0-M4</surefire.plugin.version>
        <mockito.version>3.3.3</mockito.version>
        <testng.version>7.1.0</testng.version>
        <log4j.version>1.2.17</log4j.version>
        <slf4j.version>1.7.30</slf4j.version>
        <logback.version>1.2.3</logback.version>
        <jackson.version>2.10.3</jackson.version>
        <jackson.databind.version>2.10.0</jackson.databind.version>
        <kafka.version>2.4.1</kafka.version>
        <janus.version>0.5.0</janus.version>
        <gremlin.version>3.4.6</gremlin.version>
        <netty.version>4.1.48.Final</netty.version>
        <spring-boot.version>2.2.6.RELEASE</spring-boot.version>
        <spring.version>5.2.5.RELEASE</spring.version>
        <spring-security.version>5.3.1.RELEASE</spring-security.version>
        <spring-data.version>2.2.6.RELEASE</spring-data.version>
        <tomcat.version>9.0.33</tomcat.version>
        <commons-io.version>2.6</commons-io.version>
        <commons-collections4.version>4.4</commons-collections4.version>
        <commons-lang.version>3.10</commons-lang.version>
        <h2-database.version>1.4.200</h2-database.version>
        <jwt.version>0.9.1</jwt.version>
        <jakarta.persistence.version>2.2.3</jakarta.persistence.version>
        <javax-validation.version>2.0.1.Final</javax-validation.version>
        <javax-jaxb-api.version>2.3.1</javax-jaxb-api.version>
        <gaian.version>2.1.8</gaian.version>
        <avro.version>1.9.2</avro.version>
        <derby.version>10.8.3.1</derby.version>
        <hadoop.version>2.9.2</hadoop.version>
        <ranger.version>1.2.0</ranger.version>
        <plexus.version>3.3.0</plexus.version>
        <quartz.version>2.3.2</quartz.version>
        <lucene-analyzers-common.version>7.7.2</lucene-analyzers-common.version>
        <guava.version>23.0</guava.version>
        <tink.version>1.3.0</tink.version>
        <jsonld.version>0.13.0</jsonld.version>
        <commons-logging.version>1.2</commons-logging.version>
        <commons-codec.version>1.14</commons-codec.version>
        <json-sanitizer.version>1.2.0</json-sanitizer.version>
        <googlefindbugs.version>3.0.2</googlefindbugs.version>
        <oss.version>4.5.1</oss.version>
        <spotbugs-annotations.version>4.0.1</spotbugs-annotations.version>
        <sleepycat.version>18.3.12</sleepycat.version>
        <joda.version>2.10.5</joda.version>
        <jackson-asl.version>1.9.13</jackson-asl.version>
        <antlr.version>3.5.2</antlr.version>
        <snappy.version>1.1.7.3</snappy.version>
        <springdoc.version>1.3.0</springdoc.version>
<<<<<<< HEAD
        <classgraph.version>4.8.66</classgraph.version>
        <swagger.version>2.1.1</swagger.version>
        <snakeyaml.version>1.26</snakeyaml.version>
=======
        <classgraph.version>4.8.67</classgraph.version>
        <swagger.version>2.1.2</swagger.version>
>>>>>>> b36c94ec

        <!-- Versions of plugins -->
        <enunciate-maven-plugin.version>2.10.1</enunciate-maven-plugin.version>
        <maven-javadoc-plugin.version>3.2.0</maven-javadoc-plugin.version>
        <maven-clean-plugin.version>3.1.0</maven-clean-plugin.version>
        <maven-shade.version>3.2.2</maven-shade.version>
        <maven-install.version>3.0.0-M1</maven-install.version>
        <maven-compiler.version>3.8.1</maven-compiler.version>
        <maven-jar-plugin.version>3.2.0</maven-jar-plugin.version>
        <maven-pmd.version>3.13.0</maven-pmd.version>
        <owasp.version>5.3.2</owasp.version>
        <spotbugs-maven.version>4.0.0</spotbugs-maven.version>
        <spotbugs.version>4.0.1</spotbugs.version>
        <maven-download.version>1.5.0</maven-download.version>
        <maven-antrun.version>1.8</maven-antrun.version>
        <spotify-docker-plugin.version>1.4.13</spotify-docker-plugin.version>
        <maven-enforcer-plugin.version>3.0.0-M3</maven-enforcer-plugin.version>
        <jacoco-plugin.version>0.8.5</jacoco-plugin.version>
        <maven-assembly-plugin.version>3.2.0</maven-assembly-plugin.version>
        <frontend.plugin.version>1.9.1</frontend.plugin.version>
        <exec.plugin.version>1.6.0</exec.plugin.version>
        <resources.plugin.version>3.1.0</resources.plugin.version>
        <rat-plugin.version>0.13</rat-plugin.version>
        <maven-dependency-plugin.version>3.1.2</maven-dependency-plugin.version>
        <maven-deploy-plugin.version>2.8.2</maven-deploy-plugin.version>
        <maven-source-plugin.version>3.2.1</maven-source-plugin.version>
        <maven-gpg-plugin.version>1.6</maven-gpg-plugin.version>
        <nexus-staging-maven-plugin>1.6.8</nexus-staging-maven-plugin>
        <license-plugin.version>2.0.0</license-plugin.version>
        <springdoc-plugin.version>0.3</springdoc-plugin.version>

        <!-- Configuration of sonar code scanning-->
        <sonar.java.coveragePlugin>jacoco</sonar.java.coveragePlugin>
        <!--suppress UnresolvedMavenProperty -->
        <sonar.jacoco.xmlReportPaths>${maven.multiModuleProjectDirectory}/target/jacoco.xml
        </sonar.jacoco.xmlReportPaths>
        <!-- Sonar configuration - exclusions to all processing, coverage only exclusions, and duplicate exclusions -->
        <!-- fvt skipped as it causes resource limits to be exceeded. generated code contaminates stats so removed  -->
        <sonar.dynamicAnalysis>reuseReports</sonar.dynamicAnalysis>
        <sonar.exclusions>**/open-metadata-fvt/**</sonar.exclusions>
        <sonar.coverage.exclusions>**/generated/**</sonar.coverage.exclusions>
        <sonar.cpd.exclusions>**/generated/**</sonar.cpd.exclusions>

        <gaiandb.url>https://github.com/gaiandb/gaiandb/blob/master/build/GAIANDB_V2.1.8_20160523.zip?raw=true
        </gaiandb.url>

    </properties>

    <dependencyManagement>
        <dependencies>

            <dependency>
                <groupId>ch.qos.logback</groupId>
                <artifactId>logback-classic</artifactId>
                <scope>compile</scope>
                <version>${logback.version}</version>
            </dependency>

            <dependency>
                <groupId>com.fasterxml.jackson.core</groupId>
                <artifactId>jackson-annotations</artifactId>
                <scope>compile</scope>
                <version>${jackson.version}</version>
            </dependency>

            <dependency>
                <groupId>com.fasterxml.jackson.core</groupId>
                <artifactId>jackson-core</artifactId>
                <scope>compile</scope>
                <version>${jackson.version}</version>
            </dependency>

            <dependency>
                <groupId>com.fasterxml.jackson.core</groupId>
                <artifactId>jackson-databind</artifactId>
                <scope>compile</scope>
                <version>${jackson.version}</version>
            </dependency>

            <dependency>
                <groupId>com.h2database</groupId>
                <artifactId>h2</artifactId>
                <scope>compile</scope>
                <version>${h2-database.version}</version>
            </dependency>

            <dependency>
                <groupId>com.ibm.gaiandb</groupId>
                <artifactId>gaian</artifactId>
                <scope>provided</scope>
                <version>${gaian.version}</version>
            </dependency>

            <dependency>
                <groupId>org.apache.avro</groupId>
                <artifactId>avro</artifactId>
                <version>${avro.version}</version>
            </dependency>

            <dependency>
                <groupId>com.github.jsonld-java</groupId>
                <artifactId>jsonld-java</artifactId>
                <version>${jsonld.version}</version>
            </dependency>

            <dependency>
                <groupId>org.apache.commons</groupId>
                <artifactId>commons-collections4</artifactId>
                <scope>compile</scope>
                <version>${commons-collections4.version}</version>
            </dependency>

            <dependency>
                <groupId>commons-io</groupId>
                <artifactId>commons-io</artifactId>
                <scope>compile</scope>
                <version>${commons-io.version}</version>
            </dependency>

            <dependency>
                <groupId>io.jsonwebtoken</groupId>
                <artifactId>jjwt</artifactId>
                <scope>compile</scope>
                <version>${jwt.version}</version>
            </dependency>

            <dependency>
                <groupId>jakarta.persistence</groupId>
                <artifactId>jakarta.persistence-api</artifactId>
                <scope>compile</scope>
                <version>${jakarta.persistence.version}</version>
            </dependency>

            <dependency>
                <groupId>javax.validation</groupId>
                <artifactId>validation-api</artifactId>
                <scope>compile</scope>
                <version>${javax-validation.version}</version>
            </dependency>

            <dependency>
                <groupId>javax.xml.bind</groupId>
                <artifactId>jaxb-api</artifactId>
                <version>${javax-jaxb-api.version}</version>
            </dependency>

            <dependency>
                <groupId>junit</groupId>
                <artifactId>junit</artifactId>
                <scope>test</scope>
                <version>${junit.version}</version>
            </dependency>

            <dependency>
                <groupId>log4j</groupId>
                <artifactId>log4j</artifactId>
                <scope>compile</scope>
                <version>${log4j.version}</version>
            </dependency>

            <dependency>
                <groupId>org.apache.commons</groupId>
                <artifactId>commons-lang3</artifactId>
                <scope>compile</scope>
                <version>${commons-lang.version}</version>
            </dependency>

            <dependency>
                <groupId>org.apache.derby</groupId>
                <artifactId>derby</artifactId>
                <scope>provided</scope>
                <version>10.8.3.1</version>
            </dependency>

            <dependency>
                <groupId>org.apache.hadoop</groupId>
                <artifactId>hadoop-common</artifactId>
                <scope>compile</scope>
                <version>${hadoop.version}</version>
            </dependency>

            <dependency>
                <groupId>org.apache.kafka</groupId>
                <artifactId>kafka-clients</artifactId>
                <scope>compile</scope>
                <version>${kafka.version}</version>
            </dependency>

            <dependency>
                <groupId>org.apache.ranger</groupId>
                <artifactId>ranger-plugins-common</artifactId>
                <scope>compile</scope>
                <version>${ranger.version}</version>
            </dependency>

            <dependency>
                <groupId>org.apache.tinkerpop</groupId>
                <artifactId>gremlin-core</artifactId>
                <scope>compile</scope>
                <version>${gremlin.version}</version>
            </dependency>

            <dependency>
                <groupId>org.apache.tomcat.embed</groupId>
                <artifactId>tomcat-embed-core</artifactId>
                <scope>compile</scope>
                <version>${tomcat.version}</version>
            </dependency>

            <dependency>
                <groupId>com.fasterxml</groupId>
                <artifactId>classmate</artifactId>
                <scope>compile</scope>
                <version>${classmate.version}</version>
            </dependency>

            <dependency>
                <groupId>org.codehaus.plexus</groupId>
                <artifactId>plexus-utils</artifactId>
                <scope>compile</scope>
                <version>${plexus.version}</version>
            </dependency>

            <dependency>
                <groupId>org.quartz-scheduler</groupId>
                <artifactId>quartz</artifactId>
                <scope>compile</scope>
                <version>${quartz.version}</version>
            </dependency>

            <dependency>
                <groupId>org.apache.lucene</groupId>
                <artifactId>lucene-analyzers-common</artifactId>
                <scope>compile</scope>
                <version>${lucene-analyzers-common.version}</version>
            </dependency>

            <dependency>
                <groupId>org.janusgraph</groupId>
                <artifactId>janusgraph-core</artifactId>
                <version>${janus.version}</version>
            </dependency>

            <dependency>
                <groupId>org.janusgraph</groupId>
                <artifactId>janusgraph-cql</artifactId>
                <version>${janus.version}</version>
                <scope>runtime</scope>
            </dependency>

            <dependency>
                <groupId>org.janusgraph</groupId>
                <artifactId>janusgraph-driver</artifactId>
                <version>${janus.version}</version>
            </dependency>

            <dependency>
                <groupId>commons-logging</groupId>
                <artifactId>commons-logging</artifactId>
                <version>${commons-logging.version}</version>
            </dependency>

            <dependency>
                <groupId>commons-codec</groupId>
                <artifactId>commons-codec</artifactId>
                <version>${commons-codec.version}</version>
            </dependency>

            <dependency>
                <groupId>org.janusgraph</groupId>
                <artifactId>janusgraph-cassandra</artifactId>
                <version>${janus.version}</version>
                <scope>runtime</scope>
            </dependency>

            <dependency>
                <groupId>org.janusgraph</groupId>
                <artifactId>janusgraph-es</artifactId>
                <version>${janus.version}</version>
                <scope>runtime</scope>
            </dependency>

            <dependency>
                <groupId>org.janusgraph</groupId>
                <artifactId>janusgraph-berkeleyje</artifactId>
                <version>${janus.version}</version>
                <scope>runtime</scope>
            </dependency>

            <dependency>
                <groupId>org.janusgraph</groupId>
                <artifactId>janusgraph-lucene</artifactId>
                <version>${janus.version}</version>
                <scope>runtime</scope>
            </dependency>

            <dependency>
                <groupId>io.netty</groupId>
                <artifactId>netty-all</artifactId>
                <version>${netty.version}</version>
            </dependency>

            <dependency>
                <groupId>io.netty</groupId>
                <artifactId>netty-buffer</artifactId>
                <version>${netty.version}</version>
            </dependency>

            <dependency>
                <groupId>io.netty</groupId>
                <artifactId>netty-codec</artifactId>
                <version>${netty.version}</version>
            </dependency>

            <dependency>
                <groupId>io.netty</groupId>
                <artifactId>netty-common</artifactId>
                <version>${netty.version}</version>
            </dependency>

            <dependency>
                <groupId>io.netty</groupId>
                <artifactId>netty-handler</artifactId>
                <version>${netty.version}</version>
            </dependency>

            <dependency>
                <groupId>io.netty</groupId>
                <artifactId>netty-resolver</artifactId>
                <version>${netty.version}</version>
            </dependency>

            <dependency>
                <groupId>io.netty</groupId>
                <artifactId>netty-transport</artifactId>
                <version>${netty.version}</version>
            </dependency>

            <dependency>
                <groupId>org.junit.jupiter</groupId>
                <artifactId>junit-jupiter-api</artifactId>
                <scope>test</scope>
                <version>${junit.jupiter.version}</version>
            </dependency>

            <dependency>
                <groupId>org.junit.jupiter</groupId>
                <artifactId>junit-jupiter-engine</artifactId>
                <scope>test</scope>
                <version>${junit.jupiter.version}</version>
            </dependency>

            <dependency>
                <groupId>org.junit.platform</groupId>
                <artifactId>junit-platform-runner</artifactId>
                <scope>test</scope>
                <version>${junit.platform.version}</version>
            </dependency>

            <dependency>
                <groupId>org.junit.platform</groupId>
                <artifactId>junit-platform-suite-api</artifactId>
                <scope>test</scope>
                <version>${junit.platform.version}</version>
            </dependency>

            <dependency>
                <groupId>org.mockito</groupId>
                <artifactId>mockito-core</artifactId>
                <scope>test</scope>
                <version>${mockito.version}</version>
            </dependency>

            <dependency>
                <groupId>org.mockito</groupId>
                <artifactId>mockito-inline</artifactId>
                <scope>test</scope>
                <version>${mockito.version}</version>
            </dependency>

            <dependency>
                <groupId>org.mockito</groupId>
                <artifactId>mockito-junit-jupiter</artifactId>
                <scope>test</scope>
                <version>${mockito.version}</version>
            </dependency>

            <dependency>
                <groupId>org.odpi.egeria</groupId>
                <artifactId>admin-services-api</artifactId>
                <scope>compile</scope>
                <version>${open-metadata.version}</version>
            </dependency>

            <dependency>
                <groupId>org.odpi.egeria</groupId>
                <artifactId>admin-services-registration</artifactId>
                <scope>compile</scope>
                <version>${open-metadata.version}</version>
            </dependency>

            <dependency>
                <groupId>org.odpi.egeria</groupId>
                <artifactId>admin-services-client</artifactId>
                <scope>compile</scope>
                <version>${open-metadata.version}</version>
            </dependency>

            <dependency>
                <groupId>org.odpi.egeria</groupId>
                <artifactId>admin-services-server</artifactId>
                <scope>compile</scope>
                <version>${open-metadata.version}</version>
            </dependency>

            <dependency>
                <groupId>org.odpi.egeria</groupId>
                <artifactId>admin-services-spring</artifactId>
                <scope>runtime</scope>
                <version>${open-metadata.version}</version>
            </dependency>

            <dependency>
                <groupId>org.odpi.egeria</groupId>
                <artifactId>asset-catalog-api</artifactId>
                <scope>compile</scope>
                <version>${open-metadata.version}</version>
            </dependency>

            <dependency>
                <groupId>org.odpi.egeria</groupId>
                <artifactId>asset-catalog-client</artifactId>
                <scope>compile</scope>
                <version>${open-metadata.version}</version>
            </dependency>

            <dependency>
                <groupId>org.odpi.egeria</groupId>
                <artifactId>asset-catalog-server</artifactId>
                <scope>compile</scope>
                <version>${open-metadata.version}</version>
            </dependency>

            <dependency>
                <groupId>org.odpi.egeria</groupId>
                <artifactId>asset-catalog-spring</artifactId>
                <scope>runtime</scope>
                <version>${open-metadata.version}</version>
            </dependency>

            <dependency>
                <groupId>org.odpi.egeria</groupId>
                <artifactId>asset-consumer-api</artifactId>
                <scope>compile</scope>
                <version>${open-metadata.version}</version>
            </dependency>

            <dependency>
                <groupId>org.odpi.egeria</groupId>
                <artifactId>asset-consumer-client</artifactId>
                <scope>compile</scope>
                <version>${open-metadata.version}</version>
            </dependency>

            <dependency>
                <groupId>org.odpi.egeria</groupId>
                <artifactId>asset-consumer-server</artifactId>
                <scope>compile</scope>
                <version>${open-metadata.version}</version>
            </dependency>

            <dependency>
                <groupId>org.odpi.egeria</groupId>
                <artifactId>asset-consumer-spring</artifactId>
                <scope>runtime</scope>
                <version>${open-metadata.version}</version>
            </dependency>

            <dependency>
                <groupId>org.odpi.egeria</groupId>
                <artifactId>asset-lineage-api</artifactId>
                <scope>compile</scope>
                <version>${open-metadata.version}</version>
            </dependency>

            <dependency>
                <groupId>org.odpi.egeria</groupId>
                <artifactId>asset-lineage-server</artifactId>
                <scope>compile</scope>
                <version>${open-metadata.version}</version>
            </dependency>

            <dependency>
                <groupId>org.odpi.egeria</groupId>
                <artifactId>asset-lineage-spring</artifactId>
                <scope>runtime</scope>
                <version>${open-metadata.version}</version>
            </dependency>

            <dependency>
                <groupId>org.odpi.egeria</groupId>
                <artifactId>asset-owner-api</artifactId>
                <scope>compile</scope>
                <version>${open-metadata.version}</version>
            </dependency>

            <dependency>
                <groupId>org.odpi.egeria</groupId>
                <artifactId>asset-owner-client</artifactId>
                <scope>compile</scope>
                <version>${open-metadata.version}</version>
            </dependency>

            <dependency>
                <groupId>org.odpi.egeria</groupId>
                <artifactId>asset-owner-server</artifactId>
                <scope>compile</scope>
                <version>${open-metadata.version}</version>
            </dependency>

            <dependency>
                <groupId>org.odpi.egeria</groupId>
                <artifactId>asset-owner-spring</artifactId>
                <scope>runtime</scope>
                <version>${open-metadata.version}</version>
            </dependency>

            <dependency>
                <groupId>org.odpi.egeria</groupId>
                <artifactId>audit-log-console-connector</artifactId>
                <scope>compile</scope>
                <version>${open-metadata.version}</version>
            </dependency>

            <dependency>
                <groupId>org.odpi.egeria</groupId>
                <artifactId>audit-log-file-connector</artifactId>
                <scope>compile</scope>
                <version>${open-metadata.version}</version>
            </dependency>

            <dependency>
                <groupId>org.odpi.egeria</groupId>
                <artifactId>audit-log-framework</artifactId>
                <scope>compile</scope>
                <version>${open-metadata.version}</version>
            </dependency>

            <dependency>
                <groupId>org.odpi.egeria</groupId>
                <artifactId>audit-log-slf4j-connector</artifactId>
                <scope>compile</scope>
                <version>${open-metadata.version}</version>
            </dependency>

            <dependency>
                <groupId>org.odpi.egeria</groupId>
                <artifactId>audit-log-event-topic-connector</artifactId>
                <scope>compile</scope>
                <version>${open-metadata.version}</version>
            </dependency>

            <dependency>
                <groupId>org.odpi.egeria</groupId>
                <artifactId>cohort-registry-file-store-connector</artifactId>
                <scope>compile</scope>
                <version>${open-metadata.version}</version>
            </dependency>

            <dependency>
                <groupId>org.odpi.egeria</groupId>
                <artifactId>community-profile-api</artifactId>
                <scope>compile</scope>
                <version>${open-metadata.version}</version>
            </dependency>

            <dependency>
                <groupId>org.odpi.egeria</groupId>
                <artifactId>community-profile-client</artifactId>
                <scope>compile</scope>
                <version>${open-metadata.version}</version>
            </dependency>

            <dependency>
                <groupId>org.odpi.egeria</groupId>
                <artifactId>community-profile-server</artifactId>
                <scope>compile</scope>
                <version>${open-metadata.version}</version>
            </dependency>

            <dependency>
                <groupId>org.odpi.egeria</groupId>
                <artifactId>community-profile-spring</artifactId>
                <scope>compile</scope>
                <version>${open-metadata.version}</version>
            </dependency>

            <dependency>
                <groupId>org.odpi.egeria</groupId>
                <artifactId>configuration-file-store-connector</artifactId>
                <scope>compile</scope>
                <version>${open-metadata.version}</version>
            </dependency>

            <dependency>
                <groupId>org.odpi.egeria</groupId>
                <artifactId>configuration-encrypted-file-store-connector</artifactId>
                <scope>compile</scope>
                <version>${open-metadata.version}</version>
            </dependency>

            <dependency>
                <groupId>org.odpi.egeria</groupId>
                <artifactId>connector-configuration-factory</artifactId>
                <scope>compile</scope>
                <version>${open-metadata.version}</version>
            </dependency>

            <dependency>
                <groupId>org.odpi.egeria</groupId>
                <artifactId>data-engine-api</artifactId>
                <scope>compile</scope>
                <version>${open-metadata.version}</version>
            </dependency>

            <dependency>
                <groupId>org.odpi.egeria</groupId>
                <artifactId>data-engine-client</artifactId>
                <scope>compile</scope>
                <version>${open-metadata.version}</version>
            </dependency>

            <dependency>
                <groupId>org.odpi.egeria</groupId>
                <artifactId>data-engine-server</artifactId>
                <scope>compile</scope>
                <version>${open-metadata.version}</version>
            </dependency>

            <dependency>
                <groupId>org.odpi.egeria</groupId>
                <artifactId>data-engine-spring</artifactId>
                <scope>runtime</scope>
                <version>${open-metadata.version}</version>
            </dependency>

            <dependency>
                <groupId>org.odpi.egeria</groupId>
                <artifactId>data-platform-api</artifactId>
                <scope>compile</scope>
                <version>${open-metadata.version}</version>
            </dependency>

            <dependency>
                <groupId>org.odpi.egeria</groupId>
                <artifactId>data-platform-client</artifactId>
                <scope>compile</scope>
                <version>${open-metadata.version}</version>
            </dependency>

            <dependency>
                <groupId>org.odpi.egeria</groupId>
                <artifactId>data-platform-server</artifactId>
                <scope>compile</scope>
                <version>${open-metadata.version}</version>
            </dependency>

            <dependency>
                <groupId>org.odpi.egeria</groupId>
                <artifactId>data-platform-spring</artifactId>
                <scope>runtime</scope>
                <version>${open-metadata.version}</version>
            </dependency>

            <dependency>
                <groupId>org.odpi.egeria</groupId>
                <artifactId>data-privacy-api</artifactId>
                <scope>compile</scope>
                <version>${open-metadata.version}</version>
            </dependency>

            <dependency>
                <groupId>org.odpi.egeria</groupId>
                <artifactId>data-privacy-client</artifactId>
                <scope>compile</scope>
                <version>${open-metadata.version}</version>
            </dependency>

            <dependency>
                <groupId>org.odpi.egeria</groupId>
                <artifactId>data-privacy-server</artifactId>
                <scope>compile</scope>
                <version>${open-metadata.version}</version>
            </dependency>

            <dependency>
                <groupId>org.odpi.egeria</groupId>
                <artifactId>data-privacy-spring</artifactId>
                <scope>compile</scope>
                <version>${open-metadata.version}</version>
            </dependency>

            <dependency>
                <groupId>org.odpi.egeria</groupId>
                <artifactId>data-science-api</artifactId>
                <scope>compile</scope>
                <version>${open-metadata.version}</version>
            </dependency>

            <dependency>
                <groupId>org.odpi.egeria</groupId>
                <artifactId>data-science-client</artifactId>
                <scope>compile</scope>
                <version>${open-metadata.version}</version>
            </dependency>

            <dependency>
                <groupId>org.odpi.egeria</groupId>
                <artifactId>data-science-server</artifactId>
                <scope>compile</scope>
                <version>${open-metadata.version}</version>
            </dependency>

            <dependency>
                <groupId>org.odpi.egeria</groupId>
                <artifactId>data-science-spring</artifactId>
                <scope>compile</scope>
                <version>${open-metadata.version}</version>
            </dependency>

            <dependency>
                <groupId>org.odpi.egeria</groupId>
                <artifactId>design-model-archives</artifactId>
                <scope>compile</scope>
                <version>${open-metadata.version}</version>
            </dependency>

            <dependency>
                <groupId>org.odpi.egeria</groupId>
                <artifactId>design-model-api</artifactId>
                <scope>compile</scope>
                <version>${open-metadata.version}</version>
            </dependency>

            <dependency>
                <groupId>org.odpi.egeria</groupId>
                <artifactId>design-model-client</artifactId>
                <scope>compile</scope>
                <version>${open-metadata.version}</version>
            </dependency>

            <dependency>
                <groupId>org.odpi.egeria</groupId>
                <artifactId>design-model-server</artifactId>
                <scope>compile</scope>
                <version>${open-metadata.version}</version>
            </dependency>

            <dependency>
                <groupId>org.odpi.egeria</groupId>
                <artifactId>design-model-spring</artifactId>
                <scope>compile</scope>
                <version>${open-metadata.version}</version>
            </dependency>

            <dependency>
                <groupId>org.odpi.egeria</groupId>
                <artifactId>dev-ops-api</artifactId>
                <scope>compile</scope>
                <version>${open-metadata.version}</version>
            </dependency>

            <dependency>
                <groupId>org.odpi.egeria</groupId>
                <artifactId>dev-ops-client</artifactId>
                <scope>compile</scope>
                <version>${open-metadata.version}</version>
            </dependency>

            <dependency>
                <groupId>org.odpi.egeria</groupId>
                <artifactId>dev-ops-server</artifactId>
                <scope>compile</scope>
                <version>${open-metadata.version}</version>
            </dependency>

            <dependency>
                <groupId>org.odpi.egeria</groupId>
                <artifactId>dev-ops-spring</artifactId>
                <scope>compile</scope>
                <version>${open-metadata.version}</version>
            </dependency>

            <dependency>
                <groupId>org.odpi.egeria</groupId>
                <artifactId>digital-architecture-api</artifactId>
                <scope>compile</scope>
                <version>${open-metadata.version}</version>
            </dependency>

            <dependency>
                <groupId>org.odpi.egeria</groupId>
                <artifactId>digital-architecture-client</artifactId>
                <scope>compile</scope>
                <version>${open-metadata.version}</version>
            </dependency>

            <dependency>
                <groupId>org.odpi.egeria</groupId>
                <artifactId>digital-architecture-server</artifactId>
                <scope>compile</scope>
                <version>${open-metadata.version}</version>
            </dependency>

            <dependency>
                <groupId>org.odpi.egeria</groupId>
                <artifactId>digital-architecture-spring</artifactId>
                <scope>compile</scope>
                <version>${open-metadata.version}</version>
            </dependency>

            <dependency>
                <groupId>org.odpi.egeria</groupId>
                <artifactId>discovery-engine-api</artifactId>
                <scope>compile</scope>
                <version>${open-metadata.version}</version>
            </dependency>

            <dependency>
                <groupId>org.odpi.egeria</groupId>
                <artifactId>discovery-engine-client</artifactId>
                <scope>compile</scope>
                <version>${open-metadata.version}</version>
            </dependency>

            <dependency>
                <groupId>org.odpi.egeria</groupId>
                <artifactId>discovery-engine-connectors</artifactId>
                <scope>compile</scope>
                <version>${open-metadata.version}</version>
            </dependency>

            <dependency>
                <groupId>org.odpi.egeria</groupId>
                <artifactId>discovery-engine-server</artifactId>
                <scope>compile</scope>
                <version>${open-metadata.version}</version>
            </dependency>

            <dependency>
                <groupId>org.odpi.egeria</groupId>
                <artifactId>discovery-engine-spring</artifactId>
                <scope>runtime</scope>
                <version>${open-metadata.version}</version>
            </dependency>

            <dependency>
                <groupId>org.odpi.egeria</groupId>
                <artifactId>discovery-engine-services-api</artifactId>
                <scope>compile</scope>
                <version>${open-metadata.version}</version>
            </dependency>

            <dependency>
                <groupId>org.odpi.egeria</groupId>
                <artifactId>discovery-engine-services-client</artifactId>
                <scope>compile</scope>
                <version>${open-metadata.version}</version>
            </dependency>

            <dependency>
                <groupId>org.odpi.egeria</groupId>
                <artifactId>discovery-engine-services-server</artifactId>
                <scope>compile</scope>
                <version>${open-metadata.version}</version>
            </dependency>

            <dependency>
                <groupId>org.odpi.egeria</groupId>
                <artifactId>discovery-engine-services-spring</artifactId>
                <scope>runtime</scope>
                <version>${open-metadata.version}</version>
            </dependency>

            <dependency>
                <groupId>org.odpi.egeria</groupId>
                <artifactId>discovery-service-connectors</artifactId>
                <scope>compile</scope>
                <version>${open-metadata.version}</version>
            </dependency>

            <dependency>
                <groupId>org.odpi.egeria</groupId>
                <artifactId>ffdc-services</artifactId>
                <scope>compile</scope>
                <version>${open-metadata.version}</version>
            </dependency>

            <dependency>
                <groupId>org.odpi.egeria</groupId>
                <artifactId>gaf-metadata-api</artifactId>
                <scope>compile</scope>
                <version>${open-metadata.version}</version>
            </dependency>

            <dependency>
                <groupId>org.odpi.egeria</groupId>
                <artifactId>gaf-metadata-client</artifactId>
                <scope>compile</scope>
                <version>${open-metadata.version}</version>
            </dependency>

            <dependency>
                <groupId>org.odpi.egeria</groupId>
                <artifactId>gaf-metadata-handlers</artifactId>
                <scope>compile</scope>
                <version>${open-metadata.version}</version>
            </dependency>

            <dependency>
                <groupId>org.odpi.egeria</groupId>
                <artifactId>glossary-view-api</artifactId>
                <scope>compile</scope>
                <version>${open-metadata.version}</version>
            </dependency>

            <dependency>
                <groupId>org.odpi.egeria</groupId>
                <artifactId>glossary-view-server</artifactId>
                <scope>compile</scope>
                <version>${open-metadata.version}</version>
            </dependency>

            <dependency>
                <groupId>org.odpi.egeria</groupId>
                <artifactId>glossary-view-spring</artifactId>
                <scope>runtime</scope>
                <version>${open-metadata.version}</version>
            </dependency>

            <dependency>
                <groupId>org.odpi.egeria</groupId>
                <artifactId>governance-action-framework</artifactId>
                <scope>compile</scope>
                <version>${open-metadata.version}</version>
            </dependency>

            <dependency>
                <groupId>org.odpi.egeria</groupId>
                <artifactId>governance-engine-api</artifactId>
                <scope>compile</scope>
                <version>${open-metadata.version}</version>
            </dependency>

            <dependency>
                <groupId>org.odpi.egeria</groupId>
                <artifactId>governance-engine-client</artifactId>
                <scope>compile</scope>
                <version>${open-metadata.version}</version>
            </dependency>

            <dependency>
                <groupId>org.odpi.egeria</groupId>
                <artifactId>governance-engine-server</artifactId>
                <scope>compile</scope>
                <version>${open-metadata.version}</version>
            </dependency>

            <dependency>
                <groupId>org.odpi.egeria</groupId>
                <artifactId>governance-engine-spring</artifactId>
                <scope>runtime</scope>
                <version>${open-metadata.version}</version>
            </dependency>

            <dependency>
                <groupId>org.odpi.egeria</groupId>
                <artifactId>governance-program-api</artifactId>
                <scope>compile</scope>
                <version>${open-metadata.version}</version>
            </dependency>

            <dependency>
                <groupId>org.odpi.egeria</groupId>
                <artifactId>governance-program-client</artifactId>
                <scope>compile</scope>
                <version>${open-metadata.version}</version>
            </dependency>

            <dependency>
                <groupId>org.odpi.egeria</groupId>
                <artifactId>governance-program-server</artifactId>
                <scope>compile</scope>
                <version>${open-metadata.version}</version>
            </dependency>

            <dependency>
                <groupId>org.odpi.egeria</groupId>
                <artifactId>governance-program-spring</artifactId>
                <scope>runtime</scope>
                <version>${open-metadata.version}</version>
            </dependency>

            <dependency>
                <groupId>org.odpi.egeria</groupId>
                <artifactId>graph-repository-connector</artifactId>
                <scope>compile</scope>
                <version>${open-metadata.version}</version>
            </dependency>

            <dependency>
                <groupId>org.odpi.egeria</groupId>
                <artifactId>http-helper</artifactId>
                <scope>compile</scope>
                <version>${open-metadata.version}</version>
            </dependency>

            <dependency>
                <groupId>org.odpi.egeria</groupId>
                <artifactId>information-view-api</artifactId>
                <scope>compile</scope>
                <version>${open-metadata.version}</version>
            </dependency>

            <dependency>
                <groupId>org.odpi.egeria</groupId>
                <artifactId>information-view-client</artifactId>
                <scope>compile</scope>
                <version>${open-metadata.version}</version>
            </dependency>

            <dependency>
                <groupId>org.odpi.egeria</groupId>
                <artifactId>information-view-server</artifactId>
                <scope>compile</scope>
                <version>${open-metadata.version}</version>
            </dependency>

            <dependency>
                <groupId>org.odpi.egeria</groupId>
                <artifactId>information-view-spring</artifactId>
                <scope>runtime</scope>
                <version>${open-metadata.version}</version>
            </dependency>

            <dependency>
                <groupId>org.odpi.egeria</groupId>
                <artifactId>inmemory-open-metadata-topic-connector</artifactId>
                <scope>compile</scope>
                <version>${open-metadata.version}</version>
            </dependency>

            <dependency>
                <groupId>org.odpi.egeria</groupId>
                <artifactId>inmemory-repository-connector</artifactId>
                <scope>compile</scope>
                <version>${open-metadata.version}</version>
            </dependency>

            <dependency>
                <groupId>org.odpi.egeria</groupId>
                <artifactId>it-infrastructure-api</artifactId>
                <scope>compile</scope>
                <version>${open-metadata.version}</version>
            </dependency>

            <dependency>
                <groupId>org.odpi.egeria</groupId>
                <artifactId>it-infrastructure-client</artifactId>
                <scope>compile</scope>
                <version>${open-metadata.version}</version>
            </dependency>

            <dependency>
                <groupId>org.odpi.egeria</groupId>
                <artifactId>it-infrastructure-server</artifactId>
                <scope>compile</scope>
                <version>${open-metadata.version}</version>
            </dependency>

            <dependency>
                <groupId>org.odpi.egeria</groupId>
                <artifactId>it-infrastructure-spring</artifactId>
                <scope>compile</scope>
                <version>${open-metadata.version}</version>
            </dependency>

            <dependency>
                <groupId>org.odpi.egeria</groupId>
                <artifactId>kafka-open-metadata-topic-connector</artifactId>
                <scope>compile</scope>
                <version>${open-metadata.version}</version>
            </dependency>

            <dependency>
                <groupId>org.odpi.egeria</groupId>
                <artifactId>metadata-security-apis</artifactId>
                <scope>compile</scope>
                <version>${open-metadata.version}</version>
            </dependency>

            <dependency>
                <groupId>org.odpi.egeria</groupId>
                <artifactId>metadata-security-connectors</artifactId>
                <scope>compile</scope>
                <version>${open-metadata.version}</version>
            </dependency>

            <dependency>
                <groupId>org.odpi.egeria</groupId>
                <artifactId>metadata-security-server</artifactId>
                <scope>compile</scope>
                <version>${open-metadata.version}</version>
            </dependency>

            <dependency>
                <groupId>org.odpi.egeria</groupId>
                <artifactId>multi-tenant</artifactId>
                <scope>compile</scope>
                <version>${open-metadata.version}</version>
            </dependency>

            <dependency>
                <groupId>org.odpi.egeria</groupId>
                <artifactId>ocf-metadata-api</artifactId>
                <scope>compile</scope>
                <version>${open-metadata.version}</version>
            </dependency>

            <dependency>
                <groupId>org.odpi.egeria</groupId>
                <artifactId>ocf-metadata-client</artifactId>
                <scope>compile</scope>
                <version>${open-metadata.version}</version>
            </dependency>

            <dependency>
                <groupId>org.odpi.egeria</groupId>
                <artifactId>ocf-metadata-handlers</artifactId>
                <scope>compile</scope>
                <version>${open-metadata.version}</version>
            </dependency>

            <dependency>
                <groupId>org.odpi.egeria</groupId>
                <artifactId>ocf-metadata-server</artifactId>
                <scope>compile</scope>
                <version>${open-metadata.version}</version>
            </dependency>

            <dependency>
                <groupId>org.odpi.egeria</groupId>
                <artifactId>ocf-metadata-spring</artifactId>
                <scope>runtime</scope>
                <version>${open-metadata.version}</version>
            </dependency>

            <dependency>
                <groupId>org.odpi.egeria</groupId>
                <artifactId>odf-metadata-api</artifactId>
                <scope>compile</scope>
                <version>${open-metadata.version}</version>
            </dependency>

            <dependency>
                <groupId>org.odpi.egeria</groupId>
                <artifactId>odf-metadata-client</artifactId>
                <scope>compile</scope>
                <version>${open-metadata.version}</version>
            </dependency>

            <dependency>
                <groupId>org.odpi.egeria</groupId>
                <artifactId>odf-metadata-handlers</artifactId>
                <scope>compile</scope>
                <version>${open-metadata.version}</version>
            </dependency>

            <dependency>
                <groupId>org.odpi.egeria</groupId>
                <artifactId>omrs-rest-repository-connector</artifactId>
                <scope>compile</scope>
                <version>${open-metadata.version}</version>
            </dependency>

            <dependency>
                <groupId>org.odpi.egeria</groupId>
                <artifactId>open-connector-framework</artifactId>
                <scope>compile</scope>
                <version>${open-metadata.version}</version>
            </dependency>

            <dependency>
                <groupId>org.odpi.egeria</groupId>
                <artifactId>open-discovery-framework</artifactId>
                <scope>compile</scope>
                <version>${open-metadata.version}</version>
            </dependency>

            <dependency>
                <groupId>org.odpi.egeria</groupId>
                <artifactId>open-lineage-services-api</artifactId>
                <scope>compile</scope>
                <version>${open-metadata.version}</version>
            </dependency>

            <dependency>
                <groupId>org.odpi.egeria</groupId>
                <artifactId>open-lineage-services-server</artifactId>
                <scope>compile</scope>
                <version>${open-metadata.version}</version>
            </dependency>

            <dependency>
                <groupId>org.odpi.egeria</groupId>
                <artifactId>open-lineage-services-spring</artifactId>
                <scope>runtime</scope>
                <version>${open-metadata.version}</version>
            </dependency>

            <dependency>
                <groupId>org.odpi.egeria</groupId>
                <artifactId>open-lineage-services-client</artifactId>
                <scope>compile</scope>
                <version>${open-metadata.version}</version>
            </dependency>

            <dependency>
                <groupId>org.odpi.egeria</groupId>
                <artifactId>open-metadata-archive-file-connector</artifactId>
                <scope>compile</scope>
                <version>${open-metadata.version}</version>
            </dependency>

            <dependency>
                <groupId>org.odpi.egeria</groupId>
                <artifactId>open-metadata-conformance-suite-api</artifactId>
                <scope>compile</scope>
                <version>${open-metadata.version}</version>
            </dependency>

            <dependency>
                <groupId>org.odpi.egeria</groupId>
                <artifactId>open-metadata-conformance-suite-server</artifactId>
                <scope>compile</scope>
                <version>${open-metadata.version}</version>
            </dependency>

            <dependency>
                <groupId>org.odpi.egeria</groupId>
                <artifactId>open-metadata-conformance-suite-spring</artifactId>
                <scope>runtime</scope>
                <version>${open-metadata.version}</version>
            </dependency>

            <dependency>
                <groupId>org.odpi.egeria</groupId>
                <artifactId>open-metadata-security-samples</artifactId>
                <scope>compile</scope>
                <version>${open-metadata.version}</version>
            </dependency>

            <dependency>
                <groupId>org.odpi.egeria</groupId>
                <artifactId>open-metadata-types</artifactId>
                <scope>compile</scope>
                <version>${open-metadata.version}</version>
            </dependency>

            <dependency>
                <groupId>org.odpi.egeria</groupId>
                <artifactId>open-types-test-generator</artifactId>
                <scope>compile</scope>
                <version>${open-metadata.version}</version>
            </dependency>


            <dependency>
                <groupId>org.odpi.egeria</groupId>
                <artifactId>open-metadata-ut</artifactId>
                <scope>test</scope>
                <version>${open-metadata.version}</version>
            </dependency>

            <dependency>
                <groupId>org.odpi.egeria</groupId>
                <artifactId>platform-services-api</artifactId>
                <scope>compile</scope>
                <version>${open-metadata.version}</version>
            </dependency>

            <dependency>
                <groupId>org.odpi.egeria</groupId>
                <artifactId>platform-services-server</artifactId>
                <scope>compile</scope>
                <version>${open-metadata.version}</version>
            </dependency>

            <dependency>
                <groupId>org.odpi.egeria</groupId>
                <artifactId>platform-services-spring</artifactId>
                <scope>runtime</scope>
                <version>${open-metadata.version}</version>
            </dependency>

            <dependency>
                <groupId>org.odpi.egeria</groupId>
                <artifactId>project-management-api</artifactId>
                <scope>compile</scope>
                <version>${open-metadata.version}</version>
            </dependency>

            <dependency>
                <groupId>org.odpi.egeria</groupId>
                <artifactId>project-management-client</artifactId>
                <scope>compile</scope>
                <version>${open-metadata.version}</version>
            </dependency>

            <dependency>
                <groupId>org.odpi.egeria</groupId>
                <artifactId>project-management-server</artifactId>
                <scope>compile</scope>
                <version>${open-metadata.version}</version>
            </dependency>

            <dependency>
                <groupId>org.odpi.egeria</groupId>
                <artifactId>project-management-spring</artifactId>
                <scope>compile</scope>
                <version>${open-metadata.version}</version>
            </dependency>

            <dependency>
                <groupId>org.odpi.egeria</groupId>
                <artifactId>ranger-connector</artifactId>
                <scope>compile</scope>
                <version>${open-metadata.version}</version>
            </dependency>

            <dependency>
                <groupId>org.odpi.egeria</groupId>
                <artifactId>readonly-repository-connector</artifactId>
                <scope>compile</scope>
                <version>${open-metadata.version}</version>
            </dependency>

            <dependency>
                <groupId>org.odpi.egeria</groupId>
                <artifactId>repository-handler</artifactId>
                <scope>compile</scope>
                <version>${open-metadata.version}</version>
            </dependency>

            <dependency>
                <groupId>org.odpi.egeria</groupId>
                <artifactId>repository-services-apis</artifactId>
                <scope>compile</scope>
                <version>${open-metadata.version}</version>
            </dependency>

            <dependency>
                <groupId>org.odpi.egeria</groupId>
                <artifactId>repository-services-archive-utilities</artifactId>
                <scope>compile</scope>
                <version>${open-metadata.version}</version>
            </dependency>

            <dependency>
                <groupId>org.odpi.egeria</groupId>
                <artifactId>repository-services-client</artifactId>
                <scope>compile</scope>
                <version>${open-metadata.version}</version>
            </dependency>

            <dependency>
                <groupId>org.odpi.egeria</groupId>
                <artifactId>repository-services-implementation</artifactId>
                <scope>compile</scope>
                <version>${open-metadata.version}</version>
            </dependency>

            <dependency>
                <groupId>org.odpi.egeria</groupId>
                <artifactId>repository-services-spring</artifactId>
                <scope>runtime</scope>
                <version>${open-metadata.version}</version>
            </dependency>

            <dependency>
                <groupId>org.odpi.egeria</groupId>
                <artifactId>rest-client-connectors-api</artifactId>
                <scope>compile</scope>
                <version>${open-metadata.version}</version>
            </dependency>

            <dependency>
                <groupId>org.odpi.egeria</groupId>
                <artifactId>rest-client-factory</artifactId>
                <scope>compile</scope>
                <version>${open-metadata.version}</version>
            </dependency>

            <dependency>
                <groupId>org.odpi.egeria</groupId>
                <artifactId>security-officer-api</artifactId>
                <scope>compile</scope>
                <version>${open-metadata.version}</version>
            </dependency>

            <dependency>
                <groupId>org.odpi.egeria</groupId>
                <artifactId>security-officer-client</artifactId>
                <scope>compile</scope>
                <version>${open-metadata.version}</version>
            </dependency>

            <dependency>
                <groupId>org.odpi.egeria</groupId>
                <artifactId>security-officer-server</artifactId>
                <scope>compile</scope>
                <version>${open-metadata.version}</version>
            </dependency>

            <dependency>
                <groupId>org.odpi.egeria</groupId>
                <artifactId>security-officer-services-server</artifactId>
                <scope>compile</scope>
                <version>${open-metadata.version}</version>
            </dependency>

            <dependency>
                <groupId>org.odpi.egeria</groupId>
                <artifactId>security-officer-spring</artifactId>
                <scope>runtime</scope>
                <version>${open-metadata.version}</version>
            </dependency>

            <dependency>
                <groupId>org.odpi.egeria</groupId>
                <artifactId>security-officer-tag-connector</artifactId>
                <scope>compile</scope>
                <version>${open-metadata.version}</version>
            </dependency>

            <dependency>
                <groupId>org.odpi.egeria</groupId>
                <artifactId>security-sync-services-server</artifactId>
                <scope>compile</scope>
                <version>${open-metadata.version}</version>
            </dependency>

            <dependency>
                <groupId>org.odpi.egeria</groupId>
                <artifactId>software-developer-api</artifactId>
                <scope>compile</scope>
                <version>${open-metadata.version}</version>
            </dependency>

            <dependency>
                <groupId>org.odpi.egeria</groupId>
                <artifactId>software-developer-client</artifactId>
                <scope>compile</scope>
                <version>${open-metadata.version}</version>
            </dependency>

            <dependency>
                <groupId>org.odpi.egeria</groupId>
                <artifactId>software-developer-server</artifactId>
                <scope>compile</scope>
                <version>${open-metadata.version}</version>
            </dependency>

            <dependency>
                <groupId>org.odpi.egeria</groupId>
                <artifactId>software-developer-spring</artifactId>
                <scope>compile</scope>
                <version>${open-metadata.version}</version>
            </dependency>

            <dependency>
                <groupId>org.odpi.egeria</groupId>
                <artifactId>spring-rest-client-connector</artifactId>
                <scope>compile</scope>
                <version>${open-metadata.version}</version>
            </dependency>

            <dependency>
                <groupId>org.odpi.egeria</groupId>
                <artifactId>stewardship-action-api</artifactId>
                <scope>compile</scope>
                <version>${open-metadata.version}</version>
            </dependency>

            <dependency>
                <groupId>org.odpi.egeria</groupId>
                <artifactId>stewardship-action-client</artifactId>
                <scope>compile</scope>
                <version>${open-metadata.version}</version>
            </dependency>

            <dependency>
                <groupId>org.odpi.egeria</groupId>
                <artifactId>stewardship-action-server</artifactId>
                <scope>compile</scope>
                <version>${open-metadata.version}</version>
            </dependency>

            <dependency>
                <groupId>org.odpi.egeria</groupId>
                <artifactId>stewardship-action-spring</artifactId>
                <scope>compile</scope>
                <version>${open-metadata.version}</version>
            </dependency>

            <dependency>
                <groupId>org.odpi.egeria</groupId>
                <artifactId>stewardship-engine-services-api</artifactId>
                <scope>compile</scope>
                <version>${open-metadata.version}</version>
            </dependency>

            <dependency>
                <groupId>org.odpi.egeria</groupId>
                <artifactId>stewardship-engine-services-client</artifactId>
                <scope>compile</scope>
                <version>${open-metadata.version}</version>
            </dependency>

            <dependency>
                <groupId>org.odpi.egeria</groupId>
                <artifactId>stewardship-engine-services-server</artifactId>
                <scope>compile</scope>
                <version>${open-metadata.version}</version>
            </dependency>

            <dependency>
                <groupId>org.odpi.egeria</groupId>
                <artifactId>stewardship-engine-services-spring</artifactId>
                <scope>compile</scope>
                <version>${open-metadata.version}</version>
            </dependency>

            <dependency>
                <groupId>org.odpi.egeria</groupId>
                <artifactId>open-lineage-connectors</artifactId>
                <scope>compile</scope>
                <version>${open-metadata.version}</version>
            </dependency>

            <dependency>
                <groupId>org.odpi.egeria</groupId>
                <artifactId>janus-connector</artifactId>
                <scope>compile</scope>
                <version>${open-metadata.version}</version>
            </dependency>

            <dependency>
                <groupId>org.odpi.egeria</groupId>
                <artifactId>basic-file-connector</artifactId>
                <scope>compile</scope>
                <version>${open-metadata.version}</version>
            </dependency>

            <dependency>
                <groupId>org.odpi.egeria</groupId>
                <artifactId>csv-file-connector</artifactId>
                <scope>compile</scope>
                <version>${open-metadata.version}</version>
            </dependency>

            <dependency>
                <groupId>org.odpi.egeria</groupId>
                <artifactId>avro-file-connector</artifactId>
                <scope>compile</scope>
                <version>${open-metadata.version}</version>
            </dependency>

            <dependency>
                <groupId>org.odpi.egeria</groupId>
                <artifactId>data-folder-connector</artifactId>
                <scope>compile</scope>
                <version>${open-metadata.version}</version>
            </dependency>

            <dependency>
                <groupId>org.odpi.egeria</groupId>
                <artifactId>subject-area-api</artifactId>
                <scope>compile</scope>
                <version>${open-metadata.version}</version>
            </dependency>

            <dependency>
                <groupId>org.odpi.egeria</groupId>
                <artifactId>subject-area-client</artifactId>
                <scope>compile</scope>
                <version>${open-metadata.version}</version>
            </dependency>

            <dependency>
                <groupId>org.odpi.egeria</groupId>
                <artifactId>subject-area-server</artifactId>
                <scope>compile</scope>
                <version>${open-metadata.version}</version>
            </dependency>

            <dependency>
                <groupId>org.odpi.egeria</groupId>
                <artifactId>subject-area-spring</artifactId>
                <scope>runtime</scope>
                <version>${open-metadata.version}</version>
            </dependency>

            <dependency>
                <groupId>org.odpi.egeria</groupId>
                <artifactId>glossary-author-view-server</artifactId>
                <scope>compile</scope>
                <version>${open-metadata.version}</version>
            </dependency>

            <dependency>
                <groupId>org.odpi.egeria</groupId>
                <artifactId>glossary-author-view-spring</artifactId>
                <scope>runtime</scope>
                <version>${open-metadata.version}</version>
            </dependency>

            <dependency>
                <groupId>org.odpi.egeria</groupId>
                <artifactId>view-generator-connectors</artifactId>
                <scope>compile</scope>
                <version>${open-metadata.version}</version>
            </dependency>

            <dependency>
                <groupId>org.odpi.egeria</groupId>
                <artifactId>virtualization-services-api</artifactId>
                <scope>compile</scope>
                <version>${open-metadata.version}</version>
            </dependency>

            <dependency>
                <groupId>org.odpi.egeria</groupId>
                <artifactId>virtualization-services-server</artifactId>
                <scope>compile</scope>
                <version>${open-metadata.version}</version>
            </dependency>

            <dependency>
                <groupId>org.odpi.egeria</groupId>
                <artifactId>data-engine-proxy-connector</artifactId>
                <scope>compile</scope>
                <version>${open-metadata.version}</version>
            </dependency>

            <dependency>
                <groupId>org.odpi.egeria</groupId>
                <artifactId>data-engine-proxy-services-server</artifactId>
                <scope>compile</scope>
                <version>${open-metadata.version}</version>
            </dependency>

            <dependency>
                <groupId>org.odpi.egeria</groupId>
                <artifactId>cassandra-data-store-connector</artifactId>
                <scope>compile</scope>
                <version>${open-metadata.version}</version>
            </dependency>

            <dependency>
                <groupId>org.odpi.egeria</groupId>
                <artifactId>cassandra-metadata-extractor-connector</artifactId>
                <scope>compile</scope>
                <version>${open-metadata.version}</version>
            </dependency>

            <dependency>
                <groupId>org.odpi.egeria</groupId>
                <artifactId>data-platform-services-server</artifactId>
                <scope>compile</scope>
                <version>${open-metadata.version}</version>
            </dependency>

            <dependency>
                <groupId>org.odpi.egeria</groupId>
                <artifactId>data-platform-services-connector</artifactId>
                <scope>compile</scope>
                <version>${open-metadata.version}</version>
            </dependency>

            <dependency>
                <groupId>org.odpi.egeria</groupId>
                <artifactId>open-metadata-assemblies</artifactId>
                <scope>compile</scope>
                <version>${open-metadata.version}</version>
            </dependency>

            <dependency>
                <groupId>org.slf4j</groupId>
                <artifactId>slf4j-api</artifactId>
                <scope>compile</scope>
                <version>${slf4j.version}</version>
            </dependency>

            <dependency>
                <groupId>org.slf4j</groupId>
                <artifactId>slf4j-simple</artifactId>
                <scope>test</scope>
                <version>${slf4j.version}</version>
            </dependency>

            <dependency>
                <groupId>org.springframework.boot</groupId>
                <artifactId>spring-boot-autoconfigure</artifactId>
                <version>${spring-boot.version}</version>
            </dependency>

            <dependency>
                <groupId>org.springframework.boot</groupId>
                <artifactId>spring-boot-starter-data-jpa</artifactId>
                <version>${spring-boot.version}</version>
            </dependency>

            <dependency>
                <groupId>org.springframework.boot</groupId>
                <artifactId>spring-boot-starter-security</artifactId>
                <version>${spring-boot.version}</version>
            </dependency>

            <dependency>
                <groupId>org.springframework</groupId>
                <artifactId>spring-aop</artifactId>
                <version>${spring.version}</version>
            </dependency>

            <dependency>
                <groupId>org.springframework.boot</groupId>
                <artifactId>spring-boot-starter-web</artifactId>
                <version>${spring-boot.version}</version>
            </dependency>

            <dependency>
                <groupId>org.springframework.boot</groupId>
                <artifactId>spring-boot</artifactId>
                <version>${spring-boot.version}</version>
            </dependency>

            <dependency>
                <groupId>org.springframework.data</groupId>
                <artifactId>spring-data-commons</artifactId>
                <version>${spring-data.version}</version>
            </dependency>

            <dependency>
                <groupId>org.springframework.data</groupId>
                <artifactId>spring-data-jpa</artifactId>
                <version>${spring-data.version}</version>
            </dependency>

            <dependency>
                <groupId>org.springframework</groupId>
                <artifactId>spring-jdbc</artifactId>
                <version>${spring.version}</version>
            </dependency>

            <dependency>
                <groupId>org.springframework.security</groupId>
                <artifactId>spring-security-config</artifactId>
                <version>${spring-security.version}</version>
            </dependency>

            <dependency>
                <groupId>org.springframework.security</groupId>
                <artifactId>spring-security-core</artifactId>
                <version>${spring-security.version}</version>
            </dependency>

            <dependency>
                <groupId>org.springframework.security</groupId>
                <artifactId>spring-security-ldap</artifactId>
                <version>${spring-security.version}</version>
            </dependency>

            <dependency>
                <groupId>org.springframework.security</groupId>
                <artifactId>spring-security-web</artifactId>
                <version>${spring-security.version}</version>
            </dependency>

            <dependency>
                <groupId>org.springframework</groupId>
                <artifactId>spring-beans</artifactId>
                <version>${spring.version}</version>
            </dependency>

            <dependency>
                <groupId>org.springframework</groupId>
                <artifactId>spring-context</artifactId>
                <version>${spring.version}</version>
            </dependency>

            <dependency>
                <groupId>org.springframework</groupId>
                <artifactId>spring-core</artifactId>
                <version>${spring.version}</version>
            </dependency>

            <dependency>
                <groupId>org.springframework</groupId>
                <artifactId>spring-web</artifactId>
                <version>${spring.version}</version>
            </dependency>

            <dependency>
                <groupId>org.springframework</groupId>
                <artifactId>spring-expression</artifactId>
                <version>${spring.version}</version>
            </dependency>

            <dependency>
                <groupId>org.springframework</groupId>
                <artifactId>spring-webmvc</artifactId>
                <version>${spring.version}</version>
            </dependency>
            <dependency>
                <groupId>org.springframework</groupId>
                <artifactId>spring-test</artifactId>
                <version>${spring.version}</version>
            </dependency>

            <dependency>
                <groupId>org.testng</groupId>
                <artifactId>testng</artifactId>
                <scope>test</scope>
                <version>${testng.version}</version>
            </dependency>

            <dependency>
                <groupId>org.springframework</groupId>
                <artifactId>spring-tx</artifactId>
                <scope>compile</scope>
                <version>${spring.version}</version>
            </dependency>

            <dependency>
                <groupId>com.sleepycat</groupId>
                <artifactId>je</artifactId>
                <version>${sleepycat.version}</version>
            </dependency>

            <dependency>
                <groupId>com.datastax.oss</groupId>
                <artifactId>java-driver-core</artifactId>
                <scope>compile</scope>
                <version>${oss.version}</version>
            </dependency>

            <dependency>
                <groupId>com.google.guava</groupId>
                <artifactId>guava</artifactId>
                <version>${guava.version}</version>
                <scope>compile</scope>
            </dependency>

            <dependency>
                <groupId>com.google.crypto.tink</groupId>
                <artifactId>tink</artifactId>
                <version>${tink.version}</version>
                <scope>compile</scope>
            </dependency>

            <dependency>
                <groupId>com.mikesamuel</groupId>
                <artifactId>json-sanitizer</artifactId>
                <version>${json-sanitizer.version}</version>
            </dependency>

            <dependency>
                <groupId>com.google.code.findbugs</groupId>
                <artifactId>jsr305</artifactId>
                <version>${googlefindbugs.version}</version>
            </dependency>

            <dependency>
                <groupId>com.github.spotbugs</groupId>
                <artifactId>spotbugs-annotations</artifactId>
                <version>${spotbugs-annotations.version}</version>
            </dependency>

            <dependency>
                <groupId>joda-time</groupId>
                <artifactId>joda-time</artifactId>
                <version>${joda.version}</version>
                <scope>runtime</scope>
            </dependency>

            <dependency>
                <groupId>org.codehaus.jackson</groupId>
                <artifactId>jackson-mapper-asl</artifactId>
                <version>${jackson-asl.version}</version>
                <scope>runtime</scope>
            </dependency>

            <dependency>
                <groupId>org.codehaus.jackson</groupId>
                <artifactId>jackson-core-asl</artifactId>
                <version>${jackson-asl.version}</version>
                <scope>runtime</scope>
            </dependency>

            <dependency>
                <groupId>org.antlr</groupId>
                <artifactId>antlr-runtime</artifactId>
                <version>${antlr.version}</version>
                <scope>runtime</scope>
            </dependency>

            <dependency>
                <groupId>org.xerial.snappy</groupId>
                <artifactId>snappy-java</artifactId>
                <version>${snappy.version}</version>
                <scope>runtime</scope>
            </dependency>

            <dependency>
                <groupId>org.springdoc</groupId>
                <artifactId>springdoc-openapi-ui</artifactId>
                <version>${springdoc.version}</version>
            </dependency>

            <dependency>
                <groupId>io.github.classgraph</groupId>
                <artifactId>classgraph</artifactId>
                <version>${classgraph.version}</version>
            </dependency>

            <dependency>
                <groupId>io.swagger.core.v3</groupId>
                <artifactId>swagger-annotations</artifactId>
                <version>${swagger.version}</version>
            </dependency>

            <dependency>
                <groupId>org.yaml</groupId>
                <artifactId>snakeyaml</artifactId>
                <version>${snakeyaml.version}</version>
            </dependency>

        </dependencies>

    </dependencyManagement>

    <distributionManagement>
        <snapshotRepository>
            <id>ossrh</id>
            <url>https://oss.sonatype.org/content/repositories/snapshots</url>
        </snapshotRepository>
        <repository>
            <id>ossrh</id>
            <url>https://oss.sonatype.org/service/local/staging/deploy/maven2/</url>
        </repository>
    </distributionManagement>

    <!-- Most dependencies pushed down to keep components minimal -->
    <dependencies>
        <!-- Use slf4f-simple anywhere as logging implementation in TEST scope only -->
        <dependency>
            <groupId>org.slf4j</groupId>
            <artifactId>slf4j-simple</artifactId>
            <version>${slf4j.version}</version>
            <scope>test</scope>
        </dependency>
    </dependencies>

    <build>

        <pluginManagement>

            <plugins>

                <plugin>
                    <artifactId>maven-compiler-plugin</artifactId>
                    <version>${maven-compiler.version}</version>
                </plugin>

                <plugin>
                    <groupId>com.spotify</groupId>
                    <artifactId>dockerfile-maven-plugin</artifactId>
                    <version>${spotify-docker-plugin.version}</version>
                </plugin>

                <plugin>
                    <groupId>org.apache.maven.plugins</groupId>
                    <artifactId>maven-enforcer-plugin</artifactId>
                    <version>${maven-enforcer-plugin.version}</version>
                </plugin>

                <plugin>
                    <groupId>org.jacoco</groupId>
                    <artifactId>jacoco-maven-plugin</artifactId>
                    <version>${jacoco-plugin.version}</version>
                </plugin>

                <plugin>
                    <groupId>org.springframework.boot</groupId>
                    <artifactId>spring-boot-maven-plugin</artifactId>
                    <version>${spring-boot.version}</version>
                </plugin>

                <plugin>
                    <groupId>org.apache.maven.plugins</groupId>
                    <artifactId>maven-jar-plugin</artifactId>
                    <version>${maven-jar-plugin.version}</version>
                </plugin>

                <plugin>
                    <groupId>org.apache.maven.plugins</groupId>
                    <artifactId>maven-assembly-plugin</artifactId>
                    <version>${maven-assembly-plugin.version}</version>
                </plugin>

                <plugin>
                    <groupId>com.googlecode.maven-download-plugin</groupId>
                    <artifactId>download-maven-plugin</artifactId>
                    <version>${maven-download.version}</version>
                </plugin>

                <plugin>
                    <groupId>org.apache.maven.plugins</groupId>
                    <artifactId>maven-antrun-plugin</artifactId>
                    <version>${maven-antrun.version}</version>
                </plugin>

                <plugin>
                    <groupId>org.apache.maven.plugins</groupId>
                    <artifactId>maven-install-plugin</artifactId>
                    <version>${maven-install.version}</version>
                </plugin>

                <plugin>
                    <groupId>com.github.eirslett</groupId>
                    <artifactId>frontend-maven-plugin</artifactId>
                    <version>${frontend.plugin.version}</version>
                </plugin>

                <plugin>
                    <artifactId>exec-maven-plugin</artifactId>
                    <groupId>org.codehaus.mojo</groupId>
                    <version>${exec.plugin.version}</version>
                </plugin>

                <plugin>
                    <groupId>org.apache.maven.plugins</groupId>
                    <artifactId>maven-resources-plugin</artifactId>
                    <version>${resources.plugin.version}</version>
                </plugin>

                <plugin>
                    <groupId>org.apache.maven.plugins</groupId>
                    <artifactId>maven-shade-plugin</artifactId>
                    <version>${maven-shade.version}</version>
                </plugin>

                <plugin>
                    <groupId>org.apache.rat</groupId>
                    <artifactId>apache-rat-plugin</artifactId>
                    <version>${rat-plugin.version}</version>
                </plugin>

                <plugin>
                    <groupId>org.apache.maven.plugins</groupId>
                    <artifactId>maven-dependency-plugin</artifactId>
                    <version>${maven-dependency-plugin.version}</version>
                </plugin>

                <plugin>
                    <groupId>org.codehaus.mojo</groupId>
                    <artifactId>license-maven-plugin</artifactId>
                    <version>${license-plugin.version}</version>
                </plugin>

                <plugin>
                    <groupId>org.apache.maven.plugins</groupId>
                    <artifactId>maven-clean-plugin</artifactId>
                    <version>${maven-clean-plugin.version}</version>
                </plugin>

                <plugin>
                    <groupId>org.apache.maven.plugins</groupId>
                    <artifactId>maven-deploy-plugin</artifactId>
                    <version>${maven-deploy-plugin.version}</version>
                </plugin>

                <!-- Dependency stack for testing used in some modules -->
                <plugin>
                    <groupId>org.apache.maven.plugins</groupId>
                    <artifactId>maven-surefire-plugin</artifactId>
                    <version>${surefire.plugin.version}</version>
                    <configuration>
                        <forkCount>3</forkCount>
                        <reuseForks>true</reuseForks>
                        <!--suppress UnresolvedMavenProperty -->
                        <argLine>-Xmx1024m ${argLine}</argLine>
                        <includes>
                            <include>**/*Test.java</include>
                        </includes>
                        <systemPropertyVariables>
                            <org.slf4j.simpleLogger.defaultLogLevel>INFO</org.slf4j.simpleLogger.defaultLogLevel>
                        </systemPropertyVariables>
                    </configuration>
                    <dependencies>
                        <dependency>
                            <groupId>org.junit.jupiter</groupId>
                            <artifactId>junit-jupiter-engine</artifactId>
                            <version>${junit.jupiter.version}</version>
                        </dependency>
                        <dependency>
                            <groupId>org.junit.jupiter</groupId>
                            <artifactId>junit-jupiter-api</artifactId>
                            <version>${junit.jupiter.version}</version>
                        </dependency>
                        <dependency>
                            <groupId>org.mockito</groupId>
                            <artifactId>mockito-inline</artifactId>
                            <version>${mockito.version}</version>
                        </dependency>
                    </dependencies>
                </plugin>

                <plugin>
                    <groupId>org.apache.maven.plugins</groupId>
                    <artifactId>maven-javadoc-plugin</artifactId>
                    <version>${maven-javadoc-plugin.version}</version>
                </plugin>

                <plugin>
                    <groupId>org.owasp</groupId>
                    <artifactId>dependency-check-maven</artifactId>
                    <version>${owasp.version}</version>
                </plugin>

                <plugin>
                    <groupId>com.github.spotbugs</groupId>
                    <artifactId>spotbugs-maven-plugin</artifactId>
                    <version>${spotbugs-maven.version}</version>
                </plugin>

                <plugin>
                    <groupId>org.apache.maven.plugins</groupId>
                    <artifactId>maven-pmd-plugin</artifactId>
                    <version>${maven-pmd.version}</version>
                </plugin>

                <plugin>
                    <groupId>org.apache.maven.plugins</groupId>
                    <artifactId>maven-gpg-plugin</artifactId>
                    <version>${maven-gpg-plugin.version}</version>
                </plugin>

                <plugin>
                    <groupId>org.sonatype.plugins</groupId>
                    <artifactId>nexus-staging-maven-plugin</artifactId>
                    <version>${nexus-staging-maven-plugin}</version>
                </plugin>

                <plugin>
                    <groupId>pl.project13.maven</groupId>
                    <artifactId>git-commit-id-plugin</artifactId>
                    <version>4.0.0</version>
                </plugin>

                <plugin>
                    <groupId>org.springdoc</groupId>
                    <artifactId>springdoc-openapi-maven-plugin</artifactId>
                    <version>${springdoc-plugin.version}</version>
                </plugin>

            </plugins>

        </pluginManagement>

        <!-- Should be default, but needed to keep IntelliJ happy -->
        <sourceDirectory>src/main/java</sourceDirectory>
        <testSourceDirectory>src/test/java</testSourceDirectory>
        <resources>
            <resource>
                <directory>src/main/resources</directory>
            </resource>
        </resources>
        <testResources>
            <testResource>
                <directory>src/test/resources</directory>
            </testResource>
        </testResources>

        <!-- Default compiler options - enable additional lint checks -->
        <plugins>
            <plugin>
                <artifactId>maven-compiler-plugin</artifactId>
                <configuration>
                    <compilerArgument>-Xlint:all</compilerArgument>
                    <failOnWarning>false</failOnWarning>
                </configuration>
            </plugin>

            <!-- Validates maven & java versions -->
            <plugin>
                <groupId>org.apache.maven.plugins</groupId>
                <artifactId>maven-enforcer-plugin</artifactId>
                <executions>
                    <execution>
                        <id>display-info</id>
                        <goals>
                            <goal>display-info</goal>
                        </goals>
                        <phase>validate</phase>
                    </execution>
                    <execution>
                        <id>enforce-versions</id>
                        <goals>
                            <goal>enforce</goal>
                        </goals>
                        <configuration>
                            <rules>
                                <requireMavenVersion>
                                    <version>[3.5.0,)</version>
                                    <message>** MAVEN VERSION ERROR ** Maven 3.5.0 or above is required. See
                                        https://maven.apache.org/install.html
                                    </message>
                                </requireMavenVersion>
                                <requireJavaVersion>
                                    <level>ERROR</level>
                                    <version>[1.8,)</version>
                                    <message>** JAVA VERSION ERROR ** Java 8 (Update 151) or above is required.
                                    </message>
                                </requireJavaVersion>
                                <banDuplicatePomDependencyVersions/>
                                <requireSameVersions/>
                                <reactorModuleConvergence/>
                                <requireUpperBoundDeps/>
                            </rules>
                        </configuration>
                    </execution>
                </executions>
            </plugin>

            <plugin>
                <groupId>org.apache.rat</groupId>
                <artifactId>apache-rat-plugin</artifactId>
                <configuration>
                    <useDefaultExcludes>true</useDefaultExcludes>
                    <useMavenDefaultExcludes>true</useMavenDefaultExcludes>
                    <useIdeaDefaultExcludes>true</useIdeaDefaultExcludes>
                    <useEclipseDefaultExcludes>true</useEclipseDefaultExcludes>
                    <excludeSubProjects>true</excludeSubProjects>
                    <excludes>
                        <exclude>/CNAME</exclude>
                        <exclude>/dco-signoffs/*.txt</exclude>
                        <exclude>**/banner.txt</exclude>
                        <exclude>**/*.txt</exclude>
                        <exclude>**/*.json</exclude>
                        <exclude>**/*.patch</exclude>
                        <exclude>**/*.drawio</exclude>
                        <exclude>**/*.log</exclude>
                        <exclude>**/*.csv</exclude>
                        <exclude>**/*.ipynb</exclude>
                        <exclude>**/*.png</exclude>
                        <exclude>**/*.iml</exclude>
                        <exclude>**/*.registrystore</exclude>
                        <exclude>**/*.results</exclude>
                        <exclude>**/*.graphml</exclude>
                        <exclude>**/*.isx</exclude>
                        <exclude>**/target/**</exclude>
                        <exclude>**/venv/**</exclude>
                        <exclude>**/.repository/**</exclude>
                        <exclude>**/charts/**/charts/**</exclude>
                        <exclude>**/log</exclude>
                        <exclude>**/*.lock</exclude>
                        <exclude>**/m2repo*/**</exclude>
                        <exclude>**/venv/**</exclude>
                        <exclude>**/archives/patches/egeria.patch</exclude>
                        <exclude>**/docs/**/*.xml</exclude>
                        <exclude>**/docs/**/*.svg</exclude>
                        <exclude>**/website/**/*.xml</exclude>
                        <exclude>**/dependency-reduced-pom.xml</exclude>
                        <exclude>**/.classpath</exclude>
                        <exclude>**/.project</exclude>
                        <exclude>**/.settings/**</exclude>
                        <exclude>*-graph-repositories/**</exclude>
                        <exclude>**/.vscode*/**</exclude>
                        <exclude>**/.factorypath/**</exclude>
                        <exclude>**/**.code-workspace</exclude>
                        <exclude>config</exclude>
                        <exclude>**/LICENSE*.txt</exclude>
                    </excludes>
                    <licenseFamilies>
                        <licenseFamily implementation="org.apache.rat.license.SimpleLicenseFamily">
                            <familyName>SPDX-License-Identifier: Apache-2.0</familyName>
                        </licenseFamily>
                        <licenseFamily implementation="org.apache.rat.license.SimpleLicenseFamily">
                            <familyName>SPDX-License-Identifier: CC-BY-4.0</familyName>
                        </licenseFamily>
                    </licenseFamilies>
                    <licenses>
                        <license implementation="org.apache.rat.analysis.license.SimplePatternBasedLicense">
                            <licenseFamilyCategory>SPDX</licenseFamilyCategory>
                            <licenseFamilyName>SPDX-License-Identifier: Apache-2.0</licenseFamilyName>
                            <notes></notes>
                            <patterns>
                                <pattern>SPDX-License-Identifier: Apache-2.0</pattern>
                            </patterns>
                        </license>
                        <license implementation="org.apache.rat.analysis.license.SimplePatternBasedLicense">
                            <licenseFamilyCategory>SPDX</licenseFamilyCategory>
                            <licenseFamilyName>SPDX-License-Identifier: CC-BY-4.0</licenseFamilyName>
                            <notes></notes>
                            <patterns>
                                <pattern>SPDX-License-Identifier: CC-BY-4.0</pattern>
                            </patterns>
                        </license>
                        <license implementation="org.apache.rat.analysis.license.SimplePatternBasedLicense">
                            <patterns>
                                <pattern>Copyright Contributors to the ODPi Egeria project.</pattern>
                            </patterns>
                        </license>
                    </licenses>
                </configuration>
                <executions>
                    <execution>
                        <id>rat-check</id>
                        <goals>
                            <goal>check</goal>
                        </goals>
                        <phase>validate</phase>
                    </execution>
                </executions>
            </plugin>
            <!-- Sonar-JaCoCo integration plugin -->
            <plugin>
                <groupId>org.jacoco</groupId>
                <artifactId>jacoco-maven-plugin</artifactId>
                <executions>
                    <execution>
                        <id>agent</id>
                        <goals>
                            <goal>prepare-agent</goal>
                        </goals>
                        <phase>process-test-resources</phase>
                    </execution>
                    <execution>
                        <id>report</id>
                        <goals>
                            <goal>report</goal>
                        </goals>
                    </execution>
                </executions>
            </plugin>

            <!-- Check no unnecessary or missing dependencies           -->
            <!-- Note test scope dependencies can't be reliably checked -->
            <plugin>
                <artifactId>maven-dependency-plugin</artifactId>
                <executions>
                    <execution>
                        <id>analyze</id>
                        <goals>
                            <goal>analyze-only</goal>
                        </goals>
                        <configuration>
                            <failOnWarning>true</failOnWarning>
                            <outputXML>true</outputXML>
                            <ignoredUnusedDeclaredDependencies>
                                <!-- Test dependencies - should only be used in test scope. False positive from dependency check -->
                                <ignoredUnusedDeclaredDependency>org.junit.jupiter:*</ignoredUnusedDeclaredDependency>
                                <ignoredUnusedDeclaredDependency>org.mockito:*</ignoredUnusedDeclaredDependency>
                                <ignoredUnusedDeclaredDependency>org.testng:*</ignoredUnusedDeclaredDependency>
                                <ignoredUnusedDeclaredDependency>junit:*</ignoredUnusedDeclaredDependency>
                                <ignoredUnusedDeclaredDependency>org.junit.platform:*</ignoredUnusedDeclaredDependency>
                                <!-- Used with slf4j as default implementation in test scope only -->
                                <ignoredUnusedDeclaredDependency>ch.qos.logback:logback-classic:*
                                </ignoredUnusedDeclaredDependency>
                                <!-- Used with slf4j as default implementation for chassis & apps (more configurable in xml)-->
                                <ignoredUnusedDeclaredDependency>org.slf4j:slf4j-simple:*
                                </ignoredUnusedDeclaredDependency>
                            </ignoredUnusedDeclaredDependencies>
                        </configuration>
                    </execution>
                    <execution>
                        <id>depmgmt</id>
                        <goals>
                            <goal>analyze-dep-mgt</goal>
                        </goals>
                        <phase>verify</phase>
                        <configuration>
                            <failBuild>true</failBuild>
                            <ignoreDirect>false</ignoreDirect>
                        </configuration>
                    </execution>
                </executions>
            </plugin>
            <plugin>
                <groupId>org.apache.maven.plugins</groupId>
                <artifactId>maven-source-plugin</artifactId>
                <version>${maven-source-plugin.version}</version>
                <executions>
                    <execution>
                        <id>attach-sources</id>
                        <goals>
                            <goal>jar-no-fork</goal>
                        </goals>
                    </execution>
                </executions>
            </plugin>
            <plugin>
                <groupId>org.apache.maven.plugins</groupId>
                <artifactId>maven-javadoc-plugin</artifactId>
                <configuration>
                    <additionalJOption>-J-Xmx1536m</additionalJOption>
                    <quiet>true</quiet>
                </configuration>
                <executions>
                    <execution>
                        <id>attach-javadocs</id>
                        <goals>
                            <goal>jar</goal>
                        </goals>
                    </execution>
                </executions>
            </plugin>

            <!-- always create empty javadoc and source jars for every project           -->
            <!-- Needed for Maven central release process for all components of type jar -->
            <plugin>
                <groupId>org.apache.maven.plugins</groupId>
                <artifactId>maven-antrun-plugin</artifactId>
                <executions>
                    <execution>
                        <id>createemptydocsource</id>
                        <phase>package</phase>
                        <configuration>
                            <target>
                                <touch file="${project.build.directory}/${project.artifactId}-${project.version}-sources.jar"/>
                                <touch file="${project.build.directory}/${project.artifactId}-${project.version}-javadoc.jar"/>
                            </target>
                        </configuration>
                        <goals>
                            <goal>run</goal>
                        </goals>
                    </execution>
                </executions>
            </plugin>

        </plugins>
    </build>

    <profiles>
        <profile>
            <id>release</id>
            <properties>
                <gpg.executable>gpg2</gpg.executable>
            </properties>
            <build>
                <plugins>

                    <!-- Request that distributed artifacts are signed before flowing to Maven Central distributions -->

                    <plugin>
                        <groupId>org.apache.maven.plugins</groupId>
                        <artifactId>maven-gpg-plugin</artifactId>
                        <executions>
                            <execution>
                                <id>sign-artifacts</id>
                                <phase>verify</phase>
                                <goals>
                                    <goal>sign</goal>
                                </goals>
                            </execution>
                        </executions>
                    </plugin>

                    <!-- Request that the artifacts are pushed to Maven Central's staging area -->

                    <plugin>
                        <groupId>org.sonatype.plugins</groupId>
                        <artifactId>nexus-staging-maven-plugin</artifactId>
                        <extensions>true</extensions>
                        <configuration>
                            <serverId>ossrh</serverId>
                            <nexusUrl>https://oss.sonatype.org/</nexusUrl>
                            <autoReleaseAfterClose>true</autoReleaseAfterClose>
                        </configuration>
                    </plugin>

                </plugins>
            </build>
        </profile>
        <profile>
            <id>findBugs</id>
            <activation>
                <property>
                    <name>findBugs</name>
                </property>
            </activation>
            <!-- Build reports - findBugs security checks -->
            <build>
                <plugins>
                    <plugin>
                        <groupId>com.github.spotbugs</groupId>
                        <artifactId>spotbugs-maven-plugin</artifactId>
                        <dependencies>
                            <dependency>
                                <groupId>com.github.spotbugs</groupId>
                                <artifactId>spotbugs</artifactId>
                                <version>${spotbugs.version}</version>
                            </dependency>
                        </dependencies>
                        <configuration>
                            <effort>Max</effort>
                            <threshold>Low</threshold>
                            <failOnError>false</failOnError>
                            <!--suppress UnresolvedMavenProperty -->
                            <includeFilterFile>${maven.multiModuleProjectDirectory}/spotbugs-security-include.xml
                            </includeFilterFile>
                            <!--suppress UnresolvedMavenProperty -->
                            <excludeFilterFile>${maven.multiModuleProjectDirectory}/spotbugs-security-exclude.xml
                            </excludeFilterFile>
                            <plugins>
                                <plugin>
                                    <groupId>com.h3xstream.findsecbugs</groupId>
                                    <artifactId>findsecbugs-plugin</artifactId>
                                    <version>1.10.1</version> <!-- Auto-update to the latest stable -->
                                </plugin>
                            </plugins>
                        </configuration>
                        <executions>
                            <execution>
                                <phase>verify</phase>
                                <goals>
                                    <goal>spotbugs</goal>
                                </goals>
                            </execution>
                        </executions>
                    </plugin>
                    <plugin>
                        <groupId>org.apache.maven.plugins</groupId>
                        <artifactId>maven-pmd-plugin</artifactId>
                        <configuration>
                            <failOnViolation>false</failOnViolation>
                            <printFailingErrors>true</printFailingErrors>
                            <linkXRef>false</linkXRef>
                        </configuration>
                        <executions>
                            <execution>
                                <goals>
                                    <goal>check</goal>
                                </goals>
                            </execution>
                        </executions>
                    </plugin>
                </plugins>
            </build>
        </profile>

        <profile>
            <id>owasp</id>
            <activation>
                <property>
                    <name>CVE</name>
                </property>
            </activation>
            <!-- Build reports - findBugs security checks -->
            <build>
                <plugins>
                    <plugin>
                        <groupId>org.owasp</groupId>
                        <artifactId>dependency-check-maven</artifactId>
                        <configuration>
                            <skipSystemScope>true</skipSystemScope>
                            <skipProvidedScope>true</skipProvidedScope>
                            <skipTestScope>true</skipTestScope>
                            <assemblyAnalyzerEnabled>false</assemblyAnalyzerEnabled>
                            <enableExperimental>true</enableExperimental>
                            <rubygemsAnalyzerEnabled>false</rubygemsAnalyzerEnabled>
                            <cmakeAnalyzerEnabled>false</cmakeAnalyzerEnabled>
                            <autoconfAnalyzerEnabled>false</autoconfAnalyzerEnabled>
                            <nodeAnalyzerEnabled>true</nodeAnalyzerEnabled>
                            <cocoapodsAnalyzerEnabled>false</cocoapodsAnalyzerEnabled>
                            <bundleAuditAnalyzerEnabled>false</bundleAuditAnalyzerEnabled>
                            <swiftPackageManagerAnalyzerEnabled>false</swiftPackageManagerAnalyzerEnabled>
                            <nuspecAnalyzerEnabled>false</nuspecAnalyzerEnabled>
                            <nugetconfAnalyzerEnabled>false</nugetconfAnalyzerEnabled>
                            <retireJsAnalyzerEnabled>true</retireJsAnalyzerEnabled>
                        </configuration>
                        <executions>

                            <execution>
                                <id>full-cve</id>
                                <inherited>false</inherited>
                                <phase>verify</phase>
                                <goals>
                                    <goal>aggregate</goal>
                                </goals>
                            </execution>
                        </executions>
                    </plugin>
                </plugins>
            </build>
        </profile>
        <profile>
            <id>artifactory</id>
            <distributionManagement>
                <repository>
                    <id>central</id>
                    <name>odpi-artifactory-primary-0-staging</name>
                    <url>https://odpi.jfrog.io/odpi/egeria-staging</url>
                </repository>
                <snapshotRepository>
                    <id>snapshots</id>
                    <name>odpi-artifactory-primary-0-snapshots</name>
                    <url>https://odpi.jfrog.io/odpi/egeria-snapshot</url>
                </snapshotRepository>
            </distributionManagement>
        </profile>
        <profile>
            <id>license</id>
            <activation>
                <property>
                    <name>License</name>
                </property>
            </activation>
            <build>
                <plugins>
                    <plugin>
                        <groupId>org.codehaus.mojo</groupId>
                        <artifactId>license-maven-plugin</artifactId>
                        <executions>
                            <execution>
                                <id>third-party-parent</id>
                                <inherited>false</inherited>
                                <phase>verify</phase>
                                <configuration>
                                    <acceptPomPackaging>true</acceptPomPackaging>
                                    <includedScopes>compile,runtime</includedScopes>
                                    <outputDirectory>${project.basedir}/licenses</outputDirectory>
                                    <thirdPartyFilename>THIRD_PARTY-full.txt</thirdPartyFilename>
                                </configuration>
                                <goals>
                                    <goal>aggregate-add-third-party</goal>
                                </goals>
                            </execution>
                            <execution>
                                <id>third-party-module</id>
                                <inherited>true</inherited>
                                <phase>verify</phase>
                                <configuration>
                                    <acceptPomPackaging>false</acceptPomPackaging>
                                    <includedScopes>compile,runtime</includedScopes>
                                    <outputDirectory>${project.build.directory}/generated-sources/license
                                    </outputDirectory>
                                    <thirdPartyFilename>THIRD_PARTY.txt</thirdPartyFilename>
                                </configuration>
                                <goals>
                                    <goal>add-third-party</goal>
                                </goals>
                            </execution>
                        </executions>
                    </plugin>
                </plugins>
            </build>
        </profile>
        <profile>
            <id>thirdPartyLocalRepo</id>
            <activation>
                <property>
                    <name>!skipThirdPartyLocalRepo</name>
                </property>
            </activation>
            <!-- The following steps obtain the required Gaian libraries by retrieving, unpacking the distribution and installing into the local maven repo -->
            <build>
                <plugins>
                    <plugin>
                        <groupId>com.googlecode.maven-download-plugin</groupId>
                        <artifactId>download-maven-plugin</artifactId>
                        <inherited>false</inherited>
                        <executions>
                            <execution>
                                <phase>initialize</phase>
                                <goals>
                                    <goal>wget</goal>
                                </goals>
                                <configuration>
                                    <url>
                                        ${gaiandb.url}
                                    </url>
                                    <outputFileName>GAIANDB_V2.1.8_20160523.zip</outputFileName>
                                    <outputDirectory>${project.build.directory}</outputDirectory>
                                </configuration>
                            </execution>
                        </executions>
                    </plugin>
                    <plugin>
                        <groupId>org.apache.maven.plugins</groupId>
                        <artifactId>maven-antrun-plugin</artifactId>
                        <inherited>false</inherited>
                        <executions>
                            <execution>
                                <phase>initialize</phase>
                                <configuration>
                                    <target>
                                        <unzip src="${project.build.directory}/GAIANDB_V2.1.8_20160523.zip"
                                               dest="${project.build.directory}">
                                            <patternset>
                                                <include name="**/GAIANDB.jar"/>
                                                <include name="**/derby.jar"/>
                                            </patternset>
                                        </unzip>
                                    </target>
                                </configuration>
                                <goals>
                                    <goal>run</goal>
                                </goals>
                            </execution>
                        </executions>
                    </plugin>

                    <plugin>
                        <groupId>org.apache.maven.plugins</groupId>
                        <artifactId>maven-install-plugin</artifactId>
                        <inherited>false</inherited>
                        <executions>
                            <execution>
                                <id>install-derby</id>
                                <phase>initialize</phase>
                                <configuration>
                                    <groupId>org.apache.derby</groupId>
                                    <artifactId>derby</artifactId>
                                    <version>${derby.version}</version>
                                    <packaging>jar</packaging>
                                    <file>${project.build.directory}/lib/derby.jar</file>
                                    <generatePom>true</generatePom>
                                </configuration>
                                <goals>
                                    <goal>install-file</goal>
                                </goals>
                            </execution>
                            <execution>
                                <id>install-gaian</id>
                                <phase>initialize</phase>
                                <configuration>
                                    <groupId>com.ibm.gaiandb</groupId>
                                    <artifactId>gaian</artifactId>
                                    <version>${gaian.version}</version>
                                    <packaging>jar</packaging>
                                    <file>${project.build.directory}/lib/GAIANDB.jar</file>
                                    <generatePom>true</generatePom>
                                </configuration>
                                <goals>
                                    <goal>install-file</goal>
                                </goals>
                            </execution>
                        </executions>
                    </plugin>
                </plugins>
            </build>
        </profile>
    </profiles>
</project><|MERGE_RESOLUTION|>--- conflicted
+++ resolved
@@ -175,14 +175,9 @@
         <antlr.version>3.5.2</antlr.version>
         <snappy.version>1.1.7.3</snappy.version>
         <springdoc.version>1.3.0</springdoc.version>
-<<<<<<< HEAD
-        <classgraph.version>4.8.66</classgraph.version>
-        <swagger.version>2.1.1</swagger.version>
         <snakeyaml.version>1.26</snakeyaml.version>
-=======
         <classgraph.version>4.8.67</classgraph.version>
         <swagger.version>2.1.2</swagger.version>
->>>>>>> b36c94ec
 
         <!-- Versions of plugins -->
         <enunciate-maven-plugin.version>2.10.1</enunciate-maven-plugin.version>

--- conflicted
+++ resolved
@@ -91,10 +91,7 @@
                 <artifactId>maven-antrun-plugin</artifactId>
                 <executions>
                     <execution>
-<<<<<<< HEAD
-=======
                         <id>buildarchive</id>
->>>>>>> 4a72ce52
                         <phase>prepare-package</phase>
                         <goals>
                             <goal>run</goal>

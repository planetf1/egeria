/* SPDX-License-Identifier: Apache-2.0 */
package org.odpi.openmetadata.virtualdataconnector.igc.connectors.eventmapper;

import com.fasterxml.jackson.databind.ObjectMapper;
import org.odpi.openmetadata.frameworks.connectors.ffdc.ConnectorCheckedException;

<<<<<<< HEAD
import org.odpi.openmetadata.repositoryservices.connectors.stores.metadatacollectionstore.properties.instances.*;
=======
import org.odpi.openmetadata.repositoryservices.connectors.stores.metadatacollectionstore.properties.instances.EntityProxy;
import org.odpi.openmetadata.repositoryservices.connectors.stores.metadatacollectionstore.properties.instances.InstanceProvenanceType;
import org.odpi.openmetadata.repositoryservices.connectors.stores.metadatacollectionstore.properties.instances.InstanceStatus;
import org.odpi.openmetadata.repositoryservices.connectors.stores.metadatacollectionstore.properties.instances.Relationship;
>>>>>>> 296f5b9d
import org.odpi.openmetadata.repositoryservices.connectors.stores.metadatacollectionstore.repositoryeventmapper.OMRSRepositoryEventMapperBase;
import org.apache.kafka.clients.consumer.Consumer;
import org.apache.kafka.clients.consumer.ConsumerConfig;
import org.apache.kafka.clients.consumer.ConsumerRecord;
import org.apache.kafka.clients.consumer.ConsumerRecords;
import org.apache.kafka.clients.consumer.KafkaConsumer;
import org.apache.kafka.common.serialization.StringDeserializer;
import org.odpi.openmetadata.repositoryservices.ffdc.exception.TypeErrorException;
import org.slf4j.Logger;
import org.slf4j.LoggerFactory;
import org.odpi.openmetadata.virtualdataconnector.igc.connectors.repositoryconnector.IGCOMRSRepositoryConnector;

import java.util.Collections;
import java.util.Properties;


/**
 * IGCOMRSRepositoryEventMapper provides an implementation of a repository event mapper for the
 * IBM Governance Catalog (IGC).
 */

public class IGCOMRSRepositoryEventMapper extends OMRSRepositoryEventMapperBase {


    private static final Logger log = LoggerFactory.getLogger(IGCOMRSRepositoryEventMapper.class);
    private IGCColumn igcColumn;
<<<<<<< HEAD
    private String technicalTerm;
    private String businessTerm;
    private IGCOMRSRepositoryConnector igcomrsRepositoryConnector;
    private String originatorServerName;
    private String metadataCollectionId;
    private String originatorServerType;
    private String sourceName;
    private String originatorOrganizationName;
=======
    private String originatorServerName;
    private String businessTerm;
    private IGCOMRSRepositoryConnector igcomrsRepositoryConnector;
>>>>>>> 296f5b9d

    /**
     * Default constructor
     */
    public IGCOMRSRepositoryEventMapper() {

    }

    /**
     * Indicates that the connector is completely configured and can begin processing.
     *
     * @throws ConnectorCheckedException - there is a problem within the connector.
     */
    @Override
    public void start() throws ConnectorCheckedException {
        super.start();
        this.igcomrsRepositoryConnector = (IGCOMRSRepositoryConnector) this.repositoryConnector;
<<<<<<< HEAD
        this.originatorServerName = this.localServerName;
        this.metadataCollectionId = igcomrsRepositoryConnector.getMetadataCollectionId();
        this.originatorServerType = "IGC";
        this.sourceName = "IGCOMRSRepositoryEventMapper";
        this.originatorOrganizationName = "ING";
=======

>>>>>>> 296f5b9d
        runConsumer();
    }


    /**
     * Set properties for the kafka consumer.
     *
     * @return kafka consumer object
     */
    private Consumer<Long, String> createConsumer() {
        final Properties props = new Properties();
        String address = this.connectionBean.getEndpoint().getAddress().split("/")[0];
        String topicName = this.connectionBean.getEndpoint().getAddress().split("/")[1];
        props.put(ConsumerConfig.BOOTSTRAP_SERVERS_CONFIG, address);
        props.put(ConsumerConfig.GROUP_ID_CONFIG, "kafka_IGC_Consumer");
        props.put(ConsumerConfig.KEY_DESERIALIZER_CLASS_CONFIG, StringDeserializer.class.getName());//LongDeserializer.class.getName());
        props.put(ConsumerConfig.VALUE_DESERIALIZER_CLASS_CONFIG, StringDeserializer.class.getName());

        final Consumer<Long, String> consumer = new KafkaConsumer<>(props);
        consumer.subscribe(Collections.singletonList(topicName));
        return consumer;
    }

    /**
     * Start a new thread to read IGC kafka events.
     */
    public void runConsumer() {
        new Thread(new ConsumerThread()).start();
    }


    private class ConsumerThread implements Runnable {

        /**
         * Read the Kafka events originating from IGC.
         */
        @Override
        public void run() {
            log.info("Started IGC Eventmapper");
            IGCKafkaEvent igcKafkaEvent;
            final Consumer<Long, String> consumer = createConsumer();
            ConsumerRecords<Long, String> records;
            while (true) {
                try {
                    records = consumer.poll(100);
                    for (ConsumerRecord<Long, String> record : records) {
                        ObjectMapper mapper = new ObjectMapper();
                        igcKafkaEvent = mapper.readValue(record.value(), IGCKafkaEvent.class);
                        log.info("Consumer Record");
                        log.info(record.value());
                        processIGCEvent(igcKafkaEvent);
                    }
                } catch (Exception e) {
                    e.printStackTrace();
                }
            }
        }
    }

    /**
     * Process individual IGC Kafka events and publish them through OMRS.
     *
     * @param igcKafkaEvent a Kafka event originating from IGC.
     */
<<<<<<< HEAD
    public void processIGCEvent(IGCKafkaEvent igcKafkaEvent) {
        try {
            igcColumn = igcomrsRepositoryConnector.queryIGCColumn(igcKafkaEvent.getASSETRID());
            this.technicalTerm = igcKafkaEvent.getASSETRID();
            switch (igcKafkaEvent.getASSETTYPE()) {
                case "Database Column":
                    if (igcKafkaEvent.getACTION().equals("ASSIGNED_RELATIONSHIP") || igcKafkaEvent.getACTION().equals("MODIFY")) {
                        if (igcColumn.getAssignedToTerms() != null) {
                            businessTerm = igcColumn.getAssignedToTerms().getItems().get(0).getName();
                            Relationship relationship = newRelationship("SemanticAssignment", igcKafkaEvent.getASSETRID(), "RelationalColumn", igcColumn.getAssignedToTerms().getItems().get(0).getId(), "GlossaryTerm");
                            this.repositoryEventProcessor.processNewRelationshipEvent(
                                    sourceName,
                                    metadataCollectionId,
                                    originatorServerName,
                                    originatorServerType,
                                    originatorOrganizationName,
                                    relationship
                            );
                        }
                    }
                    break;
                case "Term":
                    if (igcKafkaEvent.getACTION().equals("CREATE")) {

                        InstanceProperties properties = new InstanceProperties();


                        EntityDetail entityDetail = this.repositoryHelper.getNewEntity(
                                sourceName,
                                metadataCollectionId,
                                null,
                                "",
                                null,
                                properties,
                                null
                        );
                        this.repositoryEventProcessor.processNewEntityEvent(
                                sourceName,
                                metadataCollectionId,
                                originatorServerName,
                                originatorServerType,
                                originatorOrganizationName,
                                entityDetail

                        );
                    }
                    break;
                case "Category":
                    if (igcKafkaEvent.getACTION().equals("ASSIGNED_RELATIONSHIP")) {
                    }
                    break;
            }
        }
        catch (Exception e){
            e.printStackTrace();
        }
=======
    public  void processIGCEvent(IGCKafkaEvent igcKafkaEvent) {
        if (igcKafkaEvent.getASSETTYPE().equals("Database Column") &&
                (
                        igcKafkaEvent.getACTION().equals("ASSIGNED_RELATIONSHIP") || igcKafkaEvent.getACTION().equals("MODIFY")
                )
                ) {
            try {
                igcColumn = igcomrsRepositoryConnector.queryIGCColumn(igcKafkaEvent.getASSETRID());
                originatorServerName = igcColumn.getName();
                if (igcColumn.getAssignedToTerms() != null) {
                    businessTerm = igcColumn.getAssignedToTerms().getItems().get(0).getName();
                    Relationship relationship = newRelationship("SemanticAssignment", igcKafkaEvent.getASSETRID(), "RelationalColumn", igcColumn.getAssignedToTerms().getItems().get(0).getId(), "GlossaryTerm");
                    this.repositoryEventProcessor.processNewRelationshipEvent(
                            "IGCOMRSRepositoryEventMapper",
                            igcomrsRepositoryConnector.getMetadataCollectionId(),
                            originatorServerName,
                            "IGC",
                            "",
                            relationship
                    );
                }
            } catch (Exception e) {
                e.printStackTrace();
            }
        }
>>>>>>> 296f5b9d
    }

    /**
     * Set Relationship linking an IGC technical term with an IGC business term
     *
<<<<<<< HEAD
     * @param relationshipType name of the type
     * @param entityId1        String unique identifier
     * @param entityType1      name of the type
     * @param entityId2        String unique identifier
     * @param entityType2      name of the type
     * @return Relationship is a POJO that manages the properties of an open metadata relationship.  This includes information
     * about the relationship type, the two entities it connects and the properties it holds.
     * @throws TypeErrorException The type name is not recognized as a relationship type.
     */
    private Relationship newRelationship(String relationshipType, String entityId1, String entityType1, String entityId2, String entityType2) throws TypeErrorException {
        Relationship relationship = this.repositoryHelper.getNewRelationship(
                sourceName,
                metadataCollectionId,
                InstanceProvenanceType.LOCAL_COHORT,
                "",
                relationshipType,
                null
        );
=======
     * @param relationshipType      name of the type
     * @param entityId1             String unique identifier
     * @param entityType1           name of the type
     * @param entityId2             String unique identifier
     * @param entityType2           name of the type
     * @return                      Relationship is a POJO that manages the properties of an open metadata relationship.  This includes information
     *                              about the relationship type, the two entities it connects and the properties it holds.
     *
     * @throws TypeErrorException   The type name is not recognized as a relationship type.
     */
    private  Relationship newRelationship(String relationshipType, String entityId1,String entityType1, String entityId2, String entityType2) throws TypeErrorException {
        Relationship relationship = initiateRelationship(relationshipType);
>>>>>>> 296f5b9d

        EntityProxy entityProxyOne = newEntityProxy(entityType1);
        EntityProxy entityProxyTwo = newEntityProxy(entityType2);

        entityProxyOne.setGUID(entityId1);
        entityProxyTwo.setGUID(entityId2);

<<<<<<< HEAD
        relationship.setEntityOnePropertyName(technicalTerm);
=======
        relationship.setEntityOnePropertyName(originatorServerName);
>>>>>>> 296f5b9d
        relationship.setEntityOneProxy(entityProxyOne);


        relationship.setEntityTwoPropertyName(businessTerm);
        relationship.setEntityTwoProxy(entityProxyTwo);
        return relationship;
    }

<<<<<<< HEAD
=======
    /**
     *  Return a filled out relationship which just needs the entity proxies added.
     *
     * @param relationshipType      name of the type
     * @return                      a filled out relationship.
     * @throws TypeErrorException   the type name is not recognized as a relationship type.
     */
    private  Relationship initiateRelationship(String relationshipType) throws TypeErrorException {
        return this.repositoryHelper.getNewRelationship(
                "IGCOMRSRepositoryEventMapper",
                igcomrsRepositoryConnector.getMetadataCollectionId(),
                InstanceProvenanceType.LOCAL_COHORT,
                "",
                relationshipType,
                null
        );
    }
>>>>>>> 296f5b9d

    /**
     * Return a filled out entity.
     *
<<<<<<< HEAD
     * @param typeName name of the type
     * @return an entity that is filled out
     * @throws TypeErrorException the type name is not recognized as an entity type
     */
    private EntityProxy newEntityProxy(String typeName) throws TypeErrorException {
        EntityProxy entityProxy = this.repositoryHelper.getNewEntityProxy(
                sourceName,
                metadataCollectionId,
=======
     * @param typeName              name of the type
     * @return                      an entity that is filled out
     * @throws TypeErrorException   the type name is not recognized as an entity type
     */
    private EntityProxy newEntityProxy(String typeName) throws TypeErrorException {
        EntityProxy entityProxy = this.repositoryHelper.getNewEntityProxy(
                "IGCOMRSRepositoryEventMapper",
                igcomrsRepositoryConnector.getMetadataCollectionId(),
>>>>>>> 296f5b9d
                InstanceProvenanceType.LOCAL_COHORT,
                "",
                typeName,
                null,
                null
        );
        entityProxy.setStatus(InstanceStatus.ACTIVE);
        return entityProxy;
    }

}
<|MERGE_RESOLUTION|>--- conflicted
+++ resolved
@@ -4,14 +4,7 @@
 import com.fasterxml.jackson.databind.ObjectMapper;
 import org.odpi.openmetadata.frameworks.connectors.ffdc.ConnectorCheckedException;
 
-<<<<<<< HEAD
 import org.odpi.openmetadata.repositoryservices.connectors.stores.metadatacollectionstore.properties.instances.*;
-=======
-import org.odpi.openmetadata.repositoryservices.connectors.stores.metadatacollectionstore.properties.instances.EntityProxy;
-import org.odpi.openmetadata.repositoryservices.connectors.stores.metadatacollectionstore.properties.instances.InstanceProvenanceType;
-import org.odpi.openmetadata.repositoryservices.connectors.stores.metadatacollectionstore.properties.instances.InstanceStatus;
-import org.odpi.openmetadata.repositoryservices.connectors.stores.metadatacollectionstore.properties.instances.Relationship;
->>>>>>> 296f5b9d
 import org.odpi.openmetadata.repositoryservices.connectors.stores.metadatacollectionstore.repositoryeventmapper.OMRSRepositoryEventMapperBase;
 import org.apache.kafka.clients.consumer.Consumer;
 import org.apache.kafka.clients.consumer.ConsumerConfig;
@@ -38,7 +31,6 @@
 
     private static final Logger log = LoggerFactory.getLogger(IGCOMRSRepositoryEventMapper.class);
     private IGCColumn igcColumn;
-<<<<<<< HEAD
     private String technicalTerm;
     private String businessTerm;
     private IGCOMRSRepositoryConnector igcomrsRepositoryConnector;
@@ -47,11 +39,6 @@
     private String originatorServerType;
     private String sourceName;
     private String originatorOrganizationName;
-=======
-    private String originatorServerName;
-    private String businessTerm;
-    private IGCOMRSRepositoryConnector igcomrsRepositoryConnector;
->>>>>>> 296f5b9d
 
     /**
      * Default constructor
@@ -69,15 +56,11 @@
     public void start() throws ConnectorCheckedException {
         super.start();
         this.igcomrsRepositoryConnector = (IGCOMRSRepositoryConnector) this.repositoryConnector;
-<<<<<<< HEAD
         this.originatorServerName = this.localServerName;
         this.metadataCollectionId = igcomrsRepositoryConnector.getMetadataCollectionId();
         this.originatorServerType = "IGC";
         this.sourceName = "IGCOMRSRepositoryEventMapper";
         this.originatorOrganizationName = "ING";
-=======
-
->>>>>>> 296f5b9d
         runConsumer();
     }
 
@@ -142,7 +125,6 @@
      *
      * @param igcKafkaEvent a Kafka event originating from IGC.
      */
-<<<<<<< HEAD
     public void processIGCEvent(IGCKafkaEvent igcKafkaEvent) {
         try {
             igcColumn = igcomrsRepositoryConnector.queryIGCColumn(igcKafkaEvent.getASSETRID());
@@ -199,39 +181,11 @@
         catch (Exception e){
             e.printStackTrace();
         }
-=======
-    public  void processIGCEvent(IGCKafkaEvent igcKafkaEvent) {
-        if (igcKafkaEvent.getASSETTYPE().equals("Database Column") &&
-                (
-                        igcKafkaEvent.getACTION().equals("ASSIGNED_RELATIONSHIP") || igcKafkaEvent.getACTION().equals("MODIFY")
-                )
-                ) {
-            try {
-                igcColumn = igcomrsRepositoryConnector.queryIGCColumn(igcKafkaEvent.getASSETRID());
-                originatorServerName = igcColumn.getName();
-                if (igcColumn.getAssignedToTerms() != null) {
-                    businessTerm = igcColumn.getAssignedToTerms().getItems().get(0).getName();
-                    Relationship relationship = newRelationship("SemanticAssignment", igcKafkaEvent.getASSETRID(), "RelationalColumn", igcColumn.getAssignedToTerms().getItems().get(0).getId(), "GlossaryTerm");
-                    this.repositoryEventProcessor.processNewRelationshipEvent(
-                            "IGCOMRSRepositoryEventMapper",
-                            igcomrsRepositoryConnector.getMetadataCollectionId(),
-                            originatorServerName,
-                            "IGC",
-                            "",
-                            relationship
-                    );
-                }
-            } catch (Exception e) {
-                e.printStackTrace();
-            }
-        }
->>>>>>> 296f5b9d
     }
 
     /**
      * Set Relationship linking an IGC technical term with an IGC business term
      *
-<<<<<<< HEAD
      * @param relationshipType name of the type
      * @param entityId1        String unique identifier
      * @param entityType1      name of the type
@@ -250,20 +204,6 @@
                 relationshipType,
                 null
         );
-=======
-     * @param relationshipType      name of the type
-     * @param entityId1             String unique identifier
-     * @param entityType1           name of the type
-     * @param entityId2             String unique identifier
-     * @param entityType2           name of the type
-     * @return                      Relationship is a POJO that manages the properties of an open metadata relationship.  This includes information
-     *                              about the relationship type, the two entities it connects and the properties it holds.
-     *
-     * @throws TypeErrorException   The type name is not recognized as a relationship type.
-     */
-    private  Relationship newRelationship(String relationshipType, String entityId1,String entityType1, String entityId2, String entityType2) throws TypeErrorException {
-        Relationship relationship = initiateRelationship(relationshipType);
->>>>>>> 296f5b9d
 
         EntityProxy entityProxyOne = newEntityProxy(entityType1);
         EntityProxy entityProxyTwo = newEntityProxy(entityType2);
@@ -271,11 +211,7 @@
         entityProxyOne.setGUID(entityId1);
         entityProxyTwo.setGUID(entityId2);
 
-<<<<<<< HEAD
         relationship.setEntityOnePropertyName(technicalTerm);
-=======
-        relationship.setEntityOnePropertyName(originatorServerName);
->>>>>>> 296f5b9d
         relationship.setEntityOneProxy(entityProxyOne);
 
 
@@ -284,31 +220,10 @@
         return relationship;
     }
 
-<<<<<<< HEAD
-=======
-    /**
-     *  Return a filled out relationship which just needs the entity proxies added.
-     *
-     * @param relationshipType      name of the type
-     * @return                      a filled out relationship.
-     * @throws TypeErrorException   the type name is not recognized as a relationship type.
-     */
-    private  Relationship initiateRelationship(String relationshipType) throws TypeErrorException {
-        return this.repositoryHelper.getNewRelationship(
-                "IGCOMRSRepositoryEventMapper",
-                igcomrsRepositoryConnector.getMetadataCollectionId(),
-                InstanceProvenanceType.LOCAL_COHORT,
-                "",
-                relationshipType,
-                null
-        );
-    }
->>>>>>> 296f5b9d
 
     /**
      * Return a filled out entity.
      *
-<<<<<<< HEAD
      * @param typeName name of the type
      * @return an entity that is filled out
      * @throws TypeErrorException the type name is not recognized as an entity type
@@ -317,16 +232,6 @@
         EntityProxy entityProxy = this.repositoryHelper.getNewEntityProxy(
                 sourceName,
                 metadataCollectionId,
-=======
-     * @param typeName              name of the type
-     * @return                      an entity that is filled out
-     * @throws TypeErrorException   the type name is not recognized as an entity type
-     */
-    private EntityProxy newEntityProxy(String typeName) throws TypeErrorException {
-        EntityProxy entityProxy = this.repositoryHelper.getNewEntityProxy(
-                "IGCOMRSRepositoryEventMapper",
-                igcomrsRepositoryConnector.getMetadataCollectionId(),
->>>>>>> 296f5b9d
                 InstanceProvenanceType.LOCAL_COHORT,
                 "",
                 typeName,

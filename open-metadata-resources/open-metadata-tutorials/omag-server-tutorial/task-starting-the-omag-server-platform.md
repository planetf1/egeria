<!-- SPDX-License-Identifier: CC-BY-4.0 -->
<!-- Copyright Contributors to the ODPi Egeria project. -->

# Starting the OMAG Server Platform

The [OMAG Server Platform's installation directory](../building-egeria-tutorial/task-installing-egeria.md)
contains a Java Archive (Jar) file for the server platform itself along with a directory of resources.

```bash
$ ls
resources				server-chassis-spring-2.0-SNAPSHOT.jar
```

The name of the Java Archive (Jar) file will
depend on the release of ODPi Egeria that you have installed.  In this example, the release is **2.0-SNAPSHOT**.

The [OMAG Server Platform](../../../open-metadata-publication/website/omag-server) is started with the **java** command.
Ensure you have a Java runtime at Version 8 (Update 151) or above installed on your machine.
Check the version of Java you have with the command **java -version**
(You can download Java from [AdoptOpenJDK](https://adoptopenjdk.net/) and select **OpenJDK 8 (LTS)**
and the **HotSpot** version for your operating system.
You only need the JRE but select the JDK if you expect to also write some Java code.)

Start the OMAG server platform as follows - the `-Dserver.port` option is needed if you want multiple instances running
on different ports, as required by the tutorials.

```bash
<<<<<<< HEAD
$ java -Dserver.port=9443 -jar server-chassis-spring-1.8-SNAPSHOT.jar
=======
$ java -Dserver.port=8080 -jar server-chassis-spring-2.0-SNAPSHOT.jar
>>>>>>> 923592c3
```

The OMAG server platform first displays this banner and then initializes itself.

```text
 ODPi Egeria
    ____   __  ___ ___    ______   _____                                 ____   _         _     ___
   / __ \ /  |/  //   |  / ____/  / ___/ ___   ____ _   __ ___   ____   / _  \ / / __    / /  / _ /__   ____ _  _
  / / / // /|_/ // /| | / / __    \__ \ / _ \ / __/| | / // _ \ / __/  / /_/ // //   |  / _\ / /_ /  | /  _// || |
 / /_/ // /  / // ___ |/ /_/ /   ___/ //  __// /   | |/ //  __// /    /  __ // // /  \ / /_ /  _// / // /  / / / /
 \____//_/  /_//_/  |_|\____/   /____/ \___//_/    |___/ \___//_/    /_/    /_/ \__/\//___//_/   \__//_/  /_/ /_/

 :: Powered by Spring Boot (v2.1.2.RELEASE) :: 
```

When the initialization is complete, you will see this message:

```text
Thu Jan 31 13:15:26 GMT 2019 OMAG server platform ready for configuration
```

This means your OMAG server platform is running. 

If you get an error that the port is in use, check for any applications using the same port. 

 Try the following command (replace 9443 accordingly if using a non standard port):

```bash
$ curl --insecure -X GET https://localhost:9443/open-metadata/platform-services/users/test/server-platform/origin
ODPi Egeria OMAG Server Platform
```

This calls the OMAG server platform using a REST API call.  The response **ODPi Egeria OMAG Server Platform**
means the curl command communicated with a running OMAG server platform instance.

The OMAG server platform has many REST APIs.  Enter **https://localhost:9443/swagger-ui.html** into your browser to see the list of
available REST APIs.

Broadly speaking, the OMAG server platform supports
* Administration services and
* Open metadata and governance services.

The administration services (the ones beginning **config** and **operational**)
are available all of the time the OMAG server platform is running.

The open metadata and governance services are routed to the OMAG Servers running
on the OMAG server platform.

OMAG servers are started on the server platform
using a **configuration document**.  This configuration document is both configured
and activated in the OMAG server platform using the administration services.

Understanding how to create a configuration document using the administration services
[is the next task in this tutorial](task-creating-configuration-documents.md).


----
License: [CC BY 4.0](https://creativecommons.org/licenses/by/4.0/),
Copyright Contributors to the ODPi Egeria project.<|MERGE_RESOLUTION|>--- conflicted
+++ resolved
@@ -25,11 +25,7 @@
 on different ports, as required by the tutorials.
 
 ```bash
-<<<<<<< HEAD
-$ java -Dserver.port=9443 -jar server-chassis-spring-1.8-SNAPSHOT.jar
-=======
-$ java -Dserver.port=8080 -jar server-chassis-spring-2.0-SNAPSHOT.jar
->>>>>>> 923592c3
+$ java -Dserver.port=9443 -jar server-chassis-spring-2.0-SNAPSHOT.jar
 ```
 
 The OMAG server platform first displays this banner and then initializes itself.

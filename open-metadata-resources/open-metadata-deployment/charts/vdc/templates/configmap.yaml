# SPDX-License-Identifier: Apache-2.0
# Copyright Contributors to the Egeria project.
---
apiVersion: v1
kind: ConfigMap
metadata:
  name: {{ include "myapp.fullname" . }}-configmap
  labels:
    app.kubernetes.io/name: {{ include "myapp.name" . }}
    helm.sh/chart: {{ include "myapp.chart" . }}
    app.kubernetes.io/instance: {{ .Release.Name }}
    app.kubernetes.io/managed-by: {{ .Release.Service }}
data:
  # General cluster configuration - for core egeria, kafka - these must be used
  EGERIA_USER: {{ .Values.egeria.user }}
  EGERIA_COHORT: {{ .Values.egeria.cohort }}
  EGERIA_SERVER: {{ .Values.egeria.server }}
  # Used by IGC/Postgres & initialization
  STRICT_SSL: "false"
  LOGGING_LEVEL_ROOT: {{ .Values.logging.level }}
  EGERIA_ENDPOINT: http://{{ include "myapp.fullname" . }}-egeria-service:8080

  {{ if .Values.kafka.internal.enabled }}
<<<<<<< HEAD
  KAFKA_ENDPOINT: {{ .Release.Name }}-cp-kafka:9092
=======
  KAFKA_TOPIC: {{ .Values.kafka.topicroot}}.open-metadata.repository-services.cohort.coco.OMRSTopic
  KAFKA_ENDPOINT: {{ .Release.Name }}-egeriakafka:9092
>>>>>>> 80b6a3ce
  {{ else }}
  # If using external kafka this is typically a comma seperated list of brokers
  # It is also likely insufficient to connect without additional authentication information
  KAFKA_ENDPOINT: {{ .Values.kafka.external.brokers }}
  {{ end }}

<<<<<<< HEAD
=======
  ZK_HOST: {{ include "myapp.fullname" . }}-apache-zookeeper-service

>>>>>>> 80b6a3ce
  {{ if .Values.atlas.enabled }}
  ATLASPROXY_ENDPOINT: http://{{ include "myapp.fullname" . }}-atlas-service:8080
  ATLAS_ENDPOINT: http://{{ include "myapp.fullname" . }}-atlas-service:21000
  ATLAS_SERVER: {{ .Values.atlas.proxyserver }}
  ATLAS_USER: {{ .Values.atlas.user }}
  ATLAS_PASS: {{ .Values.atlas.password }}
  ATLAS_KAFKA_ENDPOINT: {{ include "myapp.fullname" . }}-atlas-service:9027
  {{ end }}

  {{ if or .Values.postgresql.enabled .Values.ranger.enabled }}
  POSTGRESQL_PASSWORD: passw0rd
  {{ end }}

  {{ if .Values.ranger.enabled }}
  RANGER_PASSWORD: admin999
  {{ end }}

  {{ if .Values.ibmigc.enabled }}
  IGCPROXY_ENDPOINT: http://{{ include "myapp.fullname" . }}-ibm-igc-service:8080
  # Below values for IBMIGC need to reference either your container or external environment
  # See also: ibmigc... in values.yaml
  {{ if .Values.ibmigc.internal.enabled }}
  IBMIGC_HOST: infosvr
  IBMIGC_PORT: "9446"
  IBMIGC_KAFKA_ENDPOINT: infosvr:59092
  {{ else }}
  IBMIGC_HOST: {{ .Values.ibmigc.external.hostname }}
  IBMIGC_PORT: "{{ .Values.ibmigc.external.ports.https }}"
  IBMIGC_KAFKA_ENDPOINT: {{ .Values.ibmigc.external.hostname }}:{{ .Values.ibmigc.external.ports.broker }}
  {{ end }}
  IBMIGC_USER: {{ .Values.ibmigc.user }}
  IBMIGC_PASS: {{ .Values.ibmigc.password }}
  IBMIGC_SERVER: {{ .Values.ibmigc.proxyserver }}
  {{ end }}

  # Used by User Interface
  {{ if .Values.ui.enabled }}
  OMAS_SERVER_URL: http://{{ include "myapp.fullname" . }}-egeria-service:8080
  OMAS_SERVER_NAME: myserver
  {{ end }}

  {{ if .Values.gaian.enabled }}
  GAIAN_HOST: {{ include "myapp.fullname" . }}-gaian-service
  {{ end }}

  {{ if .Values.openldap.enabled }}
  LDAP_SERVER: {{ .Release.Name }}-openldap
  LDAP_PORT: {{ .Values.openldap.servicePort | quote }}
  LDAP_USER: cn=admin,dc=example,dc=org
  LDAP_PASS: {{ .Values.openldap.adminPassword | quote }}
  {{ end }}<|MERGE_RESOLUTION|>--- conflicted
+++ resolved
@@ -21,23 +21,13 @@
   EGERIA_ENDPOINT: http://{{ include "myapp.fullname" . }}-egeria-service:8080
 
   {{ if .Values.kafka.internal.enabled }}
-<<<<<<< HEAD
-  KAFKA_ENDPOINT: {{ .Release.Name }}-cp-kafka:9092
-=======
-  KAFKA_TOPIC: {{ .Values.kafka.topicroot}}.open-metadata.repository-services.cohort.coco.OMRSTopic
   KAFKA_ENDPOINT: {{ .Release.Name }}-egeriakafka:9092
->>>>>>> 80b6a3ce
   {{ else }}
   # If using external kafka this is typically a comma seperated list of brokers
   # It is also likely insufficient to connect without additional authentication information
   KAFKA_ENDPOINT: {{ .Values.kafka.external.brokers }}
   {{ end }}
 
-<<<<<<< HEAD
-=======
-  ZK_HOST: {{ include "myapp.fullname" . }}-apache-zookeeper-service
-
->>>>>>> 80b6a3ce
   {{ if .Values.atlas.enabled }}
   ATLASPROXY_ENDPOINT: http://{{ include "myapp.fullname" . }}-atlas-service:8080
   ATLAS_ENDPOINT: http://{{ include "myapp.fullname" . }}-atlas-service:21000

# SPDX-License-Identifier: Apache-2.0
# Copyright Contributors to the Egeria project.
---
apiVersion: v1
kind: ConfigMap
metadata:
  name: {{ include "myapp.fullname" . }}-configmap
  labels:
    app.kubernetes.io/name: {{ include "myapp.name" . }}
    helm.sh/chart: {{ include "myapp.chart" . }}
    app.kubernetes.io/instance: {{ .Release.Name }}
    app.kubernetes.io/managed-by: {{ .Release.Service }}
data:
  # General cluster configuration - for core egeria, kafka - these must be used
  EGERIA_USER: {{ .Values.egeria.user }}
  EGERIA_COHORT: {{ .Values.egeria.cohort }}
  EGERIA_SERVER: {{ .Values.egeria.server }}
  # Used by IGC/Postgres & initialization
  STRICT_SSL: "false"
  LOGGING_LEVEL_ROOT: {{ .Values.logging.level }}
  EGERIA_ENDPOINT: http://{{ include "myapp.fullname" . }}-egeria-service:8080

  {{ if .Values.kafka.internal.enabled }}
  KAFKA_TOPIC: {{ .Values.kafka.topicroot}}.open-metadata.repository-services.cohort.coco.OMRSTopic
  KAFKA_ENDPOINT: {{ .Release.Name }}-cp-kafka:9092
  {{ else }}
  # If using external kafka this is typically a comma seperated list of brokers
  # It is also likely insufficient to connect without additional authentication information
  KAFKA_ENDPOINT: {{ .Values.kafka.external.brokers }}
  {{ end }}

  {{ if .Values.atlas.enabled }}
  ATLAS_ENDPOINT: http://{{ include "myapp.fullname" . }}-atlas-service:21000
  {{ end }}

  {{ if .Values.postgresql.enabled }}
  POSTGRESQL_PASSWORD: passw0rd
  {{ end }}

  {{ if .Values.ibmigc.enabled }}
  IGCPROXY_ENDPOINT: http://{{ include "myapp.fullname" . }}-ibm-igc-service:8080
  # Below values for IBMIGC need to reference either your container or external environment
  # See also: ibmigc... in values.yaml
<<<<<<< HEAD
{{ if .Values.ibmigc.internal.enabled }}
  IBMIGC_HOST: infosvr
  IBMIGC_PORT: 9446
  IBMIGC_KAFKA_ENDPOINT: infosvr:59092
{{ else }}
  IBMIGC_HOST: {{ .Values.ibmigc.external.hostname }}
  IBMIGC_PORT: {{ .Values.ibmigc.external.ports.https }}
  IBMIGC_KAFKA_ENDPOINT: {{ .Values.ibmigc.external.hostname }}:{{ .Values.ibmigc.external.ports.broker }}
{{ end }}
  IBMIGC_USER: {{ .Values.ibmigc.user }}
  IBMIGC_PASS: {{ .Values.ibmigc.password }}
=======
  {{ if .Values.ibmigc.internal.enabled }}
  IBMIGC_ENDPOINT: https://infosvr:9446
  IBMIGC_KAFKA_ENDPOINT: infosvr:59092
  {{ else }}
  IBMIGC_ENDPOINT: https://{{ .Values.ibmigc.external.hostname }}:{{ .Values.ibmigc.external.ports.https }}
  IBMIGC_KAFKA_ENDPOINT: {{ .Values.ibmigc.external.hostname }}:{{ .Values.ibmigc.external.ports.broker }}
  {{ end }}
  IBMIGC_AUTH: {{ .Values.ibmigc.cred }}
  {{ end }}

>>>>>>> 72f3e7b6
  # Used by User Interface
  {{ if .Values.ui.enabled }}
  OMAS_SERVER_URL: http://{{ include "myapp.fullname" . }}-egeria-service:8080
  OMAS_SERVER_NAME: myserver
  {{ end }}

  {{ if .Values.gaian.enabled }}
  GAIAN_HOST: {{ include "myapp.fullname" . }}-gaian-service
  {{ end }}

  {{ if .Values.openldap.enabled }}
  LDAP_SERVER: {{ .Release.Name }}-openldap
  LDAP_PORT: {{ .Values.openldap.servicePort | quote }}
  LDAP_USER: cn=admin,dc=example,dc=org
  LDAP_PASS: {{ .Values.openldap.adminPassword | quote }}
  {{ end }}<|MERGE_RESOLUTION|>--- conflicted
+++ resolved
@@ -41,30 +41,17 @@
   IGCPROXY_ENDPOINT: http://{{ include "myapp.fullname" . }}-ibm-igc-service:8080
   # Below values for IBMIGC need to reference either your container or external environment
   # See also: ibmigc... in values.yaml
-<<<<<<< HEAD
-{{ if .Values.ibmigc.internal.enabled }}
+  {{ if .Values.ibmigc.internal.enabled }}
   IBMIGC_HOST: infosvr
   IBMIGC_PORT: 9446
   IBMIGC_KAFKA_ENDPOINT: infosvr:59092
-{{ else }}
+  {{ else }}
   IBMIGC_HOST: {{ .Values.ibmigc.external.hostname }}
   IBMIGC_PORT: {{ .Values.ibmigc.external.ports.https }}
   IBMIGC_KAFKA_ENDPOINT: {{ .Values.ibmigc.external.hostname }}:{{ .Values.ibmigc.external.ports.broker }}
-{{ end }}
+  {{ end }}
   IBMIGC_USER: {{ .Values.ibmigc.user }}
   IBMIGC_PASS: {{ .Values.ibmigc.password }}
-=======
-  {{ if .Values.ibmigc.internal.enabled }}
-  IBMIGC_ENDPOINT: https://infosvr:9446
-  IBMIGC_KAFKA_ENDPOINT: infosvr:59092
-  {{ else }}
-  IBMIGC_ENDPOINT: https://{{ .Values.ibmigc.external.hostname }}:{{ .Values.ibmigc.external.ports.https }}
-  IBMIGC_KAFKA_ENDPOINT: {{ .Values.ibmigc.external.hostname }}:{{ .Values.ibmigc.external.ports.broker }}
-  {{ end }}
-  IBMIGC_AUTH: {{ .Values.ibmigc.cred }}
-  {{ end }}
-
->>>>>>> 72f3e7b6
   # Used by User Interface
   {{ if .Values.ui.enabled }}
   OMAS_SERVER_URL: http://{{ include "myapp.fullname" . }}-egeria-service:8080
